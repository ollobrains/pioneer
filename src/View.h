#ifndef _VIEW_H
#define _VIEW_H

#include "libs.h"
#include "Serializer.h"
#include "gui/Gui.h"

<<<<<<< HEAD
class Renderer;
=======
namespace Graphics { class Renderer; }
>>>>>>> 8896ba3e

/*
 * For whatever draws crap into the main area of the screen.
 * Eg:
 *  game 3d view
 *  system map
 *  sector map
 */
class View: public Gui::Fixed {
public:
	View(): Gui::Fixed(float(Gui::Screen::GetWidth()), float(Gui::Screen::GetHeight()-64)) {
		Gui::Screen::AddBaseWidget(this, 0, 0);
		
		m_rightButtonBar = new Gui::Fixed(128, 26);
		m_rightButtonBar->SetBgColor(.65f, .65f, .65f, 1.0f);
		Gui::Screen::AddBaseWidget(m_rightButtonBar, Gui::Screen::GetWidth()-128, Gui::Screen::GetHeight()-26);

		m_rightRegion2 = new Gui::Fixed(126, 17);
		m_rightRegion2->SetTransparency(true);
		Gui::Screen::AddBaseWidget(m_rightRegion2, Gui::Screen::GetWidth()-127, Gui::Screen::GetHeight()-45);
		
		m_rightRegion1 = new Gui::Fixed(122, 17);
		m_rightRegion1->SetTransparency(true);
		Gui::Screen::AddBaseWidget(m_rightRegion1, Gui::Screen::GetWidth()-123, Gui::Screen::GetHeight()-62);
	}
	virtual ~View() {
		Gui::Screen::RemoveBaseWidget(m_rightButtonBar);
		Gui::Screen::RemoveBaseWidget(m_rightRegion2);
		Gui::Screen::RemoveBaseWidget(m_rightRegion1);
		delete m_rightButtonBar;
		delete m_rightRegion2;
		delete m_rightRegion1;
	}
	virtual void ShowAll() {
		m_rightButtonBar->ShowAll();
		m_rightRegion2->ShowAll();
		m_rightRegion1->ShowAll();
		Gui::Fixed::ShowAll();
	}
	virtual void HideAll() {
		m_rightButtonBar->HideAll();
		m_rightRegion2->HideAll();
		m_rightRegion1->HideAll();
		Gui::Fixed::HideAll();
	}
	// called before Gui::Draw will call widget ::Draw methods.
	virtual void Draw3D() = 0;
	// for checking key states, mouse crud
	virtual void Update() = 0;
	virtual void Save(Serializer::Writer &wr) {}
	virtual void Load(Serializer::Reader &rd) {}
	virtual void OnSwitchTo() = 0;

<<<<<<< HEAD
	void SetRenderer(Renderer *r) { m_renderer = r; }
=======
	void SetRenderer(Graphics::Renderer *r) { m_renderer = r; }
>>>>>>> 8896ba3e

protected:
	// each view can put some buttons in the bottom right of the cpanel
	Gui::Fixed *m_rightButtonBar;
	Gui::Fixed *m_rightRegion1;
	Gui::Fixed *m_rightRegion2;
<<<<<<< HEAD
	Renderer *m_renderer;
=======
	Graphics::Renderer *m_renderer;
>>>>>>> 8896ba3e
};

#endif /* _VIEW_H */<|MERGE_RESOLUTION|>--- conflicted
+++ resolved
@@ -5,11 +5,7 @@
 #include "Serializer.h"
 #include "gui/Gui.h"
 
-<<<<<<< HEAD
-class Renderer;
-=======
 namespace Graphics { class Renderer; }
->>>>>>> 8896ba3e
 
 /*
  * For whatever draws crap into the main area of the screen.
@@ -63,22 +59,14 @@
 	virtual void Load(Serializer::Reader &rd) {}
 	virtual void OnSwitchTo() = 0;
 
-<<<<<<< HEAD
-	void SetRenderer(Renderer *r) { m_renderer = r; }
-=======
 	void SetRenderer(Graphics::Renderer *r) { m_renderer = r; }
->>>>>>> 8896ba3e
 
 protected:
 	// each view can put some buttons in the bottom right of the cpanel
 	Gui::Fixed *m_rightButtonBar;
 	Gui::Fixed *m_rightRegion1;
 	Gui::Fixed *m_rightRegion2;
-<<<<<<< HEAD
-	Renderer *m_renderer;
-=======
 	Graphics::Renderer *m_renderer;
->>>>>>> 8896ba3e
 };
 
 #endif /* _VIEW_H */