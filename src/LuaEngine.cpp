#include "LuaEngine.h"
#include "LuaObject.h"
#include "LuaUtils.h"
#include "LuaRand.h"
#include "Pi.h"
#include "utils.h"
#include "FileSystem.h"
#include "ui/Context.h"

/*
 * Interface: Engine
 *
 * A global table that exposes a number of non-game-specific values from the
 * game engine.
 *
 */

/*
 * Attribute: rand
 *
 * The global <Rand> object. Its stream of values will be different across
 * multiple Pioneer runs. Use this when you just need a random number and
 * don't care about the seed.
 *
 * Availability:
 *
 *  alpha 10
 *
 * Status:
 *
 *  stable
 */
static int l_engine_attr_rand(lua_State *l)
{
	LuaRand::PushToLua(&Pi::rng);
	return 1;
}

<<<<<<< HEAD
	/*
	 * Attribute: ui
	 *
	 * The global <UI.Context> object. New UI widgets are created through this
	 * object.
	 *
	 * Availability:
	 *
	 *   alpha 25
	 *
	 * Status:
	 *
	 *   experimental
	 */
	if (strcmp(key, "ui") == 0) {
		LuaObject<UI::Context>::PushToLua(Pi::ui.Get());
		return 1;
	}

	lua_pushnil(l);
=======
/*
 * Attribute: userdir
 *
 * The Pioneer configuration directory (should be writable).
 *
 * Availability:
 *
 *   alpha 14
 *
 * Status:
 *
 *   stable
 */
static int l_engine_attr_userdir(lua_State *l)
{
	const std::string &userdir = FileSystem::GetUserDir();
	lua_pushlstring(l, userdir.c_str(), userdir.size());
>>>>>>> 7e8bc0da
	return 1;
}

void LuaEngine::Register()
{
	static const luaL_Reg l_attrs[] = {
		{ "rand",    l_engine_attr_rand    },
		{ "userdir", l_engine_attr_userdir },
		{ 0, 0 }
	};

	LuaObjectBase::CreateObject(0, l_attrs, 0);
	lua_setglobal(Pi::luaManager->GetLuaState(), "Engine");
}<|MERGE_RESOLUTION|>--- conflicted
+++ resolved
@@ -36,28 +36,26 @@
 	return 1;
 }
 
-<<<<<<< HEAD
-	/*
-	 * Attribute: ui
-	 *
-	 * The global <UI.Context> object. New UI widgets are created through this
-	 * object.
-	 *
-	 * Availability:
-	 *
-	 *   alpha 25
-	 *
-	 * Status:
-	 *
-	 *   experimental
-	 */
-	if (strcmp(key, "ui") == 0) {
-		LuaObject<UI::Context>::PushToLua(Pi::ui.Get());
-		return 1;
-	}
+/*
+ * Attribute: ui
+ *
+ * The global <UI.Context> object. New UI widgets are created through this
+ * object.
+ *
+ * Availability:
+ *
+ *   alpha 25
+ *
+ * Status:
+ *
+ *   experimental
+ */
+static int l_engine_attr_ui(lua_State *l)
+{
+	LuaObject<UI::Context>::PushToLua(Pi::ui.Get());
+	return 1;
+}
 
-	lua_pushnil(l);
-=======
 /*
  * Attribute: userdir
  *
@@ -75,7 +73,6 @@
 {
 	const std::string &userdir = FileSystem::GetUserDir();
 	lua_pushlstring(l, userdir.c_str(), userdir.size());
->>>>>>> 7e8bc0da
 	return 1;
 }
 
@@ -83,6 +80,7 @@
 {
 	static const luaL_Reg l_attrs[] = {
 		{ "rand",    l_engine_attr_rand    },
+		{ "ui",      l_engine_attr_ui      },
 		{ "userdir", l_engine_attr_userdir },
 		{ 0, 0 }
 	};
