--- conflicted
+++ resolved
@@ -8,14 +8,10 @@
 	texture2(0),
 	texture3(0),
 	texture4(0),
-	diffuse(1.f), //default white
-<<<<<<< HEAD
+	diffuse(1.f),
 	specular(0.f),
 	emissive(0.f),
 	shininess(200.0),
-=======
-	emissive(Color::BLACK),
->>>>>>> f0162bb0
 	unlit(false),
 	twoSided(false),
 	vertexColors(false),
@@ -39,7 +35,7 @@
 		&& a.glowMap == b.glowMap
 		&& a.specularMap == b.specularMap
 		&& a.alphaTest == b.alphaTest
-		);
+	);
 }
 
 }