#include "Background.h"
#include "perlin.h"
#include "Pi.h"
#include "StarSystem.h"
#include "Space.h"
#include "Frame.h"
#include "Player.h"
#include <vector>
#include "Game.h"
<<<<<<< HEAD
#include "render/Material.h"
#include "render/Renderer.h"
#include "render/StaticMesh.h"
#include "render/Surface.h"
#include "render/VertexArray.h"
=======
#include "graphics/Graphics.h"
#include "graphics/Material.h"
#include "graphics/Renderer.h"
#include "graphics/StaticMesh.h"
#include "graphics/Surface.h"
#include "graphics/VertexArray.h"
#include "graphics/Shader.h"

using namespace Graphics;
>>>>>>> 8896ba3e

namespace Background
{

Starfield::Starfield()
{
	Init();
	//starfield is not filled without a seed
}

Starfield::Starfield(unsigned long seed)
{
	Init();
	Fill(seed);
}

Starfield::~Starfield()
{
	delete m_model;
	delete m_shader;
}

void Starfield::Init()
{
	// reserve some space for positions, colours
	VertexArray *stars = new VertexArray(ATTRIB_POSITION | ATTRIB_DIFFUSE, BG_STAR_MAX);
<<<<<<< HEAD
	m_model = new StaticMesh(TYPE_POINTS);
	m_shader = new Render::Shader("bgstars");
	RefCountedPtr<Material> mat(new Material());
	mat->shader = m_shader;
	mat->unlit = true;
	Surface *s = m_model->AddSurface();
	s->SetMaterial(mat);
	s->SetVertices(stars);
=======
	m_model = new StaticMesh(POINTS);
	m_shader = new Shader("bgstars");
	RefCountedPtr<Material> mat(new Material());
	mat->shader = m_shader;
	mat->unlit = true;
	m_model->AddSurface(new Surface(POINTS, stars, mat));
>>>>>>> 8896ba3e
}

void Starfield::Fill(unsigned long seed)
{
	VertexArray *va = m_model->GetSurface(0)->GetVertices();
	va->Clear(); // clear if previously filled
	// Slight colour variation to stars based on seed
	MTRand rand(seed);

	//fill the array
	for (int i=0; i<BG_STAR_MAX; i++) {
		float col = float(rand.Double(0,1));

		col *= col * col * 3.0;
		col = (col > 0.725 ? 1.45-col : col);
		col = Clamp(col, 0.00f, 0.725f);

		if (i<6) {
			col = 0.9;
		} else if (i<21) {
			col = 0.85;
		} else if (i<46) {
			col = 0.8;
		}

		// this is proper random distribution on a sphere's surface
		const float theta = float(rand.Double(0.0, 2.0*M_PI));
		const float u = float(rand.Double(-1.0, 1.0));

		const double red = rand.Double(col-0.05f,col);

		va->Add(vector3f(
				1000.0f * sqrt(1.0f - u*u) * cos(theta),
				1000.0f * u,
				1000.0f * sqrt(1.0f - u*u) * sin(theta)
			), Color(
				red,
				rand.Double(col-0.1f,red),
				rand.Double(col-0.05f,col),
				1.f
			)
		);
	}
}

<<<<<<< HEAD
void Starfield::Draw(Renderer *renderer)
{
	if (Render::AreShadersEnabled()) {
=======
void Starfield::Draw(Graphics::Renderer *renderer)
{
	if (AreShadersEnabled()) {
>>>>>>> 8896ba3e
		glEnable(GL_VERTEX_PROGRAM_POINT_SIZE_ARB);
	} else {
		glDisable(GL_POINT_SMOOTH);
		glPointSize(1.0f);
	}

	// XXX would be nice to get rid of the Pi:: stuff here
	if (!Pi::game || Pi::player->GetFlightState() != Ship::HYPERSPACE) {
		renderer->DrawStaticMesh(m_model);
	} else {
		/* HYPERSPACING!!!!!!!!!!!!!!!!!!! */
		/* all this jizz isn't really necessary, since the player will
		 * be in the root frame when hyperspacing... */
		matrix4x4d m, rot;
		Frame::GetFrameTransform(Pi::game->GetSpace()->GetRootFrame(), Pi::player->GetFrame(), m);
		m.ClearToRotOnly();
		Pi::player->GetRotMatrix(rot);
		m = rot.InverseOf() * m;
		vector3d pz(m[2], m[6], m[10]);

		// roughly, the multiplier gets smaller as the duration gets larger.
		// the time-looking bits in this are completely arbitrary - I figured
		// it out by tweaking the numbers until it looked sort of right
		double mult = 0.0015 / (Pi::player->GetHyperspaceDuration() / (60.0*60.0*24.0*7.0));

		double hyperspaceProgress = Pi::game->GetHyperspaceProgress();

		//XXX this is a lot of lines
		vector3f *vtx = new vector3f[BG_STAR_MAX * 2];
		Color *col = new Color[BG_STAR_MAX * 2];
		VertexArray *va = m_model->GetSurface(0)->GetVertices();
		for (int i=0; i<BG_STAR_MAX; i++) {
			
			vector3f v(va->position[i]);
			v += vector3f(pz*hyperspaceProgress*mult);

			vtx[i*2] = va->position[i] + v;
			col[i*2] = va->diffuse[i];

			vtx[i*2+1] = v;
			col[i*2+1] = va->diffuse[i];
		}
		Pi::renderer->DrawLines(BG_STAR_MAX*2, vtx, col);
		delete[] vtx;
	}

<<<<<<< HEAD
	if (Render::AreShadersEnabled()) {
=======
	if (AreShadersEnabled()) {
>>>>>>> 8896ba3e
		glDisable(GL_VERTEX_PROGRAM_POINT_SIZE_ARB);
		glDisable(GL_POINT_SMOOTH);
	}
}


MilkyWay::MilkyWay()
{
	m_model = new StaticMesh(TRIANGLE_STRIP);

	//build milky way model in two strips (about 256 verts)
	//The model is built as a generic vertex array first. The renderer
	//will reprocess this into buffered format as it sees fit. The old data is
	//kept around as long as StaticMesh is alive (needed if the cache is to be regenerated)

	VertexArray *bottom = new VertexArray(ATTRIB_POSITION | ATTRIB_DIFFUSE);
	VertexArray *top = new VertexArray(ATTRIB_POSITION | ATTRIB_DIFFUSE);

	const Color dark(0.f);
	const Color bright(0.05,0.05f, 0.05f, 0.05f);

	//bottom
	float theta;
	for (theta=0.0; theta < 2.0*M_PI; theta+=0.1) {
		bottom->Add(
				vector3f(100.0f*sin(theta), float(-40.0 - 30.0*noise(sin(theta),1.0,cos(theta))), 100.0f*cos(theta)),
				dark);
		bottom->Add(
			vector3f(100.0f*sin(theta), float(5.0*noise(sin(theta),0.0,cos(theta))), 100.0f*cos(theta)),
			bright);
	}
	theta = 2.0*M_PI;
	bottom->Add(
		vector3f(100.0f*sin(theta), float(-40.0 - 30.0*noise(sin(theta),1.0,cos(theta))), 100.0f*cos(theta)),
		dark);
	bottom->Add(
		vector3f(100.0f*sin(theta), float(5.0*noise(sin(theta),0.0,cos(theta))), 100.0f*cos(theta)),
		bright);
	//top
	for (theta=0.0; theta < 2.0*M_PI; theta+=0.1) {
		top->Add(
			vector3f(100.0f*sin(theta), float(5.0*noise(sin(theta),0.0,cos(theta))), 100.0f*cos(theta)),
			bright);
		top->Add(
			vector3f(100.0f*sin(theta), float(40.0 + 30.0*noise(sin(theta),-1.0,cos(theta))), 100.0f*cos(theta)),
			dark);
	}
	theta = 2.0*M_PI;
	top->Add(
		vector3f(100.0f*sin(theta), float(5.0*noise(sin(theta),0.0,cos(theta))), 100.0f*cos(theta)),
		bright);
	top->Add(
		vector3f(100.0f*sin(theta), float(40.0 + 30.0*noise(sin(theta),-1.0,cos(theta))), 100.0f*cos(theta)),
		dark);

	RefCountedPtr<Material> mwmat(new Material);
	mwmat->unlit = true;
	mwmat->vertexColors = true;
<<<<<<< HEAD
	Surface *s1 = m_model->AddSurface();
	s1->SetVertices(bottom);
	s1->SetMaterial(mwmat);
	Surface *s2 = m_model->AddSurface();
	s2->SetVertices(top);
	s2->SetMaterial(mwmat);
=======
	m_model->AddSurface(new Surface(TRIANGLE_STRIP, bottom, mwmat));
	m_model->AddSurface(new Surface(TRIANGLE_STRIP, top, mwmat));
>>>>>>> 8896ba3e
}

MilkyWay::~MilkyWay()
{
	delete m_model;
}

<<<<<<< HEAD
void MilkyWay::Draw(Renderer *renderer)
=======
void MilkyWay::Draw(Graphics::Renderer *renderer)
>>>>>>> 8896ba3e
{
	assert(m_model != 0);
	renderer->DrawStaticMesh(m_model);
}

Container::Container()
{
}

Container::Container(unsigned long seed)
{
	Refresh(seed);
};

void Container::Refresh(unsigned long seed)
{
	// redo starfield, milkyway stays normal for now
	m_starField.Fill(seed);
}

<<<<<<< HEAD
void Container::Draw(Renderer *renderer, const matrix4x4d &transform) const
=======
void Container::Draw(Graphics::Renderer *renderer, const matrix4x4d &transform) const
>>>>>>> 8896ba3e
{
	//XXX not really const - renderer can modify the buffers
	glPushMatrix();
	renderer->SetDepthTest(false);
	renderer->SetTransform(transform);
	const_cast<MilkyWay&>(m_milkyWay).Draw(renderer);
	// squeeze the starfield a bit to get more density near horizon
	matrix4x4d starTrans = transform * matrix4x4d::ScaleMatrix(1.0, 0.4, 1.0);
	renderer->SetTransform(starTrans);
	const_cast<Starfield&>(m_starField).Draw(renderer);
	Pi::renderer->SetDepthTest(true);
	glPopMatrix();
}

}; //namespace Background<|MERGE_RESOLUTION|>--- conflicted
+++ resolved
@@ -7,13 +7,6 @@
 #include "Player.h"
 #include <vector>
 #include "Game.h"
-<<<<<<< HEAD
-#include "render/Material.h"
-#include "render/Renderer.h"
-#include "render/StaticMesh.h"
-#include "render/Surface.h"
-#include "render/VertexArray.h"
-=======
 #include "graphics/Graphics.h"
 #include "graphics/Material.h"
 #include "graphics/Renderer.h"
@@ -23,7 +16,6 @@
 #include "graphics/Shader.h"
 
 using namespace Graphics;
->>>>>>> 8896ba3e
 
 namespace Background
 {
@@ -50,23 +42,12 @@
 {
 	// reserve some space for positions, colours
 	VertexArray *stars = new VertexArray(ATTRIB_POSITION | ATTRIB_DIFFUSE, BG_STAR_MAX);
-<<<<<<< HEAD
-	m_model = new StaticMesh(TYPE_POINTS);
-	m_shader = new Render::Shader("bgstars");
-	RefCountedPtr<Material> mat(new Material());
-	mat->shader = m_shader;
-	mat->unlit = true;
-	Surface *s = m_model->AddSurface();
-	s->SetMaterial(mat);
-	s->SetVertices(stars);
-=======
 	m_model = new StaticMesh(POINTS);
 	m_shader = new Shader("bgstars");
 	RefCountedPtr<Material> mat(new Material());
 	mat->shader = m_shader;
 	mat->unlit = true;
 	m_model->AddSurface(new Surface(POINTS, stars, mat));
->>>>>>> 8896ba3e
 }
 
 void Starfield::Fill(unsigned long seed)
@@ -112,15 +93,9 @@
 	}
 }
 
-<<<<<<< HEAD
-void Starfield::Draw(Renderer *renderer)
-{
-	if (Render::AreShadersEnabled()) {
-=======
 void Starfield::Draw(Graphics::Renderer *renderer)
 {
 	if (AreShadersEnabled()) {
->>>>>>> 8896ba3e
 		glEnable(GL_VERTEX_PROGRAM_POINT_SIZE_ARB);
 	} else {
 		glDisable(GL_POINT_SMOOTH);
@@ -167,11 +142,7 @@
 		delete[] vtx;
 	}
 
-<<<<<<< HEAD
-	if (Render::AreShadersEnabled()) {
-=======
 	if (AreShadersEnabled()) {
->>>>>>> 8896ba3e
 		glDisable(GL_VERTEX_PROGRAM_POINT_SIZE_ARB);
 		glDisable(GL_POINT_SMOOTH);
 	}
@@ -230,17 +201,8 @@
 	RefCountedPtr<Material> mwmat(new Material);
 	mwmat->unlit = true;
 	mwmat->vertexColors = true;
-<<<<<<< HEAD
-	Surface *s1 = m_model->AddSurface();
-	s1->SetVertices(bottom);
-	s1->SetMaterial(mwmat);
-	Surface *s2 = m_model->AddSurface();
-	s2->SetVertices(top);
-	s2->SetMaterial(mwmat);
-=======
 	m_model->AddSurface(new Surface(TRIANGLE_STRIP, bottom, mwmat));
 	m_model->AddSurface(new Surface(TRIANGLE_STRIP, top, mwmat));
->>>>>>> 8896ba3e
 }
 
 MilkyWay::~MilkyWay()
@@ -248,11 +210,7 @@
 	delete m_model;
 }
 
-<<<<<<< HEAD
-void MilkyWay::Draw(Renderer *renderer)
-=======
 void MilkyWay::Draw(Graphics::Renderer *renderer)
->>>>>>> 8896ba3e
 {
 	assert(m_model != 0);
 	renderer->DrawStaticMesh(m_model);
@@ -273,11 +231,7 @@
 	m_starField.Fill(seed);
 }
 
-<<<<<<< HEAD
-void Container::Draw(Renderer *renderer, const matrix4x4d &transform) const
-=======
 void Container::Draw(Graphics::Renderer *renderer, const matrix4x4d &transform) const
->>>>>>> 8896ba3e
 {
 	//XXX not really const - renderer can modify the buffers
 	glPushMatrix();
