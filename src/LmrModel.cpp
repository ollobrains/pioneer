#include "libs.h"
#include <map>
#include "FontManager.h"
#include "VectorFont.h"
#include "LmrModel.h"
#include "collider/collider.h"
#include "perlin.h"
#include "Render.h"
#include "BufferObject.h"
#include "LuaUtils.h"
#include "TextureManager.h"
#include <set>
#include <algorithm>

#define MODEL "Model"
struct RenderState {
	/* For the root model this will be identity matrix.
	 * For sub-models called with call_model() then this will be the
	 * transform from sub-model coords to root-model coords.
	 * It is needed by the RenderThruster stuff so we know the centre of
	 * the root model and orientation when rendering thrusters on
	 * sub-models */
	matrix4x4f subTransform;
	// combination of model scale, call_model scale, and all parent scalings
	float combinedScale;
};
struct LmrUnknownMaterial {};

namespace ShipThruster {
	struct Thruster
	{
		Thruster() : pos(0.0), dir(0.0), power(0) {}	// zero this shit to stop denormal-copying on resize
		// cannot be used as an angular thruster
		bool linear_only;
		vector3f pos;
		vector3f dir;
		float power;
	};

	
	static vector3f ResolveHermiteSpline (const vector3f &p0, const vector3f &p1, const vector3f &n0, const vector3f &n1, float t)
	{
		float t2 = t*t, t3 = t*t*t;
		vector3f tv1, tv2, tv;
		tv1 = p0 * (2*t3-3*t2+1);
		tv = n0 * (t3-2*t2+t);
		tv1 = tv+tv1;
		tv2 = p1 * (-2*t3+3*t2);
		tv = n1 *  (t3-t2);
		tv2 = tv + tv2;
		return tv1 + tv2;
	}

	static const int pNumIndex[3] =
		{ (2*4+1*8)*3, (2*8+5*16)*3, (2*16+13*32)*3 };

	static vector3f pTVertex4pt[2*4+2];
	static vector3f pTVertex8pt[6*8+2];
	static vector3f pTVertex16pt[14*16+2];

	static Uint16 pTIndex4pt[(2*4+1*8)*3];
	static Uint16 pTIndex8pt[(2*8+5*16)*3];
	static Uint16 pTIndex16pt[(2*16+13*32)*3];

	static vector3f *ppTVertex[3] =
		{ pTVertex4pt, pTVertex8pt, pTVertex16pt };

	static Uint16 *ppTIndex[3] =
		{ pTIndex4pt, pTIndex8pt, pTIndex16pt };


	static void GenerateThrusters ()
	{
		vector3f pos0 = vector3f(0.0f, 0.0f, 0.0f);
		vector3f pos1 = vector3f(0.0f, 0.0f, 1.0f);
		vector3f tan0 = vector3f(0.0f, 1.0f, 0.2f);
		vector3f tan1 = vector3f(0.0f, -0.2f, 1.0f);

		int j, n;
		for (j=0, n=4; j<3; j++, n<<=1)
		{
			vector3f *pCur = ppTVertex[j];
			float t, incstep = 1.0f / (n-1);
			int i; for (i=0, t=incstep; i<n-2; i++, t+=incstep)
			{
				vector3f *pos = pCur;
				*pos = ResolveHermiteSpline (pos0, pos1, tan0, tan1, t);
				pCur++;

				float angstep = 2.0f * 3.141592f / n, ang = angstep;
				for (int k=1; k<n; k++, ang+=angstep, pCur++)
				{
					pCur->x = sin(ang) * pos->y;
					pCur->y = cos(ang) * pos->y;
					pCur->z = pos->z;
				}
			}
			*pCur = pos0; pCur++;
			*pCur = pos1; pCur++;

			int ni=0, k;
			Uint16 *pIndex = ppTIndex[j];

			for (k=0; k<n; k++) {
				int k1 = k+1==n ? 0 : k+1;
				pIndex[ni++] = (n-2)*n; pIndex[ni++] = k; pIndex[ni++] = k1;
				pIndex[ni++] = (n-2)*n+1; pIndex[ni++] = k1+(n-3)*n; pIndex[ni++] = k+(n-3)*n;
			}
			for (i=0; i<n-3; i++)
			{
				for (k=0; k<n; k++) {
					int k1 = k+1==n ? 0 : k+1;
					pIndex[ni++] = k+i*n; pIndex[ni++] = k+i*n+n; pIndex[ni++] = k1+i*n;
					pIndex[ni++] = k1+i*n; pIndex[ni++] = k+i*n+n;	pIndex[ni++] = k1+i*n+n;
				}
			}
		}
	}

	static const float s_black[4] = { 0, 0, 0, 0 };
	static const float s_alpha[4] = { 0, 0, 0, 0.6 };
	static bool inittted = false;

	static void RenderThruster(const RenderState *rstate, const LmrObjParams *params, Thruster *pThruster)
	{
		if (!inittted) GenerateThrusters();
		inittted = true;
		const float scale = 1.0;
		// to find v(0,0,0) position of root model (when putting thrusters on sub-models)
		vector3f compos = vector3f(rstate->subTransform[12], rstate->subTransform[13], rstate->subTransform[14]);
		matrix4x4f invSubModelMat = matrix4x4f::MakeRotMatrix(
					vector3f(rstate->subTransform[0], rstate->subTransform[1], rstate->subTransform[2]),
					vector3f(rstate->subTransform[4], rstate->subTransform[5], rstate->subTransform[6]),
					vector3f(rstate->subTransform[8], rstate->subTransform[9], rstate->subTransform[10]));

		vector3f start, end, dir = pThruster->dir;
		start = pThruster->pos * scale;
		float power = -dir.Dot(invSubModelMat * vector3f(params->linthrust));

		if (!pThruster->linear_only) {
			vector3f angdir, cpos;
			const vector3f at = invSubModelMat * vector3f(params->angthrust);
			cpos = compos + start;
			angdir = cpos.Cross(dir);
			float xp = angdir.x * at.x;
			float yp = angdir.y * at.y;
			float zp = angdir.z * at.z;
			if (xp+yp+zp > 0) {
				if (xp > yp && xp > zp && fabs(at.x) > power) power = fabs(at.x);
				else if (yp > xp && yp > zp && fabs(at.y) > power) power = fabs(at.y);
				else if (zp > xp && zp > yp && fabs(at.z) > power) power = fabs(at.z);
			}
		}

		if (power <= 0.001f) return;
		power *= scale;
		float width = sqrt(power)*pThruster->power*0.6f;
		float len = power*pThruster->power;
		end = dir * len;
		end += start;

		vector3f v1, v2, pos;
		matrix4x4f m2;
		matrix4x4f m = matrix4x4f::Identity();
		v1.x = dir.y; v1.y = dir.z; v1.z = dir.x;
		v2 = v1.Cross(dir).Normalized();
		v1 = v2.Cross(dir);
		m[0] = v1.x; m[4] = v2.x; m[8] = dir.x;
		m[1] = v1.y; m[5] = v2.y; m[9] = dir.y;
		m[2] = v1.z; m[6] = v2.z; m[10] = dir.z;
		m2 = /*objorient **/ m;

		pos = /*objorient **/ start;

		m2[12] = pos.x;
		m2[13] = pos.y;
		m2[14] = pos.z;
		
		glPushMatrix ();
		glMultMatrixf (&m2[0]);

		glScalef (width*0.5f, width*0.5f, len*0.666f);
		
		glMaterialfv (GL_FRONT, GL_AMBIENT_AND_DIFFUSE, s_alpha);
		glMaterialfv (GL_FRONT, GL_SPECULAR, s_black);
		if (Render::IsHDREnabled()) {
			float col[4] = { 0.0f, 4.0f, 10.0f, 1.0f };
			glMaterialfv (GL_FRONT, GL_EMISSION, col);
		} else {
			float col[4] = { 0.0f, 0.4f, 1.0f, 1.0f };
			glMaterialfv (GL_FRONT, GL_EMISSION, col);
		}

		glVertexPointer (3, GL_FLOAT, sizeof(vector3f), pTVertex8pt);
		glDrawElements (GL_TRIANGLES, pNumIndex[1], GL_UNSIGNED_SHORT, pTIndex8pt);

		glScalef (2.0f, 2.0f, 1.5f);
		if (Render::IsHDREnabled()) {
			float col[4] = { 4.0f, 0.0f, 10.0f, 1.0f };
			glMaterialfv (GL_FRONT, GL_EMISSION, col);
		} else {
			float col[4] = { 0.4f, 0.0f, 1.0f, 1.0f };
			glMaterialfv (GL_FRONT, GL_EMISSION, col);
		}
		glVertexPointer (3, GL_FLOAT, sizeof(vector3f), pTVertex8pt);
		glDrawElements (GL_TRIANGLES, pNumIndex[1], GL_UNSIGNED_SHORT, pTIndex8pt);

		glPopMatrix ();
	}

	struct CameraDistance {
		Thruster *thruster;
		float dist;
	};
	struct CameraDistanceCompare : public std::binary_function<CameraDistance, CameraDistance, bool> {
		bool operator()(CameraDistance a, CameraDistance b)
		{
			return a.dist > b.dist;
		}
	};
}

class LmrGeomBuffer;

SHADER_CLASS_BEGIN(LmrShader)
	SHADER_UNIFORM_INT(usetex)
	SHADER_UNIFORM_SAMPLER(tex)
SHADER_CLASS_END()

static LmrShader *s_sunlightShader[4];
static LmrShader *s_pointlightShader[4];
static float s_scrWidth = 800.0f;
static bool s_buildDynamic;
static FontManager s_fontManager;
static VectorFont *s_font;
static float NEWMODEL_ZBIAS = 0.0002f;
static LmrGeomBuffer *s_curBuf;
static const LmrObjParams *s_curParams;
static std::map<std::string, LmrModel*> s_models;
static lua_State *sLua;
static int s_numTrisRendered;
static std::string s_cacheDir;
static bool s_recompileAllModels = true;

struct Vertex {
	Vertex() : v(0.0), n(0.0), tex_u(0.0), tex_v(0.0) {}		// zero this shit to stop denormal-copying on resize
	Vertex(const vector3f &v_, const vector3f &n_, const GLfloat tex_u_, const GLfloat tex_v_): v(v_), n(n_), tex_u(tex_u_), tex_v(tex_v_) {}
	vector3f v, n;
	GLfloat tex_u, tex_v;
};

static BufferObjectPool<sizeof(Vertex)> *s_staticBufferPool;

lua_State *LmrGetLuaState() { return sLua; }

void LmrNotifyScreenWidth(float width)
{
	s_scrWidth = width;
}

int LmrModelGetStatsTris() { return s_numTrisRendered; }
void LmrModelClearStatsTris() { s_numTrisRendered = 0; }
	
void UseProgram(LmrShader *shader, bool Textured = false) {
	if (Render::AreShadersEnabled()) {
		Render::State::UseProgram(shader);
		if (Textured) shader->set_tex(0);
		shader->set_usetex(Textured ? 1 : 0);
	}
}

<<<<<<< HEAD
#define BUFFER_OFFSET(i) (reinterpret_cast<const GLvoid *>(i))
=======
#define BUFFER_OFFSET(i) ((char *)NULL + (i))

static void _fwrite_string(const std::string &str, FILE *f)
{
	int len = str.size()+1;
	fwrite((void*)&len, 1, 4, f);
	fwrite((void*)str.c_str(), 1, len, f);
}

static std::string _fread_string(FILE *f)
{
	int len = 0;
	fread((void*)&len, 1, 4, f);
	char *buf = new char[len];
	fread((void*)buf, 1, len, f);
	std::string str = std::string(buf);
	delete buf;
	return str;
}
>>>>>>> adb6145b
	
class LmrGeomBuffer {
public:
	LmrGeomBuffer(LmrModel *model, bool isStatic) {
		curOp.type = OP_NONE;
		curTriFlag = 0;
		curTexture = 0;
		curTexMatrix = matrix4x4f::Identity();
		m_model = model;
		m_isStatic = isStatic;
		m_bo = 0;
		m_putGeomInsideout = false;
	}
	int GetIndicesPos() const {
		return m_indices.size();
	}
	int GetVerticesPos() const {
		return m_vertices.size();
	}
	void SetGeomFlag(Uint16 flag) {
		curTriFlag = flag;
	}
	Uint16 GetGeomFlag() const {
		return curTriFlag;
	}
	void PreBuild() {
		FreeGeometry();
		curTriFlag = 0;
	}
	void PostBuild() {
		PushCurOp();
		//printf("%d vertices, %d indices, %s\n", m_vertices.size(), m_indices.size(), m_isStatic ? "static" : "dynamic");
		if (m_isStatic && m_indices.size()) {
			s_staticBufferPool->AddGeometry(m_vertices.size(), &m_vertices[0], m_indices.size(), &m_indices[0],
					&m_boIndexBase, &m_bo);
		}
		curOp.type = OP_NONE;
	}
	void FreeGeometry() {
		m_vertices.clear();
		m_indices.clear();
		m_triflags.clear();
		m_ops.clear();
		m_thrusters.clear();
		m_putGeomInsideout = false;
	}

	void Render(const RenderState *rstate, const vector3f &cameraPos, const LmrObjParams *params) {
		int activeLights = 0;
		s_numTrisRendered += m_indices.size()/3;
		
		LmrShader *curShader = s_sunlightShader[Render::State::GetNumLights()-1];

		BindBuffers();

		glDepthRange(0.0, 1.0);

		const unsigned int opEndIdx = m_ops.size();
		for (unsigned int i=0; i<opEndIdx; i++) {
			const Op &op = m_ops[i];
			switch (op.type) {
			case OP_DRAW_ELEMENTS:
				if (op.elems.texture != 0 ) {
					UseProgram(curShader, true);
					glEnable(GL_TEXTURE_2D);
					op.elems.texture->BindTexture();
				} else {
					UseProgram(curShader, false);
				}
				if (m_isStatic) {
					// from static VBO
					glDrawElements(GL_TRIANGLES, 
							op.elems.count, GL_UNSIGNED_SHORT,
							BUFFER_OFFSET((op.elems.start+m_boIndexBase)*sizeof(Uint16)));
					//glDrawRangeElements(GL_TRIANGLES, m_boIndexBase + op.elems.elemMin,
					//		m_boIndexBase + op.elems.elemMax, op.elems.count, GL_UNSIGNED_SHORT,
					//		BUFFER_OFFSET((op.elems.start+m_boIndexBase)*sizeof(Uint16)));
				//	glDrawRangeElements(GL_TRIANGLES, op.elems.elemMin, op.elems.elemMax, 
				//		op.elems.count, GL_UNSIGNED_SHORT, BUFFER_OFFSET(op.elems.start*sizeof(Uint16)));
				} else {
					// otherwise regular index vertex array
					glDrawElements(GL_TRIANGLES, op.elems.count, GL_UNSIGNED_SHORT, &m_indices[op.elems.start]);
				}
				if ( op.elems.texture != 0 ) {
					glDisable(GL_TEXTURE_2D);
				}
				break;
			case OP_DRAW_BILLBOARDS:
				// XXX not using vbo yet
				Render::UnbindAllBuffers();
				op.billboards.texture->BindTexture();
				Render::PutPointSprites(op.billboards.count, &m_vertices[op.billboards.start].v, op.billboards.size,
						op.billboards.col, sizeof(Vertex));
				BindBuffers();
				break;
			case OP_SET_MATERIAL:
				{
					const LmrMaterial &m = m_model->m_materials[op.col.material_idx];
					glMaterialfv (GL_FRONT, GL_AMBIENT_AND_DIFFUSE, m.diffuse);
					glMaterialfv (GL_FRONT, GL_SPECULAR, m.specular);
					glMaterialfv (GL_FRONT, GL_EMISSION, m.emissive);
					glMaterialf (GL_FRONT, GL_SHININESS, m.shininess);
					if (m.diffuse[3] == 1.0) {
						glDisable(GL_BLEND);
					} else {
						glEnable(GL_BLEND);
					}
				}
				break;
			case OP_ZBIAS:
				if (op.zbias.amount == 0) {
					glDepthRange(0.0, 1.0);
				} else {
					vector3f tv = cameraPos - vector3f(op.zbias.pos);
				//	if (vector3f::Dot(tv, vector3f(op.zbias.norm)) < 0.0f) {
						glDepthRange(0.0, 1.0 - op.zbias.amount*NEWMODEL_ZBIAS);
				//	} else {
				//		glDepthRange(0.0, 1.0);
				//	}
				}
				break;
			case OP_CALL_MODEL:
				{
				// XXX materials fucked up after this
				const matrix4x4f trans = matrix4x4f(op.callmodel.transform);
				vector3f cam_pos = trans.InverseOf() * cameraPos;
				RenderState rstate2;
				rstate2.subTransform = rstate->subTransform * trans;
				rstate2.combinedScale = rstate->combinedScale * op.callmodel.scale * op.callmodel.model->m_scale;
				op.callmodel.model->Render(&rstate2, cam_pos, trans, params);
				// XXX re-binding buffer may not be necessary
				BindBuffers();
				}
				break;
			case OP_LIGHTING_TYPE:
				if (op.lighting_type.local) {
					glDisable(GL_LIGHT0);
					glDisable(GL_LIGHT1);
					glDisable(GL_LIGHT2);
					glDisable(GL_LIGHT3);
					float zilch[4] = { 0.0f,0.0f,0.0f,0.0f };
					for (int j=4; j<8; j++) {
						// so why are these set each
						// time? because the shader
						// path does not know if
						// lightsources are active and
						// uses them all (4-8)
						glLightfv(GL_LIGHT0+j, GL_DIFFUSE, zilch);
						glLightfv(GL_LIGHT0+j, GL_SPECULAR, zilch);
					}
					activeLights = 0;
				} else {
					int numLights = Render::State::GetNumLights();
					for (int j=0; j<numLights; j++) glEnable(GL_LIGHT0 + j);
					for (int j=4; j<8; j++) glDisable(GL_LIGHT0 + j);
					curShader = s_sunlightShader[Render::State::GetNumLights()-1];
				}
				break;
			case OP_USE_LIGHT:
				{
					if (m_model->m_lights.size() <= unsigned(op.light.num)) {
						m_model->m_lights.resize(op.light.num+1);
					}
					LmrLight &l = m_model->m_lights[op.light.num];
					glEnable(GL_LIGHT0 + 4 + activeLights);
					glLightf(GL_LIGHT0 + 4 + activeLights, GL_QUADRATIC_ATTENUATION, l.quadraticAttenuation);
					glLightfv(GL_LIGHT0 + 4 + activeLights, GL_POSITION, l.position);
					glLightfv(GL_LIGHT0 + 4 + activeLights, GL_DIFFUSE, l.color);
					glLightfv(GL_LIGHT0 + 4 + activeLights, GL_SPECULAR, l.color);
					curShader = s_pointlightShader[activeLights++];
					if (activeLights > 4) {
						Error("Too many active lights in model '%s' (maximum 4)", m_model->GetName());
					}
				}
				break;
			case OP_NONE:
				break;
			}
		}
		
		glDisableClientState (GL_VERTEX_ARRAY);
		glDisableClientState (GL_NORMAL_ARRAY);
		glDisableClientState (GL_TEXTURE_COORD_ARRAY);

		if (m_thrusters.size()) {
			Render::UnbindAllBuffers();
			UseProgram(s_sunlightShader[Render::State::GetNumLights()-1], false);
			RenderThrusters(rstate, cameraPos, params);
		}
	}

	void RenderThrusters(const RenderState *rstate, const vector3f &cameraPos, const LmrObjParams *params) {
		// depth sort thrusters so alpha doesn't look fucked up!!!
		ShipThruster::CameraDistance *dists = static_cast<ShipThruster::CameraDistance*>(alloca (m_thrusters.size() * sizeof(ShipThruster::CameraDistance)));

		for (unsigned int i=0; i<m_thrusters.size(); i++) {
			dists[i].thruster = &m_thrusters[i];
			dists[i].dist = (m_thrusters[i].pos - cameraPos).Length();
		}
		sort(dists, dists + m_thrusters.size(), ShipThruster::CameraDistanceCompare());

		glBlendFunc(GL_SRC_ALPHA, GL_ONE);	
		glEnableClientState (GL_VERTEX_ARRAY);
		glDisableClientState (GL_NORMAL_ARRAY);
		glDisableClientState (GL_TEXTURE_COORD_ARRAY);
		glEnable (GL_BLEND);
		for (unsigned int i=0; i<m_thrusters.size(); i++) {
			ShipThruster::RenderThruster (rstate, params, dists[i].thruster);
		}
		glDisable (GL_BLEND);
		glDisableClientState (GL_VERTEX_ARRAY);
		glBlendFunc(GL_SRC_ALPHA, GL_ONE_MINUS_SRC_ALPHA);	
	}
	void PushThruster(const vector3f &pos, const vector3f &dir, const float power, bool linear_only) {
		unsigned int i = m_thrusters.size();
		m_thrusters.resize(i+1);
		m_thrusters[i].pos = pos;
		m_thrusters[i].dir = dir;
		m_thrusters[i].power = power;
		m_thrusters[i].linear_only = linear_only;
	}
	int PushVertex(const vector3f &pos, const vector3f &normal) {
		vector3d tex = curTexMatrix * pos;
		return PushVertex(pos, normal, tex.x, tex.y);
	}
	void SetVertex(int idx, const vector3f &pos, const vector3f &normal) {
		vector3d tex = curTexMatrix * pos;
		SetVertex(idx, pos, normal, tex.x, tex.y);
	}
	int PushVertex(const vector3f &pos, const vector3f &normal, GLfloat tex_u, GLfloat tex_v) {
		if (m_putGeomInsideout) {
			m_vertices.push_back(Vertex(pos, -normal, tex_u, tex_v));
		} else {
			m_vertices.push_back(Vertex(pos, normal, tex_u, tex_v));
		}
		return m_vertices.size() - 1;
	}
	void SetVertex(int idx, const vector3f &pos, const vector3f &normal, GLfloat tex_u, GLfloat tex_v) {
		if (m_putGeomInsideout) {
			m_vertices[idx] = Vertex(pos, -normal, tex_u, tex_v);
		} else {
			m_vertices[idx] = Vertex(pos, normal, tex_u, tex_v);
		}
	}
	void SetTexture(const char *tex) {
		if (tex) {
			curTexture = TextureManager::GetTexture(tex);
		} else {
			curTexture = 0;
		}
	}
	void SetTexMatrix(const matrix4x4f &texMatrix) { curTexMatrix = texMatrix; } 
	void PushTri(int i1, int i2, int i3) {
		OpDrawElements(3);
		if (m_putGeomInsideout) {
			PushIdx(i1);
			PushIdx(i3);
			PushIdx(i2);
		} else {
			PushIdx(i1);
			PushIdx(i2);
			PushIdx(i3);
		}
		m_triflags.push_back(curTriFlag);
	}
	void SetInsideOut(bool a) {
		m_putGeomInsideout = a;
	}
	
	void PushZBias(float amount, const vector3f &pos, const vector3f &norm) {
		if (curOp.type) m_ops.push_back(curOp);
		curOp.type = OP_ZBIAS;
		curOp.zbias.amount = amount;
		memcpy(curOp.zbias.pos, &pos.x, 3*sizeof(float));
		memcpy(curOp.zbias.norm, &norm.x, 3*sizeof(float));
	}

	void PushSetLocalLighting(bool enable) {
		if (curOp.type) m_ops.push_back(curOp);
		curOp.type = OP_LIGHTING_TYPE;
		curOp.lighting_type.local = enable;
	}

	void SetLight(int num, float quadratic_attenuation, const vector3f &pos, const vector3f &col) {
		if (m_model->m_lights.size() <= unsigned(num)) {
			m_model->m_lights.resize(num+1);
		}
		LmrLight &l = m_model->m_lights[num];
		memcpy(l.position, &pos, sizeof(vector3f));
		memcpy(l.color, &col, sizeof(vector3f));
		l.position[3] = l.color[3] = 1.0;
		l.quadraticAttenuation = quadratic_attenuation;
	}

	void PushUseLight(int num) {
		if (curOp.type) m_ops.push_back(curOp);
		curOp.type = OP_USE_LIGHT;
		curOp.light.num = num;
	}

	void PushCallModel(LmrModel *m, const matrix4x4f &transform, float scale) {
		if (curOp.type) m_ops.push_back(curOp);
		curOp.type = OP_CALL_MODEL;
		memcpy(curOp.callmodel.transform, &transform[0], 16*sizeof(float));
		curOp.callmodel.model = m;
		curOp.callmodel.scale = scale;
	}

	void PushInvisibleTri(int i1, int i2, int i3) {
		if (curOp.type != OP_NONE) m_ops.push_back(curOp);
		curOp.type = OP_NONE;
		PushIdx(i1);
		PushIdx(i2);
		PushIdx(i3);
		m_triflags.push_back(curTriFlag);
	}
	
	void PushBillboards(const char *texname, const float size, const vector3f &color, const int numPoints, const vector3f *points)
	{
		char buf[256];
		snprintf(buf, sizeof(buf), PIONEER_DATA_DIR"/textures/%s", texname);

		if (curOp.type) m_ops.push_back(curOp);
		curOp.type = OP_DRAW_BILLBOARDS;
		curOp.billboards.start = m_vertices.size();
		curOp.billboards.count = numPoints;
		curOp.billboards.texture = TextureManager::GetTexture(buf, true);
		curOp.billboards.size = size;
		curOp.billboards.col[0] = color.x;
		curOp.billboards.col[1] = color.y;
		curOp.billboards.col[2] = color.z;
		curOp.billboards.col[3] = 1.0f;

		for (int i=0; i<numPoints; i++)
			PushVertex(points[i], vector3f());
	}

	void SetMaterial(const char *mat_name, const float mat[11]) {
		std::map<std::string, int>::iterator i = m_model->m_materialLookup.find(mat_name);
		if (i != m_model->m_materialLookup.end()) {
			LmrMaterial &m = m_model->m_materials[(*i).second];
			m.diffuse[0] = mat[0];
			m.diffuse[1] = mat[1];
			m.diffuse[2] = mat[2];
			m.diffuse[3] = mat[3];
			m.specular[0] = mat[4];
			m.specular[1] = mat[5];
			m.specular[2] = mat[6];
			m.specular[3] = 1.0f;
			m.shininess = Clamp(mat[7], 1.0f, 100.0f);
			m.emissive[0] = mat[8];
			m.emissive[1] = mat[9];
			m.emissive[2] = mat[10];
			m.emissive[3] = 1.0f;
		} else {
			luaL_error(sLua, "Unknown material name '%s'.", mat_name);
			exit(0);
		}
	}

	void PushUseMaterial(const char *mat_name) {
		std::map<std::string, int>::iterator i = m_model->m_materialLookup.find(mat_name);
		if (i != m_model->m_materialLookup.end()) {
			if (curOp.type) m_ops.push_back(curOp);
			curOp.type = OP_SET_MATERIAL;
			curOp.col.material_idx = (*i).second;
		} else {
			throw LmrUnknownMaterial();
		}
	}

	/* return start vertex index */
	int AllocVertices(int num) {
		int start = m_vertices.size();
		m_vertices.resize(start + num);
		return start;
	}

	const vector3f &GetVertex(int num) const {
		return m_vertices[num].v;
	}

	void GetCollMeshGeometry(LmrCollMesh *c, const matrix4x4f &transform, const LmrObjParams *params) {
		const int vtxBase = c->nv;
		const int idxBase = c->ni;
		const int flagBase = c->nf;
		c->nv += m_vertices.size();
		c->ni += m_indices.size();
		c->nf += m_indices.size()/3;
		assert(m_triflags.size() == m_indices.size()/3);
		c->m_numTris += m_triflags.size();

		if (m_vertices.size()) {
			c->pVertex = static_cast<float*>(realloc(c->pVertex, 3*sizeof(float)*c->nv));
		
			for (unsigned int i=0; i<m_vertices.size(); i++) {
				const vector3f v = transform * m_vertices[i].v;
				c->pVertex[3*vtxBase + 3*i] = v.x;
				c->pVertex[3*vtxBase + 3*i+1] = v.y;
				c->pVertex[3*vtxBase + 3*i+2] = v.z;
				c->m_aabb.Update(v);
			}
		}
		if (m_indices.size()) {
			c->pIndex = static_cast<int*>(realloc(c->pIndex, sizeof(int)*c->ni));
			c->pFlag = static_cast<unsigned int*>(realloc(c->pFlag, sizeof(unsigned int)*c->nf));
			for (unsigned int i=0; i<m_indices.size(); i++) {
				c->pIndex[idxBase + i] = vtxBase + m_indices[i];
			}
			for (unsigned int i=0; i<m_triflags.size(); i++) {
				c->pFlag[flagBase + i] = m_triflags[i];
			}
		}
		
		// go through Ops to see if we call other models
		const unsigned int opEndIdx = m_ops.size();
		for (unsigned int i=0; i<opEndIdx; i++) {
			const Op &op = m_ops[i];
			if (op.type == OP_CALL_MODEL) {
				matrix4x4f _trans = transform * matrix4x4f(op.callmodel.transform);
				op.callmodel.model->GetCollMeshGeometry(c, _trans, params);
			}
		}
	}

private:
	void BindBuffers() {
		glEnableClientState (GL_VERTEX_ARRAY);
		glEnableClientState (GL_NORMAL_ARRAY);
		glEnableClientState (GL_TEXTURE_COORD_ARRAY);

		if (m_isStatic) {
			if (m_bo) m_bo->BindBuffersForDraw();
		} else {
			Render::UnbindAllBuffers();
			if (m_vertices.size()) {
				glNormalPointer(GL_FLOAT, sizeof(Vertex), &m_vertices[0].n);
				glVertexPointer(3, GL_FLOAT, sizeof(Vertex), &m_vertices[0].v);
				glTexCoordPointer(2, GL_FLOAT, sizeof(Vertex), &m_vertices[0].tex_u);
			}
		}
	}

	void OpDrawElements(int numIndices) {
		if ((curOp.type != OP_DRAW_ELEMENTS) || (curOp.elems.texture != curTexture)) {
			if (curOp.type) m_ops.push_back(curOp);
			curOp.type = OP_DRAW_ELEMENTS;
			curOp.elems.start = m_indices.size();
			curOp.elems.count = 0;
			curOp.elems.elemMin = 1<<30;
			curOp.elems.elemMax = 0;
			curOp.elems.texture = curTexture;
		}
		curOp.elems.count += numIndices;
	}
	void PushCurOp() {
		m_ops.push_back(curOp);
	}
	void PushIdx(Uint16 v) {
		curOp.elems.elemMin = std::min<int>(v, curOp.elems.elemMin);
		curOp.elems.elemMax = std::max<int>(v, curOp.elems.elemMax);
		m_indices.push_back(v);
	}

	enum OpType { OP_NONE, OP_DRAW_ELEMENTS, OP_DRAW_BILLBOARDS, OP_SET_MATERIAL, OP_ZBIAS,
			OP_CALL_MODEL, OP_LIGHTING_TYPE, OP_USE_LIGHT };

	struct Op {
		enum OpType type;
		union {
			struct { Texture *texture; int start, count, elemMin, elemMax; } elems;
			struct { int material_idx; } col;
			struct { float amount; float pos[3]; float norm[3]; } zbias;
			struct { LmrModel *model; float transform[16]; float scale; } callmodel;
			struct { Texture *texture; int start, count; float size; float col[4]; } billboards;
			struct { bool local; } lighting_type;
			struct { int num; float quadratic_attenuation; float pos[4], col[4]; } light;
		};
	};
	/* this crap is only used at build time... could move this elsewhere */
	Op curOp;
	Uint16 curTriFlag;
	Texture *curTexture;
	matrix4x4f curTexMatrix;
	// 
	std::vector<Vertex> m_vertices;
	std::vector<Uint16> m_indices;
	std::vector<Uint16> m_triflags;
	std::vector<Op> m_ops;
	std::vector<ShipThruster::Thruster> m_thrusters;
	LmrModel *m_model;
	int m_boIndexBase;
	BufferObject<sizeof(Vertex)> *m_bo;
	bool m_isStatic;
	bool m_putGeomInsideout;

public:
	void SaveToCache(FILE *f) {
		int numVertices = m_vertices.size();
		int numIndices = m_indices.size();
		int numTriflags = m_triflags.size();
		int numThrusters = m_thrusters.size();
		int numOps = m_ops.size();
		fwrite((void*)&numVertices, 1, 4, f);
		fwrite((void*)&numIndices, 1, 4, f);
		fwrite((void*)&numTriflags, 1, 4, f);
		fwrite((void*)&numThrusters, 1, 4, f);
		fwrite((void*)&numOps, 1, 4, f);
		if (numVertices) fwrite(&m_vertices[0], sizeof(Vertex), numVertices, f);
		if (numIndices) fwrite(&m_indices[0], sizeof(Uint16), numIndices, f);
		if (numTriflags) fwrite(&m_triflags[0], sizeof(Uint16), numTriflags, f);
		if (numThrusters) fwrite(&m_thrusters[0], sizeof(ShipThruster::Thruster), numThrusters, f);
		if (numOps) {
			for (int i=0; i<numOps; i++) {
				fwrite(&m_ops[i], sizeof(Op), 1, f);
				if (m_ops[i].type == OP_CALL_MODEL) {
					_fwrite_string(m_ops[i].callmodel.model->GetName(), f);
				}
				else if ((m_ops[i].type == OP_DRAW_ELEMENTS) && (m_ops[i].elems.texture)) {
					_fwrite_string(m_ops[i].elems.texture->GetFilename(), f);
				}
				else if ((m_ops[i].type == OP_DRAW_BILLBOARDS) && (m_ops[i].billboards.texture)) {
					_fwrite_string(m_ops[i].billboards.texture->GetFilename(), f);
				}
			}
		}
	}
	void LoadFromCache(FILE *f) {
		int numVertices, numIndices, numTriflags, numOps, numThrusters;
		fread((void*)&numVertices, 1, 4, f);
		fread((void*)&numIndices, 1, 4, f);
		fread((void*)&numTriflags, 1, 4, f);
		fread((void*)&numThrusters, 1, 4, f);
		fread((void*)&numOps, 1, 4, f);
		assert(numVertices <= 65536);
		assert(numIndices < 1000000);
		assert(numTriflags < 1000000);
		assert(numThrusters < 1000);
		assert(numOps < 1000);
		if (numVertices) {
			m_vertices.resize(numVertices);
			fread(&m_vertices[0], sizeof(Vertex), numVertices, f);
		}
		if (numIndices) {
			m_indices.resize(numIndices);
			fread(&m_indices[0], sizeof(Uint16), numIndices, f);
		}
		if (numTriflags) {
			m_triflags.resize(numTriflags);
			fread(&m_triflags[0], sizeof(Uint16), numTriflags, f);
		}
		if (numThrusters) {
			m_thrusters.resize(numThrusters);
			fread(&m_thrusters[0], sizeof(ShipThruster::Thruster), numThrusters, f);
		}
		m_ops.resize(numOps);
		for (int i=0; i<numOps; i++) {
			fread(&m_ops[i], sizeof(Op), 1, f);
			if (m_ops[i].type == OP_CALL_MODEL) {
				m_ops[i].callmodel.model = s_models[_fread_string(f)];
			}
			else if ((m_ops[i].type == OP_DRAW_ELEMENTS) && (m_ops[i].elems.texture)) {
				m_ops[i].elems.texture = TextureManager::GetTexture(_fread_string(f));
			}
			else if ((m_ops[i].type == OP_DRAW_BILLBOARDS) && (m_ops[i].billboards.texture)) {
				m_ops[i].billboards.texture = TextureManager::GetTexture(_fread_string(f));
			}
		}
	}
};

LmrModel::LmrModel(const char *model_name)
{
	m_name = model_name;
	m_drawClipRadius = 1.0f;
	m_scale = 1.0f;

	char buf[256];
	snprintf(buf, sizeof(buf), "%s_info", model_name);
	lua_getglobal(sLua, buf);
	if (lua_istable(sLua, -1)) {
		m_numLods = 0;

		lua_getfield(sLua, -1, "bounding_radius");
		if (lua_isnumber(sLua, -1)) m_drawClipRadius = luaL_checknumber(sLua, -1);
		else luaL_error(sLua, "model %s_info missing bounding_radius=", model_name);
		lua_pop(sLua, 1);

		lua_getfield(sLua, -1, "lod_pixels");
		if (lua_istable(sLua, -1)) {
			for(int i=1;; i++) {
				lua_pushinteger(sLua, i);
				lua_gettable(sLua, -2);
				bool is_num = lua_isnumber(sLua, -1) != 0;
				if (is_num) {
					m_lodPixelSize[i-1] = luaL_checknumber(sLua, -1);
					m_numLods++;
				}
				lua_pop(sLua, 1);
				if (!is_num) break;
				if (i > LMR_MAX_LOD) {
					luaL_error(sLua, "Too many LODs (maximum %d)", LMR_MAX_LOD);
				}
			}
		} else {
			m_numLods = 1;
			m_lodPixelSize[0] = 0;
		}
		lua_pop(sLua, 1);

		lua_getfield(sLua, -1, "materials");
		if (lua_istable(sLua, -1)) {
			for(int i=1;; i++) {
				lua_pushinteger(sLua, i);
				lua_gettable(sLua, -2);
				bool is_string = lua_isstring(sLua, -1) != 0;
				if (is_string) {
					const char *mat_name = luaL_checkstring(sLua, -1);
					m_materialLookup[mat_name] = m_materials.size();
					m_materials.push_back(LmrMaterial());
				}
				lua_pop(sLua, 1);
				if (!is_string) break;
			}
		}
		lua_pop(sLua, 1);

		lua_getfield(sLua, -1, "scale");
		if (lua_isnumber(sLua, -1)) {
			m_scale = lua_tonumber(sLua, -1);
		}
		lua_pop(sLua, 1);

		/* pop model_info table */
		lua_pop(sLua, 1);
	} else {
		luaL_error(sLua, "Could not find function %s_info()", model_name);
	}
	
	snprintf(buf, sizeof(buf), "%s_dynamic", model_name);
	lua_getglobal(sLua, buf);
	m_hasDynamicFunc = lua_isfunction(sLua, -1);
	lua_pop(sLua, 1);

	for (int i=0; i<m_numLods; i++) {
		m_staticGeometry[i] = new LmrGeomBuffer(this, true);
		m_dynamicGeometry[i] = new LmrGeomBuffer(this, false);
	}

	const std::string cache_file = join_path(s_cacheDir.c_str(), model_name, 0) + ".bin";

	if (!s_recompileAllModels) {
		// load cached model
		FILE *f = fopen(cache_file.c_str(), "rb");
		if (!f) goto rebuild_model;

		for (int i=0; i<m_numLods; i++) {
			m_staticGeometry[i]->PreBuild();
			m_staticGeometry[i]->LoadFromCache(f);
			m_staticGeometry[i]->PostBuild();
		}
		int numMaterials;
		fread((void*)&numMaterials, 1, 4, f);
		if (numMaterials != m_materials.size()) {
			fclose(f);
			goto rebuild_model;
		}
		if (numMaterials) fread((void*)&m_materials[0], sizeof(LmrMaterial), numMaterials, f);

		int numLights;
		fread((void*)&numLights, 1, 4, f);
		if (numLights != m_lights.size()) {
			fclose(f);
			goto rebuild_model;
		}
		if (numLights) fread((void*)&m_lights[0], sizeof(LmrLight), numLights, f);

		fclose(f);
	} else {
rebuild_model:
		// run static build for each LOD level
		FILE *f = fopen(cache_file.c_str(), "wb");
		
		for (int i=0; i<m_numLods; i++) {
			m_staticGeometry[i]->PreBuild();
			s_curBuf = m_staticGeometry[i];
			lua_pushcfunction(sLua, pi_lua_panic);
			// call model static building function
			lua_getfield(sLua, LUA_GLOBALSINDEX, (m_name+"_static").c_str());
			// lod as first argument
			lua_pushnumber(sLua, i+1);
			lua_pcall(sLua, 1, 0, -3);
			lua_pop(sLua, 1);  // remove panic func
			s_curBuf = 0;
			m_staticGeometry[i]->PostBuild();
			m_staticGeometry[i]->SaveToCache(f);
		}
		
		const int numMaterials = m_materials.size();
		fwrite((void*)&numMaterials, 1, 4, f);
		if (numMaterials) fwrite((void*)&m_materials[0], sizeof(LmrMaterial), numMaterials, f);
		const int numLights = m_lights.size();
		fwrite((void*)&numLights, 1, 4, f);
		if (numLights) fwrite((void*)&m_lights[0], sizeof(LmrLight), numLights, f);
		
		fclose(f);
	}
}

LmrModel::~LmrModel()
{
	for (int i=0; i<m_numLods; i++) {
		delete m_staticGeometry[i];
		delete m_dynamicGeometry[i];
	}
}

//static std::map<std::string, LmrModel*> s_models;
void LmrGetModelsWithTag(const char *tag, std::vector<LmrModel*> &outModels)
{
	for (std::map<std::string, LmrModel*>::iterator i = s_models.begin();
			i != s_models.end(); ++i) {
		LmrModel *model = (*i).second;
		
		char buf[256];
		snprintf(buf, sizeof(buf), "%s_info", model->GetName());
		lua_getglobal(sLua, buf);
		lua_getfield(sLua, -1, "tags");
		if (lua_istable(sLua, -1)) {
			for(int j=1;; j++) {
				lua_pushinteger(sLua, j);
				lua_gettable(sLua, -2);
				if (lua_isstring(sLua, -1)) {
					const char *s = luaL_checkstring(sLua, -1);
					if (0 == strcmp(tag, s)) {
						outModels.push_back(model);
						lua_pop(sLua, 1);
						break;
					}
				} else if (lua_isnil(sLua, -1)) {
					lua_pop(sLua, 1);
					break;
				}
				lua_pop(sLua, 1);
			}
		}
		lua_pop(sLua, 2);
	}
}

float LmrModel::GetFloatAttribute(const char *attr_name) const
{
	char buf[256];
	snprintf(buf, sizeof(buf), "%s_info", m_name.c_str());
	lua_getglobal(sLua, buf);
	lua_getfield(sLua, -1, attr_name);
	float result = luaL_checknumber(sLua, -1);
	lua_pop(sLua, 2);
	return result;
}

int LmrModel::GetIntAttribute(const char *attr_name) const
{
	char buf[256];
	snprintf(buf, sizeof(buf), "%s_info", m_name.c_str());
	lua_getglobal(sLua, buf);
	lua_getfield(sLua, -1, attr_name);
	int result = luaL_checkinteger(sLua, -1);
	lua_pop(sLua, 2);
	return result;
}

bool LmrModel::GetBoolAttribute(const char *attr_name) const
{
	char buf[256];
	snprintf(buf, sizeof(buf), "%s_info", m_name.c_str());
	lua_getglobal(sLua, buf);
	lua_getfield(sLua, -1, attr_name);
	bool result;
	if (lua_isnil(sLua, -1)) {
		result = false;
	} else {
		result = lua_toboolean(sLua, -1) != 0;
	}	
	lua_pop(sLua, 2);
	return result;
}

void LmrModel::PushAttributeToLuaStack(const char *attr_name) const
{
	char buf[256];
	snprintf(buf, sizeof(buf), "%s_info", m_name.c_str());
	lua_getglobal(sLua, buf);
	lua_getfield(sLua, -1, attr_name);
}

void LmrModel::Render(const matrix4x4f &trans, const LmrObjParams *params)
{
	RenderState rstate;
	rstate.subTransform = matrix4x4f::Identity();
	rstate.combinedScale = m_scale;
	Render(&rstate, vector3f(-trans[12], -trans[13], -trans[14]), trans, params);
}

void LmrModel::Render(const RenderState *rstate, const vector3f &cameraPos, const matrix4x4f &trans, const LmrObjParams *params)
{
	glPushMatrix();
	glMultMatrixf(&trans[0]);
	glScalef(m_scale, m_scale, m_scale);
	glEnable(GL_NORMALIZE);
	glEnable(GL_LIGHTING);
	glBlendFunc(GL_SRC_ALPHA, GL_ONE_MINUS_SRC_ALPHA);	

	float pixrad = 0.5f * s_scrWidth * rstate->combinedScale * m_drawClipRadius / cameraPos.Length();
	//printf("%s: %fpx\n", m_name.c_str(), pixrad);

	int lod = m_numLods-1;
	for (int i=lod-1; i>=0; i--) {
		if (pixrad < m_lodPixelSize[i]) lod = i;
	}
	//printf("%s: lod %d\n", m_name.c_str(), lod);

	Build(lod, params);

	const vector3f modelRelativeCamPos = trans.InverseOf() * cameraPos;

	m_staticGeometry[lod]->Render(rstate, modelRelativeCamPos, params);
	if (m_hasDynamicFunc) {
		m_dynamicGeometry[lod]->Render(rstate, modelRelativeCamPos, params);
	}
	s_curBuf = 0;

	glDisable(GL_NORMALIZE);
	glDisable(GL_BLEND);
	glPopMatrix();
}

void LmrModel::Build(int lod, const LmrObjParams *params)
{
	if (m_hasDynamicFunc) {
		m_dynamicGeometry[lod]->PreBuild();
		s_curBuf = m_dynamicGeometry[lod];
		s_curParams = params;
		lua_pushcfunction(sLua, pi_lua_panic);
		// call model dynamic bits
		lua_getfield(sLua, LUA_GLOBALSINDEX, (m_name+"_dynamic").c_str());
		// lod as first argument
		lua_pushnumber(sLua, lod+1);
		lua_pcall(sLua, 1, 0, -3);
		lua_pop(sLua, 1);  // remove panic func
		s_curBuf = 0;
		s_curParams = 0;
		m_dynamicGeometry[lod]->PostBuild();
	}
}

void LmrModel::GetCollMeshGeometry(LmrCollMesh *mesh, const matrix4x4f &transform, const LmrObjParams *params)
{
	// use lowest LOD
	Build(0, params);
	matrix4x4f m = transform * matrix4x4f::ScaleMatrix(m_scale);
	m_staticGeometry[0]->GetCollMeshGeometry(mesh, m, params);
	if (m_hasDynamicFunc) m_dynamicGeometry[0]->GetCollMeshGeometry(mesh, m, params);
}

LmrCollMesh::LmrCollMesh(LmrModel *m, const LmrObjParams *params)
{
	memset(this, 0, sizeof(LmrCollMesh));
	m_aabb.min = vector3f(FLT_MAX, FLT_MAX, FLT_MAX);
	m_aabb.max = vector3f(-FLT_MAX, -FLT_MAX, -FLT_MAX);
	m->GetCollMeshGeometry(this, matrix4x4f::Identity(), params);
	m_radius = m_aabb.GetBoundingRadius();
	geomTree = new GeomTree(nv, m_numTris, pVertex, pIndex, pFlag);
}

/** returns number of tris found (up to 'num') */
int LmrCollMesh::GetTrisWithGeomflag(unsigned int flags, int num, vector3d *outVtx) const
{
	int found = 0;
	for (int i=0; (i<m_numTris) && (found<num); i++) {
		if (pFlag[i] == int(flags)) {
			*(outVtx++) = vector3d(&pVertex[3*pIndex[3*i]]);
			*(outVtx++) = vector3d(&pVertex[3*pIndex[3*i+1]]);
			*(outVtx++) = vector3d(&pVertex[3*pIndex[3*i+2]]);
			found++;
		}
	}
	return found;
}

LmrCollMesh::~LmrCollMesh()
{
	// nice. mixed allocation. for the love of realloc...
	delete geomTree;
	free(pVertex);
	free(pIndex);
	free(pFlag);
}

LmrModel *LmrLookupModelByName(const char *name) throw (LmrModelNotFoundException)
{
	std::map<std::string, LmrModel*>::iterator i = s_models.find(name);

	if (i == s_models.end()) {
		throw LmrModelNotFoundException();
	}
	return (*i).second;
}	

namespace ModelFuncs {
	static int call_model(lua_State *L)
	{
		const char *obj_name = luaL_checkstring(L, 1);
//	subobject(object_name, vector pos, vector xaxis, vector yaxis [, scale=float, onflag=])
		if (!obj_name) return 0;
		if (!obj_name[0]) return 0;
		LmrModel *m = s_models[obj_name];
		if (!m) {
			luaL_error(L, "call_model() to undefined model '%s'. Referenced model must be registered before calling model", obj_name);
		} else {
			const vector3f *pos = MyLuaVec::checkVec(L, 2);
			const vector3f *_xaxis = MyLuaVec::checkVec(L, 3);
			const vector3f *_yaxis = MyLuaVec::checkVec(L, 4);
			float scale = luaL_checknumber(L, 5);

			vector3f zaxis = _xaxis->Cross(*_yaxis).Normalized();
			vector3f xaxis = _yaxis->Cross(zaxis).Normalized();
			vector3f yaxis = zaxis.Cross(xaxis);

			matrix4x4f trans = matrix4x4f::MakeInvRotMatrix(scale*xaxis, scale*yaxis, scale*zaxis);
			trans[12] = pos->x;
			trans[13] = pos->y;
			trans[14] = pos->z;

			s_curBuf->PushCallModel(m, trans, scale);
		}
		return 0;
	}

	static int set_light(lua_State *L)
	{
		int num = luaL_checkinteger(L, 1)-1;
		if ((num < 0) || (num > 3)) {
			luaL_error(L, "set_light should have light number from 1 to 4.");
		}
		const float quadratic_attenuation = luaL_checknumber(L, 2);
		const vector3f *pos = MyLuaVec::checkVec(L, 3);
		const vector3f *col = MyLuaVec::checkVec(L, 4);
		s_curBuf->SetLight(num, quadratic_attenuation, *pos, *col);
		return 0;
	}

	static int use_light(lua_State *L)
	{
		int num = luaL_checkinteger(L, 1)-1;
		s_curBuf->PushUseLight(num);
		return 0;
	}

	static int set_local_lighting(lua_State *L)
	{
		const bool doIt = lua_toboolean(L, 1) != 0;
		s_curBuf->PushSetLocalLighting(doIt);
		return 0;
	}

	static int insideout(lua_State *L)
	{
		const bool doIt = lua_toboolean(L, 1) != 0;
		s_curBuf->SetInsideOut(doIt);
		return 0;
	}

	static int lathe(lua_State *L)
	{
		const int steps = luaL_checknumber(L, 1);
		const vector3f *start = MyLuaVec::checkVec(L, 2);
		const vector3f *end = MyLuaVec::checkVec(L, 3);
		const vector3f *updir = MyLuaVec::checkVec(L, 4);

		if (!lua_istable(L, 5)) {
			luaL_error(L, "lathe() takes a table of distance, radius numbers");
		}

		int num = lua_objlen(L, 5);
		if (num % 2) luaL_error(L, "lathe() passed list with unpaired distance, radius element");
		if (num < 4) luaL_error(L, "lathe() passed list with insufficient distance, radius pairs");

		// oh tom you fox
		float *jizz = static_cast<float*>(alloca(num*2*sizeof(float)));

		for (int i=1; i<=num; i++) {
			lua_pushinteger(L, i);
			lua_gettable(L, 5);
			jizz[i-1] = lua_tonumber(L, -1);
			lua_pop(L, 1);
		}

		const int vtxStart = s_curBuf->AllocVertices(steps*(num-2));

		const vector3f dir = (*end-*start).Normalized();
		const vector3f axis1 = updir->Normalized();
		const vector3f axis2 = updir->Cross(dir).Normalized();
		const float inc = 2.0f*M_PI / float(steps);

		for (int i=0; i<num-3; i+=2) {
			const float rad1 = jizz[i+1];
			const float rad2 = jizz[i+3];
			const vector3d _start = *start + (*end-*start)*jizz[i];
			const vector3d _end = *start + (*end-*start)*jizz[i+2];
			bool shitty_normal = (jizz[i] == jizz[i+2]);

			const int basevtx = vtxStart + steps*i;
			float ang = 0;
			for (int j=0; j<steps; j++, ang += inc) {
				const vector3f p1 = rad1 * (sin(ang)*axis1 + cos(ang)*axis2);
				const vector3f p2 = rad2 * (sin(ang)*axis1 + cos(ang)*axis2);
				vector3f n;
				if (shitty_normal) {
					if (rad1 > rad2) n = dir;
					else n = -dir;
				} else {
					vector3f tmp = (_end+p2)-(_start+p1);
					n = tmp.Cross(p1).Cross(tmp).Normalized();
				}
				s_curBuf->SetVertex(basevtx + j, _start+p1, n);
				s_curBuf->SetVertex(basevtx + steps + j, _end+p2, n);
			}
			for (int j=0; j<steps-1; j++) {
				s_curBuf->PushTri(basevtx+j, basevtx+j+1, basevtx+j+steps);
				s_curBuf->PushTri(basevtx+j+1, basevtx+j+steps+1, basevtx+j+steps);
			}
			s_curBuf->PushTri(basevtx+steps-1, basevtx, basevtx+2*steps-1);
			s_curBuf->PushTri(basevtx, basevtx+steps, basevtx+2*steps-1);
		}
		return 0;
	}

	static int extrusion(lua_State *L)
	{
		const vector3f *start = MyLuaVec::checkVec(L, 1);
		const vector3f *end = MyLuaVec::checkVec(L, 2);
		const vector3f *updir = MyLuaVec::checkVec(L, 3);
		const float radius = luaL_checknumber(L, 4);

#define EXTRUSION_MAX_VTX 32
		int steps = lua_gettop(L)-4;
		if (steps > EXTRUSION_MAX_VTX) {
			luaL_error(L, "extrusion() takes at most %d points", EXTRUSION_MAX_VTX);
		}
		vector3f evtx[EXTRUSION_MAX_VTX];

		for (int i=0; i<steps; i++) {
			evtx[i] = *MyLuaVec::checkVec(L, i+5);
		}

		const int vtxStart = s_curBuf->AllocVertices(6*steps);

		vector3f yax = *updir;
		vector3f xax, zax;
		zax = ((*end) - (*start)).Normalized();
		xax = yax.Cross(zax);

		for (int i=0; i<steps; i++) {
			vector3f tv, norm;
			tv = xax * evtx[i].x;
			norm = yax * evtx[i].y;
			norm = norm + tv;

			vector3f p1 = norm * radius;
			s_curBuf->SetVertex(vtxStart + i, (*start) + p1, -zax);
			s_curBuf->SetVertex(vtxStart + i + steps, (*end) + p1, zax);
		}

		for (int i=0; i<steps-1; i++) {
			// top cap
			s_curBuf->PushTri(vtxStart, vtxStart+i+1, vtxStart+i);
			// bottom cap
			s_curBuf->PushTri(vtxStart+steps, vtxStart+steps+i, vtxStart+steps+i+1);
		}

		// sides
		for (int i=0; i<steps; i++) {
			const vector3f &v1 = s_curBuf->GetVertex(vtxStart + i);
			const vector3f &v2 = s_curBuf->GetVertex(vtxStart + (i + 1)%steps);
			const vector3f &v3 = s_curBuf->GetVertex(vtxStart + i + steps);
			const vector3f &v4 = s_curBuf->GetVertex(vtxStart + (i + 1)%steps + steps);
			const vector3f norm = (v2-v1).Cross(v3-v1).Normalized();

			const int idx = vtxStart + 2*steps + i*4;
			s_curBuf->SetVertex(idx, v1, norm);
			s_curBuf->SetVertex(idx+1, v2, norm);
			s_curBuf->SetVertex(idx+2, v3, norm);
			s_curBuf->SetVertex(idx+3, v4, norm);

			s_curBuf->PushTri(idx, idx+1, idx+3);
			s_curBuf->PushTri(idx, idx+3, idx+2);
		}

		return 0;
	}
	
	static vector3f eval_cubic_bezier_u(const vector3f p[4], float u)
	{
		vector3f out(0.0f);
		float Bu[4] = { (1.0f-u)*(1.0f-u)*(1.0f-u),
			3.0f*(1.0f-u)*(1.0f-u)*u,
			3.0f*(1.0f-u)*u*u,
			u*u*u };
		for (int i=0; i<4; i++) {
			out += p[i] * Bu[i];
		}
		return out;
	}

	static vector3f eval_quadric_bezier_u(const vector3f p[3], float u)
	{
		vector3f out(0.0f);
		float Bu[3] = { (1.0f-u)*(1.0f-u), 2.0f*u*(1.0f-u), u*u };
		for (int i=0; i<3; i++) {
			out += p[i] * Bu[i];
		}
		return out;
	}

	static int _flat(lua_State *L, bool xref)
	{
		const int divs = luaL_checkinteger(L, 1);
		const vector3f *normal = MyLuaVec::checkVec(L, 2);
		vector3f xrefnorm(0.0f);
		if (xref) xrefnorm = vector3f(-normal->x, normal->y, normal->z);
#define FLAT_MAX_SEG 32
		struct {
			const vector3f *v[3];
			int nv;
		} segvtx[FLAT_MAX_SEG];

		if (!lua_istable(L, 3)) {
			luaL_error(L, "argment 3 to flat() must be a table of line segments");
			return 0;
		}

		int argmax = lua_gettop(L);
		int seg = 0;
		int numPoints = 0;
		// iterate through table of line segments
		for (int n=3; n<=argmax; n++, seg++) {
			if (lua_istable(L, n)) {
				// this table is a line segment itself
				// 1 vtx = straight line
				// 2     = quadric bezier
				// 3     = cubic bezier
				int nv = 0;
				for (int i=1; i<4; i++) {
					lua_pushinteger(L, i);
					lua_gettable(L, n);
					if (lua_isnil(L, -1)) {
						lua_pop(L, 1);
						break;
					} else {
						segvtx[seg].v[nv++] = MyLuaVec::checkVec(L, -1);
						lua_pop(L, 1);
					}
				}
				segvtx[seg].nv = nv;

				if (!nv) {
					luaL_error(L, "number of points in a line segment must be 1-3 (straight, quadric, cubic)");
					return 0;
				} else if (nv == 1) {
					numPoints++;
				} else if (nv > 1) {
					numPoints += divs;
				}
			} else {
				luaL_error(L, "invalid crap in line segment list");
				return 0;
			}
		}

		const int vtxStart = s_curBuf->AllocVertices(xref ? 2*numPoints : numPoints);
		int vtxPos = vtxStart;

		const vector3f *prevSegEnd = segvtx[seg-1].v[ segvtx[seg-1].nv-1 ];
		// evaluate segments
		int maxSeg = seg;
		for (seg=0; seg<maxSeg; seg++) {
			if (segvtx[seg].nv == 1) {
				if (xref) {
					vector3f p = *segvtx[seg].v[0]; p.x = -p.x;
					s_curBuf->SetVertex(vtxPos + numPoints, p, xrefnorm);
				}
				s_curBuf->SetVertex(vtxPos++, *segvtx[seg].v[0], *normal);
				prevSegEnd = segvtx[seg].v[0];
			} else if (segvtx[seg].nv == 2) {
				vector3f _p[3];
				_p[0] = *prevSegEnd;
				_p[1] = *segvtx[seg].v[0];
				_p[2] = *segvtx[seg].v[1];
				float inc = 1.0f / float(divs);
				float u = inc;
				for (int i=1; i<=divs; i++, u+=inc) {
					vector3f p = eval_quadric_bezier_u(_p, u);
					s_curBuf->SetVertex(vtxPos, p, *normal);
					if (xref) {
						p.x = -p.x;
						s_curBuf->SetVertex(vtxPos+numPoints, p, xrefnorm);
					}
					vtxPos++;
				}
				prevSegEnd = segvtx[seg].v[1];
			} else if (segvtx[seg].nv == 3) {
				vector3f _p[4];
				_p[0] = *prevSegEnd;
				_p[1] = *segvtx[seg].v[0];
				_p[2] = *segvtx[seg].v[1];
				_p[3] = *segvtx[seg].v[2];
				float inc = 1.0f / float(divs);
				float u = inc;
				for (int i=1; i<=divs; i++, u+=inc) {
					vector3f p = eval_cubic_bezier_u(_p, u);
					s_curBuf->SetVertex(vtxPos, p, *normal);
					if (xref) {
						p.x = -p.x;
						s_curBuf->SetVertex(vtxPos+numPoints, p, xrefnorm);
					}
					vtxPos++;
				}
				prevSegEnd = segvtx[seg].v[2];
			}
		}

		for (int i=1; i<numPoints-1; i++) {
			s_curBuf->PushTri(vtxStart, vtxStart+i, vtxStart+i+1);
			if (xref) {
				s_curBuf->PushTri(vtxStart+numPoints, vtxStart+numPoints+1+i, vtxStart+numPoints+i);
			}
		}
		return 0;
	}
	
	static int flat(lua_State *L) { return _flat(L, false); }
	static int xref_flat(lua_State *L) { return _flat(L, true); }

	static vector3f eval_quadric_bezier_triangle(const vector3f p[6], float s, float t, float u)
	{
		vector3f out(0.0f);
		const float coef[6] = { s*s, 2.0f*s*t, t*t, 2.0f*s*u, 2.0f*t*u, u*u };
		for (int i=0; i<6; i++) {
			out += p[i] * coef[i];
		}
		return out;
	}

	static vector3f eval_cubic_bezier_triangle(const vector3f p[10], float s, float t, float u)
	{
		vector3f out(0.0f);
		const float coef[10] = { s*s*s, 3.0f*s*s*t, 3.0f*s*t*t, t*t*t, 3.0f*s*s*u, 6.0f*s*t*u, 3.0f*t*t*u, 3.0f*s*u*u, 3.0f*t*u*u, u*u*u };
		for (int i=0; i<10; i++) {
			out += p[i] * coef[i];
		}
		return out;
	}
	template <int BEZIER_ORDER>
	static void _bezier_triangle(lua_State *L, bool xref)
	{
		vector3f pts[10];
		const int divs = luaL_checkinteger(L, 1) + 1;
		assert(divs > 0);
		if (BEZIER_ORDER == 2) {
			for (int i=0; i<6; i++) {
				pts[i] = *MyLuaVec::checkVec(L, i+2);
			}
		} else if (BEZIER_ORDER == 3) {
			for (int i=0; i<10; i++) {
				pts[i] = *MyLuaVec::checkVec(L, i+2);
			}
		}

		const int numVertsInPatch = divs*(1+divs)/2;
		const int vtxStart = s_curBuf->AllocVertices(numVertsInPatch * (xref ? 2 : 1));
		int vtxPos = vtxStart;

		float inc = 1.0f / float(divs-1);
		float s,t,u;
		s = t = u = 0;
		for (int i=0; i<divs; i++, u += inc) {
			float pos = 0;
			float inc2 = 1.0f / float(divs-1-i);
			for (int j=i; j<divs; j++, pos += inc2) {
				s = (1.0f-u)*(1.0f-pos);
				t = (1.0f-u)*pos;
				vector3f p, pu, pv;
				if (BEZIER_ORDER == 2) {
					p = eval_quadric_bezier_triangle(pts, s, t, u);
					pu = eval_quadric_bezier_triangle(pts, s+0.1f*inc, t-0.1f*inc, u);
					pv = eval_quadric_bezier_triangle(pts, s-0.05f*inc, t-0.05f*inc, u+0.1f*inc);
				} else if (BEZIER_ORDER == 3) {
					p = eval_cubic_bezier_triangle(pts, s, t, u);
					pu = eval_cubic_bezier_triangle(pts, s+0.1f*inc, t-0.1f*inc, u);
					pv = eval_cubic_bezier_triangle(pts, s-0.05f*inc, t-0.05f*inc, u+0.1f*inc);
				}
				vector3f norm = (pu-p).Cross(pv-p).Normalized();
				s_curBuf->SetVertex(vtxPos, p, norm);

				if (xref) {
					norm.x = -norm.x;
					p.x = -p.x;
					s_curBuf->SetVertex(vtxPos + numVertsInPatch, p, norm);
				}
				vtxPos++;
			}
		}
		//assert((vtxPos - vtxStart) == numVertsInPatch);

		vtxPos = vtxStart;
		for (int y=0; y<divs-1; y++) {
			const int adv = divs-y;
			s_curBuf->PushTri(vtxPos, vtxPos+adv, vtxPos+1);
			for (int x=1; x<adv-1; x++) {
				s_curBuf->PushTri(vtxPos+x, vtxPos+x+adv-1, vtxPos+x+adv);
				s_curBuf->PushTri(vtxPos+x, vtxPos+x+adv, vtxPos+x+1);
			}
			if (xref) {
				const int refVtxPos = vtxPos + numVertsInPatch;
				s_curBuf->PushTri(refVtxPos, refVtxPos+1, refVtxPos+adv);
				for (int x=1; x<adv-1; x++) {
					s_curBuf->PushTri(refVtxPos+x, refVtxPos+x+adv, refVtxPos+x+adv-1);
					s_curBuf->PushTri(refVtxPos+x, refVtxPos+x+1, refVtxPos+x+adv);
				}
			}
			vtxPos += adv;
		}
	}

	static int cubic_bezier_triangle(lua_State *L) { _bezier_triangle<3>(L, false); return 0; }
	static int xref_cubic_bezier_triangle(lua_State *L) { _bezier_triangle<3>(L, true); return 0; }
	static int quadric_bezier_triangle(lua_State *L) { _bezier_triangle<2>(L, false); return 0; }
	static int xref_quadric_bezier_triangle(lua_State *L) { _bezier_triangle<2>(L, true); return 0; }


	static vector3f eval_quadric_bezier_u_v(const vector3f p[9], float u, float v)
	{
		vector3f out(0.0f);
		float Bu[3] = { (1.0f-u)*(1.0f-u), 2.0f*u*(1.0f-u), u*u };
		float Bv[3] = { (1.0f-v)*(1.0f-v), 2.0f*v*(1.0f-v), v*v };
		for (int i=0; i<3; i++) {
			for (int j=0; j<3; j++) {
				out += p[i+3*j] * Bu[i] * Bv[j];
			}
		}
		return out;
	}

	static void _quadric_bezier_quad(lua_State *L, bool xref)
	{
		vector3f pts[9];
		const int divs_u = luaL_checkinteger(L, 1);
		const int divs_v = luaL_checkinteger(L, 2);
		for (int i=0; i<9; i++) {
			pts[i] = *MyLuaVec::checkVec(L, i+3);
		}

		const int numVertsInPatch = (divs_u+1)*(divs_v+1);
		const int vtxStart = s_curBuf->AllocVertices(numVertsInPatch * (xref ? 2 : 1));

		float inc_u = 1.0f / float(divs_u);
		float inc_v = 1.0f / float(divs_v);
		float u,v;
		u = v = 0;
		for (int i=0; i<=divs_u; i++, u += inc_u) {
			v = 0;
			for (int j=0; j<=divs_v; j++, v += inc_v) {
				vector3f p = eval_quadric_bezier_u_v(pts, u, v);
				// this is a very inefficient way of
				// calculating normals...
				vector3f pu = eval_quadric_bezier_u_v(pts, u+0.01f*inc_u, v);
				vector3f pv = eval_quadric_bezier_u_v(pts, u, v+0.01f*inc_v);
				vector3f norm = (pu-p).Cross(pv-p).Normalized();

				s_curBuf->SetVertex(vtxStart + i*(divs_v+1) + j, p, norm);
				if (xref) {
					p.x = -p.x;
					norm.x = -norm.x;
					s_curBuf->SetVertex(vtxStart + numVertsInPatch + i*(divs_v+1) + j, p, norm);
				}
			}
		}

		for (int i=0; i<divs_u; i++) {
			int baseVtx = vtxStart + i*(divs_v+1);
			for (int j=0; j<divs_v; j++) {
				s_curBuf->PushTri(baseVtx+j, baseVtx+j+1+(divs_v+1), baseVtx+j+1);
				s_curBuf->PushTri(baseVtx+j, baseVtx+j+(divs_v+1), baseVtx+j+1+(divs_v+1));
			}
		}
		if (xref) for (int i=0; i<divs_u; i++) {
			int baseVtx = vtxStart + numVertsInPatch + i*(divs_v+1);
			for (int j=0; j<divs_v; j++) {
				s_curBuf->PushTri(baseVtx+j, baseVtx+j+1, baseVtx+j+1+(divs_v+1));
				s_curBuf->PushTri(baseVtx+j, baseVtx+j+1+(divs_v+1), baseVtx+j+(divs_v+1));
			}
		}
	}
	
	static int quadric_bezier_quad(lua_State *L) { _quadric_bezier_quad(L, false); return 0; }
	static int xref_quadric_bezier_quad(lua_State *L) { _quadric_bezier_quad(L, true); return 0; }

	static vector3f eval_cubic_bezier_u_v(const vector3f p[16], float u, float v)
	{
		vector3f out(0.0f);
		float Bu[4] = { (1.0f-u)*(1.0f-u)*(1.0f-u),
			3.0f*(1.0f-u)*(1.0f-u)*u,
			3.0f*(1.0f-u)*u*u,
			u*u*u };
		float Bv[4] = { (1.0f-v)*(1.0f-v)*(1.0f-v),
			3.0f*(1.0f-v)*(1.0f-v)*v,
			3.0f*(1.0f-v)*v*v,
			v*v*v };
		for (int i=0; i<4; i++) {
			for (int j=0; j<4; j++) {
				out += p[i+4*j] * Bu[i] * Bv[j];
			}
		}
		return out;
	}

	static void _cubic_bezier_quad(lua_State *L, bool xref)
	{
		vector3f pts[16];
		const int divs_v = luaL_checkinteger(L, 1);
		const int divs_u = luaL_checkinteger(L, 2);
		if (lua_istable(L, 3)) {
			for (int i=0; i<16; i++) {
				lua_pushinteger(L, i+1);
				lua_gettable(L, 3);
				pts[i] = *MyLuaVec::checkVec(L, -1);
				lua_pop(L, 1);
			}
		} else {
			for (int i=0; i<16; i++) {
				pts[i] = *MyLuaVec::checkVec(L, i+3);
			}
		}

		const int numVertsInPatch = (divs_v+1)*(divs_u+1);
		const int vtxStart = s_curBuf->AllocVertices(numVertsInPatch * (xref ? 2 : 1));


		float inc_v = 1.0f / float(divs_v);
		float inc_u = 1.0f / float(divs_u);
		float u,v;
		u = v = 0;
		for (int i=0; i<=divs_u; i++, u += inc_u) {
			v = 0;
			for (int j=0; j<=divs_v; j++, v += inc_v) {
				vector3f p = eval_cubic_bezier_u_v(pts, u, v);
				// this is a very inefficient way of
				// calculating normals...
				vector3f pu = eval_cubic_bezier_u_v(pts, u+0.01f*inc_u, v);
				vector3f pv = eval_cubic_bezier_u_v(pts, u, v+0.01f*inc_v);
				vector3f norm = (pu-p).Cross(pv-p).Normalized();

				s_curBuf->SetVertex(vtxStart + i*(divs_v+1) + j, p, norm);
				if (xref) {
					p.x = -p.x;
					norm.x = -norm.x;
					s_curBuf->SetVertex(vtxStart + numVertsInPatch + i*(divs_v+1) + j, p, norm);
				}
			}
		}

		for (int i=0; i<divs_u; i++) {
			int baseVtx = vtxStart + i*(divs_v+1);
			for (int j=0; j<divs_v; j++) {
				s_curBuf->PushTri(baseVtx+j, baseVtx+j+1+(divs_v+1), baseVtx+j+1);
				s_curBuf->PushTri(baseVtx+j, baseVtx+j+(divs_v+1), baseVtx+j+1+(divs_v+1));
			}
		}
		if (xref) for (int i=0; i<divs_u; i++) {
			int baseVtx = vtxStart + numVertsInPatch + i*(divs_v+1);
			for (int j=0; j<divs_v; j++) {
				s_curBuf->PushTri(baseVtx+j, baseVtx+j+1, baseVtx+j+1+(divs_v+1));
				s_curBuf->PushTri(baseVtx+j, baseVtx+j+1+(divs_v+1), baseVtx+j+(divs_v+1));
			}
		}
	}

	static int cubic_bezier_quad(lua_State *L) { _cubic_bezier_quad(L, false); return 0; }
	static int xref_cubic_bezier_quad(lua_State *L) { _cubic_bezier_quad(L, true); return 0; }

	static int set_material(lua_State *L)
	{
		const char *mat_name = luaL_checkstring(L, 1);
		float mat[11];
		if (lua_istable(L, 2)) {
			// material as table of 11 values
			for (int i=0; i<11; i++) {
				lua_pushinteger(L, i+1);
				lua_gettable(L, 2);
				mat[i] = luaL_checknumber(L, -1);
				lua_pop(L, 1);
			}
		} else {
			for (int i=0; i<11; i++) {
				mat[i] = lua_tonumber(L, i+2);
			}
		}
		s_curBuf->SetMaterial(mat_name, mat);
		return 0;
	}

	static int use_material(lua_State *L)
	{
		const char *mat_name = luaL_checkstring(L, 1);
		try {
			s_curBuf->PushUseMaterial(mat_name);
		} catch (LmrUnknownMaterial) {
			printf("Unknown material name '%s'.\n", mat_name);
			exit(0);
		}
		return 0;
	}

	static int texture(lua_State *L)
	{
		const int nargs = lua_gettop(L);
		if (lua_isnil(L, 1)) {
			s_curBuf->SetTexture(0);
		} else {
			lua_getglobal(L, "CurrentDirectory");
			std::string dir = luaL_checkstring(L, -1);
			lua_pop(L, 1);

			const char *texfile = luaL_checkstring(L, 1);
			std::string t = dir + std::string("/") + texfile;
			if (nargs == 4) {
				// texfile, pos, uaxis, vaxis
				vector3f pos = *MyLuaVec::checkVec(L, 2);
				vector3f uaxis = *MyLuaVec::checkVec(L, 3);
				vector3f vaxis = *MyLuaVec::checkVec(L, 4);
				vector3f waxis = uaxis.Cross(vaxis);

				matrix4x4f trans = matrix4x4f::MakeInvRotMatrix(uaxis, vaxis, waxis);
				trans[12] = -pos.x;
				trans[13] = -pos.y;
				s_curBuf->SetTexMatrix(trans);
			}

			s_curBuf->SetTexture(t.c_str());
		}
		return 0;
	}

		static matrix4x4f _textTrans;
		static vector3f _textNorm;
		static void _text_index_callback(int num, Uint16 *vals) {
			const int base = s_curBuf->GetVerticesPos();
			for (int i=0; i<num; i+=3) {
				s_curBuf->PushTri(vals[i]+base, vals[i+1]+base, vals[i+2]+base);
			}
		}
		static void _text_vertex_callback(int num, float offsetX, float offsetY, float *vals) {
			for (int i=0; i<num*3; i+=3) {
				vector3f p = vector3f(offsetX+vals[i], offsetY+vals[i+1], vals[i+2]);
				p = _textTrans * p;
				s_curBuf->PushVertex(p, _textNorm);
			}
		}
	static int text(lua_State *L)
	{
		const char *str = luaL_checkstring(L, 1);
		vector3f pos = *MyLuaVec::checkVec(L, 2);
		vector3f *norm = MyLuaVec::checkVec(L, 3);
		vector3f *textdir = MyLuaVec::checkVec(L, 4);
		float scale = luaL_checknumber(L, 5);
		vector3f yaxis = norm->Cross(*textdir).Normalized();
		vector3f zaxis = textdir->Cross(yaxis).Normalized();
		vector3f xaxis = yaxis.Cross(zaxis);
		_textTrans = matrix4x4f::MakeInvRotMatrix(scale*xaxis, scale*yaxis, scale*zaxis);
		
		bool do_center = false;
		if (lua_istable(L, 6)) {
			lua_pushstring(L, "center");
			lua_gettable(L, 6);
			do_center = lua_toboolean(L, -1) != 0;
			lua_pop(L, 1);

			lua_pushstring(L, "xoffset");
			lua_gettable(L, 6);
			float xoff = lua_tonumber(L, -1);
			lua_pop(L, 1);
			
			lua_pushstring(L, "yoffset");
			lua_gettable(L, 6);
			float yoff = lua_tonumber(L, -1);
			lua_pop(L, 1);
			pos += _textTrans * vector3f(xoff, yoff, 0);
		}
	
		if (do_center) {
			float xoff = 0, yoff = 0;
			s_font->MeasureString(str, xoff, yoff);
			pos -= 0.5f * (_textTrans * vector3f(xoff, yoff, 0));
		}
		_textTrans[12] = pos.x;
		_textTrans[13] = pos.y;
		_textTrans[14] = pos.z;
		_textNorm = *norm;
		s_font->GetStringGeometry(str, &_text_index_callback, &_text_vertex_callback);
//text("some literal string", vector pos, vector norm, vector textdir, [xoff=, yoff=, scale=, onflag=])
		return 0;
	}
	
	static int geomflag(lua_State *L)
	{
		Uint16 flag = luaL_checkinteger(L, 1);
		s_curBuf->SetGeomFlag(flag);
		return 0;
	}

	static int zbias(lua_State *L)
	{
		float amount = luaL_checknumber(L, 1);
		if (amount == 0) {
			s_curBuf->PushZBias(0, vector3f(0.0), vector3f(0.0));
		} else {
			vector3f *pos = MyLuaVec::checkVec(L, 2);
			vector3f *norm = MyLuaVec::checkVec(L, 3);
			s_curBuf->PushZBias(amount, *pos, *norm);
		}
		return 0;
	}

	static void _circle(int steps, const vector3f &center, const vector3f &normal, const vector3f &updir, float radius) {
		const int vtxStart = s_curBuf->AllocVertices(steps);

		const vector3f axis1 = updir.Normalized();
		const vector3f axis2 = updir.Cross(normal).Normalized();

		const float inc = 2.0f*M_PI / float(steps);
		float ang = 0.5f*inc;
		radius /= cosf(ang);
		for (int i=0; i<steps; i++, ang += inc) {
			vector3f p = center + radius * (sin(ang)*axis1 + cos(ang)*axis2);
			s_curBuf->SetVertex(vtxStart+i, p, normal);
		}

		for (int i=2; i<steps; i++) {
			// top cap
			s_curBuf->PushTri(vtxStart, vtxStart+i-1, vtxStart+i);
		}
	}

	static int circle(lua_State *L)
	{
		int steps = luaL_checkinteger(L, 1);
		const vector3f *center = MyLuaVec::checkVec(L, 2);
		const vector3f *normal = MyLuaVec::checkVec(L, 3);
		const vector3f *updir = MyLuaVec::checkVec(L, 4);
		float radius = lua_tonumber(L, 5);
		_circle(steps, *center, *normal, *updir, radius);
		return 0;
	}

	static int xref_circle(lua_State *L)
	{
		int steps = luaL_checkinteger(L, 1);
		vector3f center = *MyLuaVec::checkVec(L, 2);
		vector3f normal = *MyLuaVec::checkVec(L, 3);
		vector3f updir = *MyLuaVec::checkVec(L, 4);
		float radius = lua_tonumber(L, 5);
		_circle(steps, center, normal, updir, radius);
		center.x = -center.x;
		normal.x = -normal.x;
		updir.x = -updir.x;
		_circle(steps, center, normal, updir, radius);
		return 0;
	}

	static void _tube(int steps, const vector3f &start, const vector3f &end, const vector3f &updir, float inner_radius, float outer_radius) {
		const int vtxStart = s_curBuf->AllocVertices(8*steps);

		const vector3f dir = (end-start).Normalized();
		const vector3f axis1 = updir.Normalized();
		const vector3f axis2 = updir.Cross(dir).Normalized();

		const float inc = 2.0f*M_PI / float(steps);
		float ang = 0.5*inc;
		const float radmod = 1.0f/cosf(ang);
		inner_radius *= radmod;
		outer_radius *= radmod;
		for (int i=0; i<steps; i++, ang += inc) {
			vector3f p = (sin(ang)*axis1 + cos(ang)*axis2);
			vector3f p_inner = inner_radius * p;
			vector3f p_outer = outer_radius * p;

			s_curBuf->SetVertex(vtxStart+i, start+p_outer, p);
			s_curBuf->SetVertex(vtxStart+i+steps, end+p_outer, p);
			s_curBuf->SetVertex(vtxStart+i+2*steps, start+p_inner, -p);
			s_curBuf->SetVertex(vtxStart+i+3*steps, end+p_inner, -p);

			s_curBuf->SetVertex(vtxStart+i+4*steps, start+p_outer, -dir);
			s_curBuf->SetVertex(vtxStart+i+5*steps, end+p_outer, dir);
			s_curBuf->SetVertex(vtxStart+i+6*steps, start+p_inner, -dir);
			s_curBuf->SetVertex(vtxStart+i+7*steps, end+p_inner, dir);
		}

		for (int i=0; i<steps-1; i++) {
			s_curBuf->PushTri(vtxStart+i, vtxStart+i+1, vtxStart+i+steps);
			s_curBuf->PushTri(vtxStart+i+1, vtxStart+i+steps+1, vtxStart+i+steps);
			s_curBuf->PushTri(vtxStart+i+2*steps, vtxStart+i+steps+2*steps, vtxStart+i+1+2*steps);
			s_curBuf->PushTri(vtxStart+i+1+2*steps, vtxStart+i+steps+2*steps, vtxStart+i+steps+1+2*steps);
		}
		s_curBuf->PushTri(vtxStart+steps-1, vtxStart, vtxStart+2*steps-1);
		s_curBuf->PushTri(vtxStart, vtxStart+steps, vtxStart+2*steps-1);
		
		s_curBuf->PushTri(vtxStart+3*steps-1, vtxStart+4*steps-1, vtxStart+2*steps);
		s_curBuf->PushTri(vtxStart+2*steps, vtxStart+4*steps-1, vtxStart+3*steps);

		for (int i=0; i<steps-1; i++) {
			// 'start' end
			s_curBuf->PushTri(vtxStart+4*steps+i, vtxStart+6*steps+i, vtxStart+4*steps+i+1);
			
			s_curBuf->PushTri(vtxStart+4*steps+i+1, vtxStart+6*steps+i, vtxStart+6*steps+i+1);
			// 'end' end *cough*
			s_curBuf->PushTri(vtxStart+5*steps+i, vtxStart+5*steps+i+1, vtxStart+7*steps+i);
			
			s_curBuf->PushTri(vtxStart+5*steps+i+1, vtxStart+7*steps+i+1, vtxStart+7*steps+i);
		}
		// 'start' end
		s_curBuf->PushTri(vtxStart+5*steps-1, vtxStart+7*steps-1, vtxStart+4*steps);
		s_curBuf->PushTri(vtxStart+4*steps, vtxStart+7*steps-1, vtxStart+6*steps);
		// 'end' end
		s_curBuf->PushTri(vtxStart+6*steps-1, vtxStart+5*steps, vtxStart+8*steps-1);
		s_curBuf->PushTri(vtxStart+5*steps, vtxStart+7*steps, vtxStart+8*steps-1);
	}
	
	static int tube(lua_State *L)
	{
		int steps = luaL_checkinteger(L, 1);
		const vector3f *start = MyLuaVec::checkVec(L, 2);
		const vector3f *end = MyLuaVec::checkVec(L, 3);
		const vector3f *updir = MyLuaVec::checkVec(L, 4);
		float inner_radius = lua_tonumber(L, 5);
		float outer_radius = lua_tonumber(L, 6);
		_tube(steps, *start, *end, *updir, inner_radius, outer_radius);
		return 0;
	}

	static int xref_tube(lua_State *L)
	{
		int steps = luaL_checkinteger(L, 1);
		vector3f start = *MyLuaVec::checkVec(L, 2);
		vector3f end = *MyLuaVec::checkVec(L, 3);
		vector3f updir = *MyLuaVec::checkVec(L, 4);
		float inner_radius = lua_tonumber(L, 5);
		float outer_radius = lua_tonumber(L, 6);
		_tube(steps, start, end, updir, inner_radius, outer_radius);
		start.x = -start.x;
		end.x = -end.x;
		updir.x = -updir.x;
		_tube(steps, start, end, updir, inner_radius, outer_radius);
		return 0;
	}

	static void _tapered_cylinder(int steps, const vector3f &start, const vector3f &end, const vector3f &updir, float radius1, float radius2) {
		const int vtxStart = s_curBuf->AllocVertices(4*steps);

		const vector3f dir = (end-start).Normalized();
		const vector3f axis1 = updir.Normalized();
		const vector3f axis2 = updir.Cross(dir).Normalized();

		const float inc = 2.0f*M_PI / float(steps);
		float ang = 0.5*inc;
		radius1 /= cosf(ang);
		radius2 /= cosf(ang);
		for (int i=0; i<steps; i++, ang += inc) {
			vector3f p1 = radius1 * (sin(ang)*axis1 + cos(ang)*axis2);
			vector3f p2 = radius2 * (sin(ang)*axis1 + cos(ang)*axis2);
			vector3f tmp = (end+p2)-(start+p1);
			vector3f n = tmp.Cross(p1).Cross(tmp).Normalized();

			s_curBuf->SetVertex(vtxStart+i, start+p1, n);
			s_curBuf->SetVertex(vtxStart+i+steps, end+p2, n);
			s_curBuf->SetVertex(vtxStart+i+2*steps, start+p1, -dir);
			s_curBuf->SetVertex(vtxStart+i+3*steps, end+p2, dir);
		}

		for (int i=0; i<steps-1; i++) {
			s_curBuf->PushTri(vtxStart+i, vtxStart+i+1, vtxStart+i+steps);
			s_curBuf->PushTri(vtxStart+i+1, vtxStart+i+steps+1, vtxStart+i+steps);
		}
		s_curBuf->PushTri(vtxStart+steps-1, vtxStart, vtxStart+2*steps-1);
		s_curBuf->PushTri(vtxStart, vtxStart+steps, vtxStart+2*steps-1);

		for (int i=2; i<steps; i++) {
			// bottom cap
			s_curBuf->PushTri(vtxStart+2*steps, vtxStart+2*steps+i, vtxStart+2*steps+i-1);
			// top cap
			s_curBuf->PushTri(vtxStart+3*steps, vtxStart+3*steps+i-1, vtxStart+3*steps+i);
		}
	}
	
	static int tapered_cylinder(lua_State *L)
	{
		int steps = luaL_checkinteger(L, 1);
		const vector3f *start = MyLuaVec::checkVec(L, 2);
		const vector3f *end = MyLuaVec::checkVec(L, 3);
		const vector3f *updir = MyLuaVec::checkVec(L, 4);
		float radius1 = lua_tonumber(L, 5);
		float radius2 = lua_tonumber(L, 6);
		_tapered_cylinder(steps, *start, *end, *updir, radius1, radius2);
		return 0;
	}

	static int xref_tapered_cylinder(lua_State *L)
	{
		/* could optimise for x-reflection but fuck it */
		int steps = luaL_checkinteger(L, 1);
		vector3f start = *MyLuaVec::checkVec(L, 2);
		vector3f end = *MyLuaVec::checkVec(L, 3);
		vector3f updir = *MyLuaVec::checkVec(L, 4);
		float radius1 = lua_tonumber(L, 5);
		float radius2 = lua_tonumber(L, 6);
		_tapered_cylinder(steps, start, end, updir, radius1, radius2);
		start.x = -start.x;
		end.x = -end.x;
		updir.x = -updir.x;
		_tapered_cylinder(steps, start, end, updir, radius1, radius2);
		return 0;
	}

	static void _cylinder(int steps, const vector3f &start, const vector3f &end, const vector3f &updir, float radius) {
		const int vtxStart = s_curBuf->AllocVertices(4*steps);

		const vector3f dir = (end-start).Normalized();
		const vector3f axis1 = updir.Normalized();
		const vector3f axis2 = updir.Cross(dir).Normalized();

		const float inc = 2.0f*M_PI / float(steps);
		float ang = 0.5*inc;
		radius /= cosf(ang);
		for (int i=0; i<steps; i++, ang += inc) {
			vector3f p = radius * (sin(ang)*axis1 + cos(ang)*axis2);
			vector3f n = p.Normalized();

			s_curBuf->SetVertex(vtxStart+i, start+p, n);
			s_curBuf->SetVertex(vtxStart+i+steps, end+p, n);
			s_curBuf->SetVertex(vtxStart+i+2*steps, start+p, -dir);
			s_curBuf->SetVertex(vtxStart+i+3*steps, end+p, dir);
		}

		for (int i=0; i<steps-1; i++) {
			s_curBuf->PushTri(vtxStart+i, vtxStart+i+1, vtxStart+i+steps);
			s_curBuf->PushTri(vtxStart+i+1, vtxStart+i+steps+1, vtxStart+i+steps);
		}
		s_curBuf->PushTri(vtxStart+steps-1, vtxStart, vtxStart+2*steps-1);
		s_curBuf->PushTri(vtxStart, vtxStart+steps, vtxStart+2*steps-1);

		for (int i=2; i<steps; i++) {
			// bottom cap
			s_curBuf->PushTri(vtxStart+2*steps, vtxStart+2*steps+i, vtxStart+2*steps+i-1);
			// top cap
			s_curBuf->PushTri(vtxStart+3*steps, vtxStart+3*steps+i-1, vtxStart+3*steps+i);
		}
	}
	
	static int cylinder(lua_State *L)
	{
		int steps = luaL_checkinteger(L, 1);
		const vector3f *start = MyLuaVec::checkVec(L, 2);
		const vector3f *end = MyLuaVec::checkVec(L, 3);
		const vector3f *updir = MyLuaVec::checkVec(L, 4);
		float radius = lua_tonumber(L, 5);
		_cylinder(steps, *start, *end, *updir, radius);
		return 0;
	}

	static int xref_cylinder(lua_State *L)
	{
		/* could optimise for x-reflection but fuck it */
		int steps = luaL_checkinteger(L, 1);
		vector3f start = *MyLuaVec::checkVec(L, 2);
		vector3f end = *MyLuaVec::checkVec(L, 3);
		vector3f updir = *MyLuaVec::checkVec(L, 4);
		float radius = lua_tonumber(L, 5);
		_cylinder(steps, start, end, updir, radius);
		start.x = -start.x;
		end.x = -end.x;
		updir.x = -updir.x;
		_cylinder(steps, start, end, updir, radius);
		return 0;
	}

	static void _ring(int steps, const vector3f &start, const vector3f &end, const vector3f &updir, float radius) {

		const vector3f dir = (end-start).Normalized();
		const vector3f axis1 = updir.Normalized();
		const vector3f axis2 = updir.Cross(dir).Normalized();

		const int vtxStart = s_curBuf->AllocVertices(2*steps);

		const float inc = 2.0f*M_PI / float(steps);
		float ang = 0.5*inc;
		radius /= cosf(ang);
		for (int i=0; i<steps; i++, ang += inc) {
			vector3f p = radius * (sin(ang)*axis1 + cos(ang)*axis2);
			vector3f n = p.Normalized();

			s_curBuf->SetVertex(vtxStart+i, start+p, n);
			s_curBuf->SetVertex(vtxStart+i+steps, end+p, n);
		}

		for (int i=0; i<steps-1; i++) {
			s_curBuf->PushTri(vtxStart+i, vtxStart+i+1, vtxStart+i+steps);
			s_curBuf->PushTri(vtxStart+i+1, vtxStart+i+steps+1, vtxStart+i+steps);
		}
		s_curBuf->PushTri(vtxStart+steps-1, vtxStart, vtxStart+2*steps-1);
		s_curBuf->PushTri(vtxStart, vtxStart+steps, vtxStart+2*steps-1);
	}

	/* Cylinder with no top or bottom caps */
	static int ring(lua_State *L)
	{
		int steps = luaL_checkinteger(L, 1);
		const vector3f *start = MyLuaVec::checkVec(L, 2);
		const vector3f *end = MyLuaVec::checkVec(L, 3);
		const vector3f *updir = MyLuaVec::checkVec(L, 4);
		float radius = lua_tonumber(L, 5);
		_ring(steps, *start, *end, *updir, radius);
		return 0;
	}

	static int xref_ring(lua_State *L)
	{
		int steps = luaL_checkinteger(L, 1);
		vector3f start = *MyLuaVec::checkVec(L, 2);
		vector3f end = *MyLuaVec::checkVec(L, 3);
		vector3f updir = *MyLuaVec::checkVec(L, 4);
		float radius = lua_tonumber(L, 5);
		_ring(steps, start, end, updir, radius);
		start.x = -start.x;
		end.x = -end.x;
		updir.x = -updir.x;
		_ring(steps, start, end, updir, radius);
		return 0;
	}

	static int invisible_tri(lua_State *L)
	{
		const vector3f *v1 = MyLuaVec::checkVec(L, 1);
		const vector3f *v2 = MyLuaVec::checkVec(L, 2);
		const vector3f *v3 = MyLuaVec::checkVec(L, 3);
		
		vector3f n = ((*v1)-(*v2)).Cross((*v1)-(*v3)).Normalized();
		int i1 = s_curBuf->PushVertex(*v1, n);
		int i2 = s_curBuf->PushVertex(*v2, n);
		int i3 = s_curBuf->PushVertex(*v3, n);
		s_curBuf->PushInvisibleTri(i1, i2, i3);
		return 0;
	}

	static int tri(lua_State *L)
	{
		const vector3f *v1 = MyLuaVec::checkVec(L, 1);
		const vector3f *v2 = MyLuaVec::checkVec(L, 2);
		const vector3f *v3 = MyLuaVec::checkVec(L, 3);
		
		vector3f n = ((*v1)-(*v2)).Cross((*v1)-(*v3)).Normalized();
		int i1 = s_curBuf->PushVertex(*v1, n);
		int i2 = s_curBuf->PushVertex(*v2, n);
		int i3 = s_curBuf->PushVertex(*v3, n);
		s_curBuf->PushTri(i1, i2, i3);
		return 0;
	}
	
	static int xref_tri(lua_State *L)
	{
		vector3f v1 = *MyLuaVec::checkVec(L, 1);
		vector3f v2 = *MyLuaVec::checkVec(L, 2);
		vector3f v3 = *MyLuaVec::checkVec(L, 3);
		
		vector3f n = (v1-v2).Cross(v1-v3).Normalized();
		int i1 = s_curBuf->PushVertex(v1, n);
		int i2 = s_curBuf->PushVertex(v2, n);
		int i3 = s_curBuf->PushVertex(v3, n);
		s_curBuf->PushTri(i1, i2, i3);
		v1.x = -v1.x; v2.x = -v2.x; v3.x = -v3.x; n.x = -n.x;
		i1 = s_curBuf->PushVertex(v1, n);
		i2 = s_curBuf->PushVertex(v2, n);
		i3 = s_curBuf->PushVertex(v3, n);
		s_curBuf->PushTri(i1, i3, i2);
		return 0;
	}
	
	static int quad(lua_State *L)
	{
		const vector3f *v1 = MyLuaVec::checkVec(L, 1);
		const vector3f *v2 = MyLuaVec::checkVec(L, 2);
		const vector3f *v3 = MyLuaVec::checkVec(L, 3);
		const vector3f *v4 = MyLuaVec::checkVec(L, 4);
		
		vector3f n = ((*v1)-(*v2)).Cross((*v1)-(*v3)).Normalized();
		int i1 = s_curBuf->PushVertex(*v1, n);
		int i2 = s_curBuf->PushVertex(*v2, n);
		int i3 = s_curBuf->PushVertex(*v3, n);
		int i4 = s_curBuf->PushVertex(*v4, n);
		s_curBuf->PushTri(i1, i2, i3);
		s_curBuf->PushTri(i1, i3, i4);
		return 0;
	}
	
	static int xref_quad(lua_State *L)
	{
		vector3f v1 = *MyLuaVec::checkVec(L, 1);
		vector3f v2 = *MyLuaVec::checkVec(L, 2);
		vector3f v3 = *MyLuaVec::checkVec(L, 3);
		vector3f v4 = *MyLuaVec::checkVec(L, 4);
		
		vector3f n = (v1-v2).Cross(v1-v3).Normalized();
		int i1 = s_curBuf->PushVertex(v1, n);
		int i2 = s_curBuf->PushVertex(v2, n);
		int i3 = s_curBuf->PushVertex(v3, n);
		int i4 = s_curBuf->PushVertex(v4, n);
		s_curBuf->PushTri(i1, i2, i3);
		s_curBuf->PushTri(i1, i3, i4);
		v1.x = -v1.x; v2.x = -v2.x; v3.x = -v3.x; v4.x = -v4.x; n.x = -n.x;
		i1 = s_curBuf->PushVertex(v1, n);
		i2 = s_curBuf->PushVertex(v2, n);
		i3 = s_curBuf->PushVertex(v3, n);
		i4 = s_curBuf->PushVertex(v4, n);
		s_curBuf->PushTri(i1, i3, i2);
		s_curBuf->PushTri(i1, i4, i3);
		return 0;
	}

	static int thruster(lua_State *L)
	{
		const vector3f *pos = MyLuaVec::checkVec(L, 1);
		const vector3f *dir = MyLuaVec::checkVec(L, 2);
		const float power = luaL_checknumber(L, 3);
		bool linear_only = false;
		if (lua_isboolean(L, 4)) {
			linear_only = lua_toboolean(L, 4) != 0;
		}
		s_curBuf->PushThruster(*pos, *dir, power, linear_only);
		return 0;
	}

	static int xref_thruster(lua_State *L)
	{
		vector3f pos = *MyLuaVec::checkVec(L, 1);
		const vector3f *dir = MyLuaVec::checkVec(L, 2);
		const float power = luaL_checknumber(L, 3);
		bool linear_only = false;
		if (lua_isboolean(L, 4)) {
			linear_only = lua_toboolean(L, 4) != 0;
		}
		s_curBuf->PushThruster(pos, *dir, power, linear_only);
		pos.x = -pos.x;
		s_curBuf->PushThruster(pos, *dir, power, linear_only);
		return 0;
	}

	static int get_arg(lua_State *L)
	{
		assert(s_curParams != 0);
<<<<<<< HEAD
		int i = luaL_checkinteger(L, 1);
		lua_pushnumber(L, s_curParams->argFloats[i]);
=======
		int i = luaL_checkint(L, 1);
		lua_pushnumber(L, s_curParams->argDoubles[i]);
>>>>>>> adb6145b
		return 1;
	}
	
	static int get_arg_string(lua_State *L)
	{
		assert(s_curParams != 0);
		int i = luaL_checkinteger(L, 1);
		if (s_curParams->argStrings[i])
			lua_pushstring(L, s_curParams->argStrings[i]);
		else
			lua_pushstring(L, "");
		return 1;
	}
	
	static int get_arg_material(lua_State *L)
	{
		assert(s_curParams != 0);
		int n = luaL_checkinteger(L, 1);
		lua_createtable (L, 11, 0);

		const LmrMaterial &mat = s_curParams->pMat[n];

		for (int i=0; i<4; i++) {
			lua_pushinteger(L, 1+i);
			lua_pushnumber(L, mat.diffuse[i]);
			lua_settable(L, -3);
		}
		for (int i=0; i<3; i++) {
			lua_pushinteger(L, 5+i);
			lua_pushnumber(L, mat.specular[i]);
			lua_settable(L, -3);
		}
		lua_pushinteger(L, 8);
		lua_pushnumber(L, mat.shininess);
		lua_settable(L, -3);
		for (int i=0; i<3; i++) {
			lua_pushinteger(L, 9+i);
			lua_pushnumber(L, mat.emissive[i]);
			lua_settable(L, -3);
		}
		return 1;
	}

	static int billboard(lua_State *L)
	{
//		billboard('texname', size, color, { p1, p2, p3, p4 })
		const char *texname = luaL_checkstring(L, 1);
		const float size = luaL_checknumber(L, 2);
		const vector3f color = *MyLuaVec::checkVec(L, 3);
		std::vector<vector3f> points;

		if (lua_istable(L, 4)) {
			for (int i=1;; i++) {
				lua_pushinteger(L, i);
				lua_gettable(L, 4);
				if (lua_isnil(L, -1)) {
					lua_pop(L, 1);
					break;
				}
				points.push_back(*MyLuaVec::checkVec(L, -1));
				lua_pop(L, 1);
			}
		}
		s_curBuf->PushBillboards(texname, size, color, points.size(), &points[0]);
		return 0;
	}
	////////////////////////////////////////////////////////////////
	
#define ICOSX	0.525731112119133f
#define ICOSZ	0.850650808352039f

	static const vector3f icosahedron_vertices[12] = {
		vector3f(-ICOSX, 0.0, ICOSZ), vector3f(ICOSX, 0.0, ICOSZ), vector3f(-ICOSX, 0.0, -ICOSZ), vector3f(ICOSX, 0.0, -ICOSZ),
		vector3f(0.0, ICOSZ, ICOSX), vector3f(0.0, ICOSZ, -ICOSX), vector3f(0.0, -ICOSZ, ICOSX), vector3f(0.0, -ICOSZ, -ICOSX),
		vector3f(ICOSZ, ICOSX, 0.0), vector3f(-ICOSZ, ICOSX, 0.0), vector3f(ICOSZ, -ICOSX, 0.0), vector3f(-ICOSZ, -ICOSX, 0.0)
	};

	static const int icosahedron_faces[20][3] = {
		{0,4,1}, {0,9,4}, {9,5,4}, {4,5,8}, {4,8,1},
		{8,10,1}, {8,3,10},{5,3,8}, {5,2,3}, {2,7,3},
		{7,10,3}, {7,6,10}, {7,11,6}, {11,0,6}, {0,1,6},
		{6,1,10}, {9,0,11}, {9,11,2}, {9,2,5}, {7,2,11}
	};

	static void _sphere_subdivide (const matrix4x4f &trans, const vector3f &v1, const vector3f &v2, const vector3f &v3,
			const int i1, const int i2, const int i3, int depth)
	{
		if (depth == 0) {
			s_curBuf->PushTri(i1, i3, i2);
			return;
		}

		const vector3f v12 = (v1+v2).Normalized();
		const vector3f v23 = (v2+v3).Normalized();
		const vector3f v31 = (v3+v1).Normalized();
		const int i12 = s_curBuf->PushVertex(trans * v12, trans.ApplyRotationOnly(v12));
		const int i23 = s_curBuf->PushVertex(trans * v23, trans.ApplyRotationOnly(v23));
		const int i31 = s_curBuf->PushVertex(trans * v31, trans.ApplyRotationOnly(v31));
		_sphere_subdivide(trans, v1, v12, v31, i1, i12, i31, depth-1);
		_sphere_subdivide(trans, v2, v23, v12, i2, i23, i12, depth-1);
		_sphere_subdivide(trans, v3, v31, v23, i3, i31, i23, depth-1);
		_sphere_subdivide(trans, v12, v23, v31, i12, i23, i31, depth-1);
	}
	static void _get_orientation(lua_State *l, int stackpos, matrix4x4f &trans)
	{
		if ((lua_gettop(l) < stackpos) || lua_isnil(l, stackpos)) {
			trans = matrix4x4f::Identity();
		} else {
			trans = *MyLuaMatrix::checkMatrix(l, stackpos);
		}
	}


	static int sphere (lua_State *l)
	{
		int i, subdivs;
		matrix4x4f trans;
		subdivs = luaL_checkinteger(l, 1);
		if ((subdivs < 0) || (subdivs > 4)) {
			luaL_error(l, "sphere(subdivs, transform): subdivs must be in range [0,4]");
		}
		_get_orientation(l, 2, trans);

		int vi[12];
		for (i=0; i<12; i++) {
			const vector3f &v = icosahedron_vertices[i];
			vi[i] = s_curBuf->PushVertex(trans * v, trans.ApplyRotationOnly(v));
		}
			
		for (i=0; i<20; i++) {
			_sphere_subdivide (trans, icosahedron_vertices[icosahedron_faces[i][0]],
					icosahedron_vertices[icosahedron_faces[i][1]],
					icosahedron_vertices[icosahedron_faces[i][2]],
					vi[icosahedron_faces[i][0]],
					vi[icosahedron_faces[i][1]],
					vi[icosahedron_faces[i][2]],
					subdivs);
		}
		return 0;
	}

	//////////////////////////////////////////
	static int sphere_slice(lua_State *l)
	{
		int LAT_SEGS;
		int LONG_SEGS;
		float sliceAngle1, sliceAngle2;
		LONG_SEGS = luaL_checkinteger(l, 1);
		LAT_SEGS = luaL_checkinteger(l, 2);
		sliceAngle1 = luaL_checknumber(l, 3);
		sliceAngle2 = luaL_checknumber(l, 4);
			//luaL_error(l, "sphere(subdivs, transform): subdivs must be in range [0,4]");
		matrix4x4f trans;
		_get_orientation(l, 5, trans);
		const vector3d yaxis(trans[4], trans[5], trans[6]);
		float latDiff = (sliceAngle2-sliceAngle1) / float(LAT_SEGS);

		float rot = 0.0;
		float *sinTable = static_cast<float*>(alloca(sizeof(float)*(LONG_SEGS+1)));
		float *cosTable = static_cast<float*>(alloca(sizeof(float)*(LONG_SEGS+1)));
		for (int i=0; i<=LONG_SEGS; i++, rot += 2.0*M_PI/float(LONG_SEGS)) {
			sinTable[i] = float(sin(rot));
			cosTable[i] = float(cos(rot));
		}

		int *idx = new int[LONG_SEGS+2];
		int *idx2 = new int[LONG_SEGS+2];
		// cap the top
		float cosLat2 = cos(sliceAngle1);
		float sinLat2 = sin(sliceAngle1);
		vector3f cap_norm = yaxis.Normalized();
		for (int i=0; i<=LONG_SEGS; i++) {
			vector3f v0(sinLat2*sinTable[i], cosLat2, -sinLat2*cosTable[i]);
			idx[i] = s_curBuf->PushVertex(trans * v0, cap_norm);
			idx2[i] = s_curBuf->PushVertex(trans * v0, trans.ApplyRotationOnly(v0)); // for later
		}
		for (int i=0; i<LONG_SEGS-1; i++) {
			s_curBuf->PushTri(idx[0], idx[i+2], idx[i+1]);
		}

		for (int j=1; j<=LAT_SEGS; j++) {
			cosLat2 = cos(sliceAngle1+latDiff*j);
			sinLat2 = sin(sliceAngle1+latDiff*j);
			for (int i=0; i<=LONG_SEGS; i++) {
				vector3f v1(sinLat2*sinTable[i], cosLat2, -sinLat2*cosTable[i]);
				idx[i] = idx2[i];
				idx2[i] = s_curBuf->PushVertex(trans * v1, trans.ApplyRotationOnly(v1));
			}
			for (int i=0; i<LONG_SEGS; i++) {
				s_curBuf->PushTri(idx[i], idx2[i+1], idx2[i]);
				s_curBuf->PushTri(idx[i], idx[i+1], idx2[i+1]);
			}
		}
		// cap the bottom
		cap_norm = -cap_norm;
		for (int i=0; i<=LONG_SEGS; i++) {
			vector3f v1(sinLat2*sinTable[i], cosLat2, -sinLat2*cosTable[i]);
			idx[i] = s_curBuf->PushVertex(trans * v1, cap_norm);
		}
		for (int i=0; i<LONG_SEGS-1; i++) {
			s_curBuf->PushTri(idx[0], idx[i+1], idx[i+2]);
		}
		delete [] idx;
		delete [] idx2;

		return 0;
	}



} /* namespace ModelFuncs */

namespace ObjLoader {
	static void trim(char *input) {
		char *output = input;
		char *end = output;
		char c;

		while(*input && isspace(*input))
			++input;

		while(*input) {
			c = *(output++) = *(input++);
			if( !isspace(c) )
				end = output;
		}

		*end = 0;
	}

	static std::map<std::string, std::string> load_mtl_file(lua_State *L, const char* mtl_file) {
		std::map<std::string, std::string> mtl_map;
		char buf[1024], name[1024] = "", file[1024];

		lua_getglobal(L, "CurrentDirectory");
		std::string curdir = luaL_checkstring(L, -1);
		lua_pop(L, 1);

		snprintf(buf, sizeof(buf), "%s/%s", curdir.c_str(), mtl_file);
		FILE *f = fopen(buf, "r");
		if (!f) {
			printf("Could not open %s\n", buf);
			throw LmrUnknownMaterial();
		}

		for (int line_no=1; fgets(buf, sizeof(buf), f); line_no++) {
			trim(buf);
			if (!strncasecmp(buf, "newmtl ", 7)) {
				PiVerify(1 == sscanf(buf, "newmtl %s", name));
			}
			if (!strncasecmp(buf, "map_K", 5) && strlen(name) > 0) {
				PiVerify(1 == sscanf(buf, "map_Kd %s", file));
				mtl_map[name] = file;
			}
		}
		fclose(f);
		return mtl_map;
	}

	static int load_obj_file(lua_State *L)
	{
		const char *obj_name = luaL_checkstring(L, 1);
		int numArgs = lua_gettop(L);
		matrix4x4f *transform = 0;
		if (numArgs > 1) {
			transform = MyLuaMatrix::checkMatrix(L, 2);
		}

		lua_getglobal(L, "CurrentDirectory");
		std::string curdir = luaL_checkstring(L, -1);
		lua_pop(L, 1);
	
		char buf[1024];
		snprintf(buf, sizeof(buf), "%s/%s", curdir.c_str(), obj_name);
		FILE *f = fopen(buf, "r");
		if (!f) {
			Error("Could not open %s\n", buf);
		}
		std::vector<vector3f> vertices;
		std::vector<vector3f> texcoords;
		std::vector<vector3f> normals;
		std::map<std::string, std::string> mtl_map;
		std::string texture;

		// maps obj file vtx_idx,norm_idx to a single GeomBuffer vertex index
		std::map< std::pair<int,int>, int> vtxmap;

		for (int line_no=1; fgets(buf, sizeof(buf), f); line_no++) {
			if ((buf[0] == 'v') && buf[1] == ' ') {
				// vertex
				vector3f v;
				PiVerify(3 == sscanf(buf, "v %f %f %f", &v.x, &v.y, &v.z));
				if (transform) v = (*transform) * v;
				vertices.push_back(v);
			}
			else if ((buf[0] == 'v') && (buf[1] == 'n') && (buf[2] == ' ')) {
				// normal
				vector3f v;
				PiVerify(3 == sscanf(buf, "vn %f %f %f", &v.x, &v.y, &v.z));
				if (transform) v = ((*transform) * v).Normalized();
				normals.push_back(v);
			}
			else if ((buf[0] == 'v') && (buf[1] == 't') && (buf[2] == ' ')) {
				// texture
				vector3f v;
				PiVerify(2 == sscanf(buf, "vt %f %f", &v.x, &v.y));
				texcoords.push_back(v);
			}
			else if ((buf[0] == 'f') && (buf[1] == ' ')) {
				// how many vertices in this face?
				const int MAX_VTX_FACE = 64;
				char *bit[MAX_VTX_FACE];
				char *pos = &buf[2];
				int numBits = 0;
				while ((pos[0] != '\0') && (numBits < MAX_VTX_FACE)) {
					bit[numBits++] = pos;
					while(pos[0] && !isspace(pos[0])) pos++;
					while (isspace(pos[0])) pos++;
				}

				int realVtxIdx[MAX_VTX_FACE];
				int vi[MAX_VTX_FACE], ni[MAX_VTX_FACE], ti[MAX_VTX_FACE];
				bool build_normals = false;
				for (int i=0; i<numBits; i++) {
					if (3 == sscanf(bit[i], "%d/%d/%d", &vi[i], &ti[i], &ni[i])) {
						// good
					}
					else if (2 == sscanf(bit[i], "%d//%d", &vi[i], &ni[i])) {
						// good
					}
					else if (1 == sscanf(bit[i], "%d", &vi[i])) {
						build_normals = true;
					} else {
						puts(bit[i]);
						Error("Obj file has no normals or is otherwise too weird at line %d\n", line_no);
					}
					// indices start from 1 in obj file
					vi[i]--; ni[i]--;ti[i]--;
				}

				if (build_normals) {
					// not nice without normals
					for (int i=0; i<numBits-2; i++) {
						vector3f &a = vertices[vi[0]];
						vector3f &b = vertices[vi[i+1]];
						vector3f &c = vertices[vi[i+2]];
						vector3f n = (a-b).Cross(a-c).Normalized();
						int vtxStart = s_curBuf->AllocVertices(3);
						if (texcoords.empty()) {
							// no UV coords
							s_curBuf->SetVertex(vtxStart, a, n);
							s_curBuf->SetVertex(vtxStart+1, b, n);
							s_curBuf->SetVertex(vtxStart+2, c, n);
						} else {
							s_curBuf->SetVertex(vtxStart, a, n, texcoords[ti[i]].x, texcoords[ti[i]].y);
							s_curBuf->SetVertex(vtxStart+1, b, n, texcoords[ti[i+1]].x, texcoords[ti[i+1]].y);
							s_curBuf->SetVertex(vtxStart+2, c, n, texcoords[ti[i+2]].x, texcoords[ti[i+2]].y);
						}
						if (texture.size()) s_curBuf->SetTexture(texture.c_str());
						s_curBuf->PushTri(vtxStart, vtxStart+1, vtxStart+2);
					}
				} else {
					for (int i=0; i<numBits; i++) {
						// SHARE THE PAIN!
						std::map< std::pair<int, int>, int>::iterator it = vtxmap.find(std::pair<int,int>(vi[i], ni[i]));
						if (it == vtxmap.end()) {
							// insert the horrible thing
							int vtxStart = s_curBuf->AllocVertices(1);
							if (texcoords.empty()) {
								// no UV coords
								s_curBuf->SetVertex(vtxStart, vertices[vi[i]], normals[ni[i]]);
							} else {
								s_curBuf->SetVertex(vtxStart, vertices[vi[i]], normals[ni[i]], texcoords[ti[i]].x, texcoords[ti[i]].y);
							}
							vtxmap[std::pair<int,int>(vi[i], ni[i])] = vtxStart;
							realVtxIdx[i] = vtxStart;
						} else {
							realVtxIdx[i] = (*it).second;
						}
					}
					if (texture.size()) s_curBuf->SetTexture(texture.c_str());
					if (numBits == 3) {
						s_curBuf->PushTri(realVtxIdx[0], realVtxIdx[1], realVtxIdx[2]);
					} else if (numBits == 4) {
						s_curBuf->PushTri(realVtxIdx[0], realVtxIdx[1], realVtxIdx[2]);
						s_curBuf->PushTri(realVtxIdx[0], realVtxIdx[2], realVtxIdx[3]);
					} else {
						Error("Obj file must have faces with 3 or 4 vertices (quads or triangles)\n");
					}
				}
			}
			else if (strncmp("mtllib ", buf, 7) == 0) {
				char lib_name[128];
				if (1 == sscanf(buf, "mtllib %s", lib_name)) {
					mtl_map = load_mtl_file(L, lib_name);
				}
			}
			else if (strncmp("usemtl ", buf, 7) == 0) {
				char mat_name[128];
				if (1 == sscanf(buf, "usemtl %s", mat_name)) {
					if ( mtl_map.find(mat_name) != mtl_map.end() ) {
						try {
							char texfile[256];
							snprintf(texfile, sizeof(texfile), "%s/%s", curdir.c_str(), mtl_map[mat_name].c_str());
							texture = texfile;
						} catch (LmrUnknownMaterial) {
							printf("Warning: Missing material %s (%s) in %s\n", mtl_map[mat_name].c_str(), mat_name, obj_name);
						}
					}
				} else {
					Error("Obj file has no normals or is otherwise too weird at line %d\n", line_no);
				}
			}
		}
		fclose(f);
		return 0;
	}
}

namespace UtilFuncs {
	
	int noise(lua_State *L) {
		vector3f v;
		if (lua_isnumber(L, 1)) {
			v.x = lua_tonumber(L, 1);
			v.y = lua_tonumber(L, 2);
			v.z = lua_tonumber(L, 3);
		} else {
			v = *MyLuaVec::checkVec(L, 1);
		}
		lua_pushnumber(L, noise(v));
		return 1;
	}

} /* UtilFuncs */

static int define_model(lua_State *L)
{
	int n = lua_gettop(L);
	if (n != 2) {
		luaL_error(L, "define_model takes 2 arguments");
		return 0;
	}

	const char *model_name = luaL_checkstring(L, 1);

	if (!lua_istable(L, 2)) {
		luaL_error(L, "define_model 2nd argument must be a table");
		return 0;
	}

	if (s_models.find(model_name) != s_models.end()) {
		fprintf(stderr, "attempt to redefine model %s\n", model_name);
		return 0;
	}

	// table is passed containing info, static and dynamic, which are
	// functions. we then stuff them into the globals, named
	// modelName_info, _static, etc.
	char buf[256];

	lua_pushstring(L, "info");
	lua_gettable(L, 2);
	snprintf(buf, sizeof(buf), "%s_info", model_name);
	lua_setglobal(L, buf);

	lua_pushstring(L, "static");
	lua_gettable(L, 2);
	snprintf(buf, sizeof(buf), "%s_static", model_name);
	lua_setglobal(L, buf);

	lua_pushstring(L, "dynamic");
	lua_gettable(L, 2);
	snprintf(buf, sizeof(buf), "%s_dynamic", model_name);
	lua_setglobal(L, buf);
	
	s_models[model_name] = new LmrModel(model_name);
	return 0;
}

static Uint32 s_allModelFilesCRC = 0;
static void _makeModelFilesCRC(const std::string &dir, const std::string &filename)
{
	struct stat info;
	if (stat(filename.c_str(), &info)) return;

	if (S_ISDIR(info.st_mode)) {
		foreach_file_in(filename, &_makeModelFilesCRC);
	} else if (S_ISREG(info.st_mode) && (filename.substr(filename.size()-4) != ".png")) {
		FILE *f = fopen(filename.c_str(), "rb");
		if (f) {
			for (int c = 0;;) {
				c = fgetc(f);
				if (c != EOF) s_allModelFilesCRC += c;
				else break;
			}
			fclose(f);
		}
	}
}

static void _detect_model_changes()
{

	// do we need to rebuild the model cache?
	foreach_file_in(PIONEER_DATA_DIR "/models", &_makeModelFilesCRC);

	FILE *cache_sum_file = fopen(join_path(s_cacheDir.c_str(), "cache.sum", 0).c_str(), "rb");
	if (cache_sum_file) {
		if ((_fread_string(cache_sum_file) == PIONEER_VERSION) &&
		    (_fread_string(cache_sum_file) == PIONEER_EXTRAVERSION)) {
			int crc;
			fread((void*)&crc, 1, 4, cache_sum_file);
			if (crc == s_allModelFilesCRC) {
				s_recompileAllModels = false;
			}
		}
		fclose(cache_sum_file);
	}
	if (s_recompileAllModels) {
		printf("Rebuilding model cache...\n");
		cache_sum_file = fopen(join_path(s_cacheDir.c_str(), "cache.sum", 0).c_str(), "wb");
		if (cache_sum_file) {
			_fwrite_string(PIONEER_VERSION, cache_sum_file);
			_fwrite_string(PIONEER_EXTRAVERSION, cache_sum_file);
			fwrite((void*)&s_allModelFilesCRC, 1, 4, cache_sum_file);
			fclose(cache_sum_file);
		}
	}
}

void LmrModelCompilerInit()
{
	s_cacheDir = GetPiUserDir("model_cache");
	_detect_model_changes();

	s_staticBufferPool = new BufferObjectPool<sizeof(Vertex)>();
	s_sunlightShader[0] = new LmrShader("model", "#define NUM_LIGHTS 1\n");
	s_sunlightShader[1] = new LmrShader("model", "#define NUM_LIGHTS 2\n");
	s_sunlightShader[2] = new LmrShader("model", "#define NUM_LIGHTS 3\n");
	s_sunlightShader[3] = new LmrShader("model", "#define NUM_LIGHTS 4\n");
	s_pointlightShader[0] = new LmrShader("model-pointlit", "#define NUM_LIGHTS 1\n");
	s_pointlightShader[1] = new LmrShader("model-pointlit", "#define NUM_LIGHTS 2\n");
	s_pointlightShader[2] = new LmrShader("model-pointlit", "#define NUM_LIGHTS 3\n");
	s_pointlightShader[3] = new LmrShader("model-pointlit", "#define NUM_LIGHTS 4\n");

	PiVerify(s_font = s_fontManager.GetVectorFont("WorldFont"));

	lua_State *L = lua_open();
	sLua = L;
	luaL_openlibs(L);


	lua_pushinteger(L, 1234);
	lua_setglobal(L, "x");


	MyLuaVec::Vec_register(L);
	lua_pop(L, 1); // why again?
	MyLuaMatrix::Matrix_register(L);
	lua_pop(L, 1); // why again?
	// shorthand for Vec.new(x,y,z)
	lua_register(L, "v", MyLuaVec::Vec_new);
	lua_register(L, "norm", MyLuaVec::Vec_newNormalized);
	lua_register(L, "define_model", define_model);
	lua_register(L, "set_material", ModelFuncs::set_material);
	lua_register(L, "use_material", ModelFuncs::use_material);
	lua_register(L, "get_arg_material", ModelFuncs::get_arg_material);
	lua_register(L, "sphere", ModelFuncs::sphere);
	lua_register(L, "sphere_slice", ModelFuncs::sphere_slice);
	lua_register(L, "invisible_tri", ModelFuncs::invisible_tri);
	lua_register(L, "tri", ModelFuncs::tri);
	lua_register(L, "xref_tri", ModelFuncs::xref_tri);
	lua_register(L, "quad", ModelFuncs::quad);
	lua_register(L, "xref_quad", ModelFuncs::xref_quad);
	lua_register(L, "cylinder", ModelFuncs::cylinder);
	lua_register(L, "xref_cylinder", ModelFuncs::xref_cylinder);
	lua_register(L, "tapered_cylinder", ModelFuncs::tapered_cylinder);
	lua_register(L, "xref_tapered_cylinder", ModelFuncs::xref_tapered_cylinder);
	lua_register(L, "lathe", ModelFuncs::lathe);
	lua_register(L, "tube", ModelFuncs::tube);
	lua_register(L, "xref_tube", ModelFuncs::xref_tube);
	lua_register(L, "ring", ModelFuncs::ring);
	lua_register(L, "xref_ring", ModelFuncs::xref_ring);
	lua_register(L, "circle", ModelFuncs::circle);
	lua_register(L, "xref_circle", ModelFuncs::xref_circle);
	lua_register(L, "text", ModelFuncs::text);
	lua_register(L, "texture", ModelFuncs::texture);
	lua_register(L, "quadric_bezier_quad", ModelFuncs::quadric_bezier_quad);
	lua_register(L, "xref_quadric_bezier_quad", ModelFuncs::xref_quadric_bezier_quad);
	lua_register(L, "cubic_bezier_quad", ModelFuncs::cubic_bezier_quad);
	lua_register(L, "xref_cubic_bezier_quad", ModelFuncs::xref_cubic_bezier_quad);
	lua_register(L, "cubic_bezier_tri", ModelFuncs::cubic_bezier_triangle);
	lua_register(L, "xref_cubic_bezier_tri", ModelFuncs::xref_cubic_bezier_triangle);
	lua_register(L, "quadric_bezier_tri", ModelFuncs::quadric_bezier_triangle);
	lua_register(L, "xref_quadric_bezier_tri", ModelFuncs::xref_quadric_bezier_triangle);
	lua_register(L, "extrusion", ModelFuncs::extrusion);
	lua_register(L, "thruster", ModelFuncs::thruster);
	lua_register(L, "xref_thruster", ModelFuncs::xref_thruster);
	lua_register(L, "get_arg", ModelFuncs::get_arg);
	lua_register(L, "get_arg_string", ModelFuncs::get_arg_string);
	lua_register(L, "flat", ModelFuncs::flat);
	lua_register(L, "xref_flat", ModelFuncs::xref_flat);
	lua_register(L, "billboard", ModelFuncs::billboard);
	lua_register(L, "geomflag", ModelFuncs::geomflag);
	lua_register(L, "zbias", ModelFuncs::zbias);
	lua_register(L, "call_model", ModelFuncs::call_model);
	lua_register(L, "noise", UtilFuncs::noise);
	lua_register(L, "load_obj", ObjLoader::load_obj_file);
	lua_register(L, "load_lua", pi_load_lua);
	lua_register(L, "set_insideout", ModelFuncs::insideout);
	lua_register(L, "set_local_lighting", ModelFuncs::set_local_lighting);
	lua_register(L, "set_light", ModelFuncs::set_light);
	lua_register(L, "use_light", ModelFuncs::use_light);

	s_buildDynamic = false;
	lua_pushstring(L, PIONEER_DATA_DIR);
	lua_setglobal(L, "CurrentDirectory");
	
	// same as luaL_dofile, except we can pass an error handler
	lua_pushcfunction(L, pi_lua_panic);
	if (luaL_loadfile(L, (std::string(PIONEER_DATA_DIR) + "/pimodels.lua").c_str())) {
		pi_lua_panic(L);
	} else {
		lua_pcall(L, 0, LUA_MULTRET, -2);
	}
	lua_pop(sLua, 1);  // remove panic func
	
	s_buildDynamic = true;
}<|MERGE_RESOLUTION|>--- conflicted
+++ resolved
@@ -269,10 +269,7 @@
 	}
 }
 
-<<<<<<< HEAD
 #define BUFFER_OFFSET(i) (reinterpret_cast<const GLvoid *>(i))
-=======
-#define BUFFER_OFFSET(i) ((char *)NULL + (i))
 
 static void _fwrite_string(const std::string &str, FILE *f)
 {
@@ -291,7 +288,6 @@
 	delete buf;
 	return str;
 }
->>>>>>> adb6145b
 	
 class LmrGeomBuffer {
 public:
@@ -2360,13 +2356,8 @@
 	static int get_arg(lua_State *L)
 	{
 		assert(s_curParams != 0);
-<<<<<<< HEAD
 		int i = luaL_checkinteger(L, 1);
-		lua_pushnumber(L, s_curParams->argFloats[i]);
-=======
-		int i = luaL_checkint(L, 1);
 		lua_pushnumber(L, s_curParams->argDoubles[i]);
->>>>>>> adb6145b
 		return 1;
 	}
 	
