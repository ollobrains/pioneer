#include "libs.h"
#include <map>
#include "FontCache.h"
#include "text/VectorFont.h"
#include "LmrModel.h"
#include "collider/collider.h"
#include "perlin.h"
#include "BufferObject.h"
#include "LuaUtils.h"
#include "LuaConstants.h"
#include "LuaMatrix.h"
#include "LuaVector.h"
#include "EquipType.h"
#include "EquipSet.h"
#include "ShipType.h"
#include "FileSystem.h"
#include "CRC32.h"
#include "graphics/Graphics.h"
#include "graphics/Material.h"
#include "graphics/Renderer.h"
#include "graphics/VertexArray.h"
#include "graphics/TextureBuilder.h"
#include "graphics/TextureGL.h" // XXX temporary until LMR uses renderer drawing properly
//XXX obviously this should not be visible to LMR. I just want
//to get rid of the old Shader class
#include "graphics/gl2/Program.h"
#include <set>
#include <algorithm>
#include <sstream>
#include "StringF.h"

static Graphics::Renderer *s_renderer;

// This is used to pick (or create new) a shader for every draw op.
struct ShaderKey {
	bool pointLighting; //false = dirlight
	bool texture;
	bool glowmap;
	unsigned int numlights; //Uint8 caused a sign-promo warning with stringf :(

	friend bool operator ==
	(const ShaderKey &a, const ShaderKey &b)
	{
		return (
			a.pointLighting == b.pointLighting &&
			a.texture == b.texture &&
			a.glowmap == b.glowmap &&
			a.numlights == b.numlights
		);
	}
};

using Graphics::GL2::Program;
static std::vector<std::pair<ShaderKey, Program*> > s_shaders;
typedef std::vector<std::pair<ShaderKey, Program*> >::const_iterator ShaderIterator;

// this is used to pick the correct program
static ShaderKey s_shaderKey = {};

// create a program from a key and insert it into s_shaders
Program *CreateShader(const ShaderKey &key) {
	assert(key.numlights > 0 && key.numlights < 5);
	Program *p = 0;

	std::stringstream ss;
	if (key.texture) {
		ss << "#define TEXTURE\n";
	}
	if (key.glowmap) {
		assert(key.texture);
		ss << "#define GLOWMAP\n";
	}

	//lights
	ss << stringf("#define NUM_LIGHTS %0{u}\n", key.numlights);

	if (key.pointLighting)
		p = new Program("lmr-pointlight", ss.str());
	else
		p = new Program("lmr-dirlight", ss.str());
	s_shaders.push_back(std::make_pair(key, p));
	//could sort s_shaders.
	return p;
}

// pick and apply a program
void ApplyShader() {
	if (!Graphics::AreShadersEnabled()) return;

	Program *p = 0;
	for (ShaderIterator it = s_shaders.begin(); it != s_shaders.end(); ++it) {
		if ((*it).first == s_shaderKey) {
			p = (*it).second;
			break;
		}
	}

	if (!p) p = CreateShader(s_shaderKey);
	assert(p);
	p->Use();
	p->invLogZfarPlus1.Set(Graphics::State::invLogZfarPlus1);
	p->sceneAmbient.Set(s_renderer->GetAmbientColor());
	p->texture0.Set(0);
	p->texture1.Set(1);
}

static const Uint32 s_cacheVersion = 2;

/*
 * Interface: LMR
 *
 * Script interface to the model system.
 *
 * This documentation is incomplete!
 */

struct RenderState {
	/* For the root model this will be identity matrix.
	 * For sub-models called with call_model() then this will be the
	 * transform from sub-model coords to root-model coords.
	 * It is needed by the RenderThruster stuff so we know the centre of
	 * the root model and orientation when rendering thrusters on
	 * sub-models */
	matrix4x4f subTransform;
	// combination of model scale, call_model scale, and all parent scalings
	float combinedScale;
};
struct LmrUnknownMaterial {};

namespace ShipThruster {
	//vertices for thruster flare & glow
	static Graphics::VertexArray *tVerts;
	static Graphics::VertexArray *gVerts;
	static Graphics::Material *tMat;
	static Graphics::Material *glowMat;
	//cool purple-ish
	static Color baseColor(0.7f, 0.6f, 1.f, 1.f);

	static void Init(Graphics::Renderer *renderer) {
		tVerts = new Graphics::VertexArray(Graphics::ATTRIB_POSITION | Graphics::ATTRIB_UV0);
		gVerts = new Graphics::VertexArray(Graphics::ATTRIB_POSITION | Graphics::ATTRIB_UV0);

		//set up materials
		Graphics::MaterialDescriptor desc;
		desc.twoSided = true;
		desc.textures = 1;
		tMat = renderer->CreateMaterial(desc);
		tMat->texture0 = Graphics::TextureBuilder::Billboard("textures/thruster.png").GetOrCreateTexture(renderer, "billboard");
		tMat->diffuse = baseColor;

		glowMat = renderer->CreateMaterial(desc);
		glowMat->texture0 = Graphics::TextureBuilder::Billboard("textures/halo.png").GetOrCreateTexture(renderer, "billboard");
		glowMat->diffuse = baseColor;

		//zero at thruster center
		//+x down
		//+y right
		//+z backwards (or thrust direction)
		const float w = 0.5f;

		vector3f one(0.f, -w, 0.f); //top left
		vector3f two(0.f,  w, 0.f); //top right
		vector3f three(0.f,  w, 1.f); //bottom right
		vector3f four(0.f, -w, 1.f); //bottom left

		//uv coords
		const vector2f topLeft(0.f, 1.f);
		const vector2f topRight(1.f, 1.f);
		const vector2f botLeft(0.f, 0.f);
		const vector2f botRight(1.f, 0.f);

		//add four intersecting planes to create a volumetric effect
		for (int i=0; i < 4; i++) {
			tVerts->Add(one, topLeft);
			tVerts->Add(two, topRight);
			tVerts->Add(three, botRight);

			tVerts->Add(three, botRight);
			tVerts->Add(four, botLeft);
			tVerts->Add(one, topLeft);

			one.ArbRotate(vector3f(0.f, 0.f, 1.f), DEG2RAD(45.f));
			two.ArbRotate(vector3f(0.f, 0.f, 1.f), DEG2RAD(45.f));
			three.ArbRotate(vector3f(0.f, 0.f, 1.f), DEG2RAD(45.f));
			four.ArbRotate(vector3f(0.f, 0.f, 1.f), DEG2RAD(45.f));
		}

		//create glow billboard for linear thrusters
		const float gw = 1.0f; //0.4

		const vector3f gone(-gw, -gw, 0.f); //top left
		const vector3f gtwo(-gw,  gw, 0.f); //top right
		const vector3f gthree(gw, gw, 0.f); //bottom right
		const vector3f gfour(gw, -gw, 0.f); //bottom left

		gVerts->Add(gone, topLeft);
		gVerts->Add(gtwo, topRight);
		gVerts->Add(gthree, botRight);

		gVerts->Add(gthree, botRight);
		gVerts->Add(gfour, botLeft);
		gVerts->Add(gone, topLeft);
	}

	static void Uninit() {
		delete tVerts;
		delete gVerts;
		delete tMat;
		delete glowMat;
	}

	struct Thruster
	{
		Thruster() : m_pos(0.0), m_dir(0.0), m_power(0) {}	// zero this shit to stop denormal-copying on resize
		// cannot be used as an angular thruster
		bool m_linear_only;
		vector3f m_pos;
		vector3f m_dir;
		float m_power;
		void Render(Graphics::Renderer *r, const RenderState *rstate, const LmrObjParams *params);
	};

	void Thruster::Render(Graphics::Renderer *renderer, const RenderState *rstate, const LmrObjParams *params)
	{
		const float scale = 1.0;
		// to find v(0,0,0) position of root model (when putting thrusters on sub-models)
		vector3f compos = vector3f(rstate->subTransform[12], rstate->subTransform[13], rstate->subTransform[14]);
		matrix4x4f invSubModelMat = matrix4x4f::MakeRotMatrix(
					vector3f(rstate->subTransform[0], rstate->subTransform[1], rstate->subTransform[2]),
					vector3f(rstate->subTransform[4], rstate->subTransform[5], rstate->subTransform[6]),
					vector3f(rstate->subTransform[8], rstate->subTransform[9], rstate->subTransform[10]));

		vector3f start, end, dir = m_dir;
		start = m_pos * scale;
		float power = -dir.Dot(invSubModelMat * vector3f(params->linthrust));

		if (!m_linear_only) {
			vector3f angdir, cpos;
			const vector3f at = invSubModelMat * vector3f(params->angthrust);
			cpos = compos + start;
			angdir = cpos.Cross(dir);
			float xp = angdir.x * at.x;
			float yp = angdir.y * at.y;
			float zp = angdir.z * at.z;
			if (xp+yp+zp > 0) {
				if (xp > yp && xp > zp && fabs(at.x) > power) power = fabs(at.x);
				else if (yp > xp && yp > zp && fabs(at.y) > power) power = fabs(at.y);
				else if (zp > xp && zp > yp && fabs(at.z) > power) power = fabs(at.z);
			}
		}

		if (power <= 0.001f) return;
		power *= scale;
		float width = sqrt(power)*m_power*0.6f;
		float len = power*m_power;
		end = dir * len;
		end += start;

		vector3f v1, v2, pos;
		matrix4x4f m2;
		matrix4x4f m = matrix4x4f::Identity();
		v1.x = dir.y; v1.y = dir.z; v1.z = dir.x;
		v2 = v1.Cross(dir).Normalized();
		v1 = v2.Cross(dir);
		m[0] = v1.x; m[4] = v2.x; m[8] = dir.x;
		m[1] = v1.y; m[5] = v2.y; m[9] = dir.y;
		m[2] = v1.z; m[6] = v2.z; m[10] = dir.z;
		m2 = m;

		pos = start;

		m2[12] = pos.x;
		m2[13] = pos.y;
		m2[14] = pos.z;

		glPushMatrix ();
		glMultMatrixf (&m2[0]);

		glScalef (width*0.5f, width*0.5f, len*0.666f);

		matrix4x4f mv;
		glGetFloatv(GL_MODELVIEW_MATRIX, &mv[0]);
		vector3f viewdir = vector3f(-mv[2], -mv[6], -mv[10]).Normalized();
		vector3f cdir(0.f, 0.f, -1.f);
		//fade thruster out, when directly facing it
		tMat->diffuse = baseColor * (1.f - powf(Clamp(viewdir.Dot(cdir), 0.f, 1.f), len*2));

		renderer->DrawTriangles(tVerts, tMat);
		glPopMatrix ();

		// linear thrusters get a secondary glow billboard
		if (m_linear_only) {
			glowMat->diffuse = baseColor * powf(Clamp(viewdir.Dot(cdir), 0.f, 1.f), len);

			glPushMatrix();
			matrix4x4f rot;
			glGetFloatv(GL_MODELVIEW_MATRIX, &rot[0]);
			rot.ClearToRotOnly();
			rot = rot.InverseOf();
			const float sz = 0.20f*width;
			const vector3f rotv1 = rot * vector3f(sz, sz, 0.0f);
			const vector3f rotv2 = rot * vector3f(sz, -sz, 0.0f);
			const vector3f rotv3 = rot * vector3f(-sz, -sz, 0.0f);
			const vector3f rotv4 = rot * vector3f(-sz, sz, 0.0f);

			//this might seem a bit confusing, but:
			//update glow billboard vertices so they face the camera
			vector3f vert = start+rotv4;

			gVerts->position[0] = vector3f(vert.x, vert.y, vert.z);
			gVerts->position[5] = vector3f(vert.x, vert.y, vert.z);

			vert = start+rotv3;
			gVerts->position[1] = vector3f(vert.x, vert.y, vert.z);

			vert = start+rotv2;
			gVerts->position[2] = vector3f(vert.x, vert.y, vert.z);
			gVerts->position[3] = vector3f(vert.x, vert.y, vert.z);

			vert = start+rotv1;
			gVerts->position[4] = vector3f(vert.x, vert.y, vert.z);

			renderer->DrawTriangles(gVerts, glowMat);

			glPopMatrix();
		}
	}
}

class LmrGeomBuffer;

static Graphics::Material *s_billboardMaterial;
static float s_scrWidth = 800.0f;
static bool s_buildDynamic;
static FontCache s_fontCache;
static RefCountedPtr<Text::VectorFont> s_font;
static float NEWMODEL_ZBIAS = 0.0002f;
static LmrGeomBuffer *s_curBuf;
static const LmrObjParams *s_curParams;
static std::map<std::string, LmrModel*> s_models;
static lua_State *sLua;
static int s_numTrisRendered;
static std::string s_cacheDir;
static bool s_recompileAllModels = true;

struct Vertex {
	Vertex() : v(0.0), n(0.0), tex_u(0.0), tex_v(0.0) {}		// zero this shit to stop denormal-copying on resize
	Vertex(const vector3f &v_, const vector3f &n_, const GLfloat tex_u_, const GLfloat tex_v_): v(v_), n(n_), tex_u(tex_u_), tex_v(tex_v_) {}
	vector3f v, n;
	GLfloat tex_u, tex_v;
};

static BufferObjectPool<sizeof(Vertex)> *s_staticBufferPool;

lua_State *LmrGetLuaState() { return sLua; }

void LmrNotifyScreenWidth(float width)
{
	s_scrWidth = width;
}

int LmrModelGetStatsTris() { return s_numTrisRendered; }
void LmrModelClearStatsTris() { s_numTrisRendered = 0; }

#define BUFFER_OFFSET(i) (reinterpret_cast<const GLvoid *>(i))

static void _fwrite_string(const std::string &str, FILE *f)
{
	int len = str.size()+1;
	fwrite(&len, sizeof(len), 1, f);
	fwrite(str.c_str(), sizeof(char), len, f);
}

static size_t fread_or_die(void* ptr, size_t size, size_t nmemb, FILE* stream)
{
	size_t read_count = fread(ptr, size, nmemb, stream);
	if (read_count < nmemb) {
		fprintf(stderr, "Error: failed to read file (%s)\n", (feof(stream) ? "truncated" : "read error"));
		abort();
	}
	return read_count;
}

static std::string _fread_string(FILE *f)
{
	int len = 0;
	fread_or_die(&len, sizeof(len), 1, f);
	char *buf = new char[len];
	fread_or_die(buf, sizeof(char), len, f);
	std::string str = std::string(buf);
	delete[] buf;
	return str;
}

class LmrGeomBuffer {
public:
	LmrGeomBuffer(LmrModel *model, bool isStatic) {
		curOp.type = OP_NONE;
		curTriFlag = 0;
		curTexture = 0;
		curGlowmap = 0;
		curTexMatrix = matrix4x4f::Identity();
		m_model = model;
		m_isStatic = isStatic;
		m_bo = 0;
		m_putGeomInsideout = false;
	}
	int GetIndicesPos() const {
		return m_indices.size();
	}
	int GetVerticesPos() const {
		return m_vertices.size();
	}
	void SetGeomFlag(Uint16 flag) {
		curTriFlag = flag;
	}
	Uint16 GetGeomFlag() const {
		return curTriFlag;
	}
	void PreBuild() {
		FreeGeometry();
		curTriFlag = 0;
	}
	void PostBuild() {
		PushCurOp();
		//printf("%d vertices, %d indices, %s\n", m_vertices.size(), m_indices.size(), m_isStatic ? "static" : "dynamic");
		if (m_isStatic && m_indices.size()) {
			s_staticBufferPool->AddGeometry(m_vertices.size(), &m_vertices[0], m_indices.size(), &m_indices[0],
					&m_boIndexBase, &m_bo);
		}
		curOp.type = OP_NONE;
	}
	void FreeGeometry() {
		m_vertices.clear();
		m_indices.clear();
		m_triflags.clear();
		m_ops.clear();
		m_thrusters.clear();
		m_putGeomInsideout = false;
	}

<<<<<<< HEAD
	void Render(const RenderState *rstate, const vector3f &cameraPos, LmrObjParams *params) {
		int activeLights = 0;
=======
	void Render(const RenderState *rstate, const vector3f &cameraPos, const LmrObjParams *params) {
		int activeLights = 0; //point lights
		const unsigned int numLights = Graphics::State::GetNumLights(); //directional lights
>>>>>>> f1603177
		s_numTrisRendered += m_indices.size()/3;

		memset(&s_shaderKey, 0, sizeof(ShaderKey));
		s_shaderKey.numlights = numLights;
		assert(s_shaderKey.numlights > 0 && s_shaderKey.numlights < 5);

		BindBuffers();

		glDepthRange(0.0, 1.0);

		const unsigned int opEndIdx = m_ops.size();
		for (unsigned int i=0; i<opEndIdx; i++) {
			const Op &op = m_ops[i];
			switch (op.type) {
			case OP_DRAW_ELEMENTS: {
				if (op.elems.textureFile) {
					glEnable(GL_TEXTURE_2D);
					if (!op.elems.texture)
						op.elems.texture = Graphics::TextureBuilder::Model(*op.elems.textureFile).GetOrCreateTexture(s_renderer, "model");
					glActiveTexture(GL_TEXTURE0);
					glBindTexture(GL_TEXTURE_2D, static_cast<Graphics::TextureGL*>(op.elems.texture)->GetTextureNum());
					if (op.elems.glowmapFile) {
						if (!op.elems.glowmap)
							op.elems.glowmap = Graphics::TextureBuilder::Model(*op.elems.glowmapFile).GetOrCreateTexture(s_renderer, "model");
						glActiveTexture(GL_TEXTURE1);
						glBindTexture(GL_TEXTURE_2D, static_cast<Graphics::TextureGL*>(op.elems.glowmap)->GetTextureNum());
					}
				}

				s_shaderKey.texture = (op.elems.textureFile != 0);
				s_shaderKey.glowmap = (op.elems.glowmapFile != 0);
				ApplyShader();

				if (m_isStatic) {
					// from static VBO
					glDrawElements(GL_TRIANGLES,
							op.elems.count, GL_UNSIGNED_SHORT,
							BUFFER_OFFSET((op.elems.start+m_boIndexBase)*sizeof(Uint16)));
				} else {
					// otherwise regular index vertex array
					glDrawElements(GL_TRIANGLES, op.elems.count, GL_UNSIGNED_SHORT, &m_indices[op.elems.start]);
				}
				//unbind textures
				if (op.elems.texture) {
					if (op.elems.glowmap) {
						glActiveTexture(GL_TEXTURE1);
						glBindTexture(GL_TEXTURE_2D, 0);
					}
					glActiveTexture(GL_TEXTURE0);
					glBindTexture(GL_TEXTURE_2D, 0);
					glDisable(GL_TEXTURE_2D);
				}
				break;
			}
			case OP_DRAW_BILLBOARDS: {
				Graphics::UnbindAllBuffers();
				//XXX have to copy positions to a temporary array as
				//renderer::drawpointsprites does not have a stride parameter
				std::vector<vector3f> verts;
				verts.reserve(op.billboards.count);
				for (int j = 0; j < op.billboards.count; j++) {
					verts.push_back(m_vertices[op.billboards.start + j].v);
				}
				if (!op.billboards.texture)
					op.billboards.texture = Graphics::TextureBuilder::Model(*op.billboards.textureFile).GetOrCreateTexture(s_renderer, "billboard");

				s_billboardMaterial->texture0 = op.billboards.texture;
				s_billboardMaterial->diffuse = Color(op.billboards.col[0], op.billboards.col[1], op.billboards.col[2], op.billboards.col[3]);
				s_renderer->DrawPointSprites(op.billboards.count, &verts[0], s_billboardMaterial, op.billboards.size);
				BindBuffers();
				break;
			}
			case OP_SET_MATERIAL:
				{
					const LmrMaterial &m = m_model->m_materials[op.col.material_idx];
					glMaterialfv (GL_FRONT, GL_AMBIENT_AND_DIFFUSE, m.diffuse);
					glMaterialfv (GL_FRONT, GL_SPECULAR, m.specular);
					glMaterialfv (GL_FRONT, GL_EMISSION, m.emissive);
					glMaterialf (GL_FRONT, GL_SHININESS, m.shininess);
					if (m.diffuse[3] > 0.99f) {
						s_renderer->SetBlendMode(Graphics::BLEND_SOLID);
					} else {
						s_renderer->SetBlendMode(Graphics::BLEND_ALPHA);
					}
				}
				break;
			case OP_ZBIAS:
				if (is_zero_general(op.zbias.amount)) {
					glDepthRange(0.0, 1.0);
				} else {
				//	vector3f tv = cameraPos - vector3f(op.zbias.pos);
				//	if (vector3f::Dot(tv, vector3f(op.zbias.norm)) < 0.0f) {
						glDepthRange(0.0, 1.0 - op.zbias.amount*NEWMODEL_ZBIAS);
				//	} else {
				//		glDepthRange(0.0, 1.0);
				//	}
				}
				break;
			case OP_CALL_MODEL:
				{
				// XXX materials fucked up after this
				const matrix4x4f trans = matrix4x4f(op.callmodel.transform);
				vector3f cam_pos = trans.InverseOf() * cameraPos;
				RenderState rstate2;
				rstate2.subTransform = rstate->subTransform * trans;
				rstate2.combinedScale = rstate->combinedScale * op.callmodel.scale * op.callmodel.model->m_scale;
				op.callmodel.model->Render(&rstate2, cam_pos, trans, params);
				// XXX re-binding buffer may not be necessary
				BindBuffers();
				}
				break;
			case OP_LIGHTING_TYPE:
				if (op.lighting_type.local) {
					//disable directional lights
					glDisable(GL_LIGHT0);
					glDisable(GL_LIGHT1);
					glDisable(GL_LIGHT2);
					glDisable(GL_LIGHT3);
					const float zilch[4] = { 0.0f,0.0f,0.0f,0.0f };
					for (int j=4; j<8; j++) {
						// so why are these set each
						// time? because the shader
						// path does not know if
						// lightsources are active and
						// uses them all (4-8)
						glLightfv(GL_LIGHT0+j, GL_DIFFUSE, zilch);
						glLightfv(GL_LIGHT0+j, GL_SPECULAR, zilch);
					}
					activeLights = 0;
				} else {
					for (unsigned int j=0; j<numLights; j++) glEnable(GL_LIGHT0 + j);
					for (unsigned int j=4; j<8; j++) glDisable(GL_LIGHT0 + j);
					s_shaderKey.numlights = numLights;
					assert(s_shaderKey.numlights > 0 && s_shaderKey.numlights < 5);
				}
				break;
			case OP_USE_LIGHT:
				{
					if (m_model->m_lights.size() <= unsigned(op.light.num)) {
						m_model->m_lights.resize(op.light.num+1);
					}
					LmrLight &l = m_model->m_lights[op.light.num];
					glEnable(GL_LIGHT0 + 4 + activeLights);
					glLightf(GL_LIGHT0 + 4 + activeLights, GL_QUADRATIC_ATTENUATION, l.quadraticAttenuation);
					glLightfv(GL_LIGHT0 + 4 + activeLights, GL_POSITION, l.position);
					glLightfv(GL_LIGHT0 + 4 + activeLights, GL_DIFFUSE, l.color);
					glLightfv(GL_LIGHT0 + 4 + activeLights, GL_SPECULAR, l.color);
					activeLights++;
					s_shaderKey.numlights = activeLights;
					s_shaderKey.pointLighting  = true;
					if (activeLights > 4) {
						Error("Too many active lights in model '%s' (maximum 4)", m_model->GetName());
					}
				}
				break;
			case OP_NONE:
				break;
			}
		}

		glDisableClientState (GL_VERTEX_ARRAY);
		glDisableClientState (GL_NORMAL_ARRAY);
		glDisableClientState (GL_TEXTURE_COORD_ARRAY);

		Graphics::UnbindAllBuffers();

		RenderThrusters(rstate, cameraPos, params);
	}

	void RenderThrusters(const RenderState *rstate, const vector3f &cameraPos, const LmrObjParams *params) {
		if (m_thrusters.empty()) return;

		s_renderer->SetBlendMode(Graphics::BLEND_ADDITIVE);
		s_renderer->SetDepthWrite(false);
		glPushAttrib(GL_ENABLE_BIT);
		for (unsigned int i=0; i<m_thrusters.size(); i++) {
			m_thrusters[i].Render(s_renderer, rstate, params);
		}
		s_renderer->SetBlendMode(Graphics::BLEND_SOLID);
		s_renderer->SetDepthWrite(true);
		glPopAttrib();
		glDisableClientState (GL_VERTEX_ARRAY);
		glDisableClientState (GL_TEXTURE_COORD_ARRAY);
		glDisableClientState (GL_NORMAL_ARRAY);
	}
	void PushThruster(const vector3f &pos, const vector3f &dir, const float power, bool linear_only) {
		unsigned int i = m_thrusters.size();
		m_thrusters.resize(i+1);
		m_thrusters[i].m_pos = pos;
		m_thrusters[i].m_dir = dir;
		m_thrusters[i].m_power = power;
		m_thrusters[i].m_linear_only = linear_only;
	}
	int PushVertex(const vector3f &pos, const vector3f &normal) {
		vector3f tex = curTexMatrix * pos;
		return PushVertex(pos, normal, tex.x, tex.y);
	}
	void SetVertex(int idx, const vector3f &pos, const vector3f &normal) {
		vector3f tex = curTexMatrix * pos;
		SetVertex(idx, pos, normal, tex.x, tex.y);
	}
	int PushVertex(const vector3f &pos, const vector3f &normal, GLfloat tex_u, GLfloat tex_v) {
		if (m_putGeomInsideout) {
			m_vertices.push_back(Vertex(pos, -normal, tex_u, tex_v));
		} else {
			m_vertices.push_back(Vertex(pos, normal, tex_u, tex_v));
		}
		return m_vertices.size() - 1;
	}
	void SetVertex(int idx, const vector3f &pos, const vector3f &normal, GLfloat tex_u, GLfloat tex_v) {
		if (m_putGeomInsideout) {
			m_vertices[idx] = Vertex(pos, -normal, tex_u, tex_v);
		} else {
			m_vertices[idx] = Vertex(pos, normal, tex_u, tex_v);
		}
	}
	void SetTexture(const char *tex) {
		if (tex) {
			if (!curTexture || (*curTexture != tex)) {
				curTexture = new std::string(tex);
			}
		} else {
			curTexture = 0;
			curGlowmap = 0; //won't have these without textures
		}
	}
	void SetGlowMap(const char *tex) {
		if (tex) {
			if (!curGlowmap || (*curGlowmap != tex)) {
				curGlowmap = new std::string(tex);
			}
		} else {
			curGlowmap = 0;
		}
	}
	void SetTexMatrix(const matrix4x4f &texMatrix) { curTexMatrix = texMatrix; }
	void PushTri(int i1, int i2, int i3) {
		OpDrawElements(3);
		if (m_putGeomInsideout) {
			PushIdx(i1);
			PushIdx(i3);
			PushIdx(i2);
		} else {
			PushIdx(i1);
			PushIdx(i2);
			PushIdx(i3);
		}
		m_triflags.push_back(curTriFlag);
	}
	void SetInsideOut(bool a) {
		m_putGeomInsideout = a;
	}

	void PushZBias(float amount, const vector3f &pos, const vector3f &norm) {
		if (curOp.type) m_ops.push_back(curOp);
		curOp.type = OP_ZBIAS;
		curOp.zbias.amount = amount;
		memcpy(curOp.zbias.pos, &pos.x, 3*sizeof(float));
		memcpy(curOp.zbias.norm, &norm.x, 3*sizeof(float));
	}

	void PushSetLocalLighting(bool enable) {
		if (curOp.type) m_ops.push_back(curOp);
		curOp.type = OP_LIGHTING_TYPE;
		curOp.lighting_type.local = enable;
	}

	void SetLight(int num, float quadratic_attenuation, const vector3f &pos, const vector3f &col) {
		if (m_model->m_lights.size() <= unsigned(num)) {
			m_model->m_lights.resize(num+1);
		}
		LmrLight &l = m_model->m_lights[num];
		memcpy(l.position, &pos, sizeof(vector3f));
		memcpy(l.color, &col, sizeof(vector3f));
		l.position[3] = l.color[3] = 1.0;
		l.quadraticAttenuation = quadratic_attenuation;
	}

	void PushUseLight(int num) {
		if (curOp.type) m_ops.push_back(curOp);
		curOp.type = OP_USE_LIGHT;
		curOp.light.num = num;
	}

	void PushCallModel(LmrModel *m, const matrix4x4f &transform, float scale) {
		if (curOp.type) m_ops.push_back(curOp);
		curOp.type = OP_CALL_MODEL;
		memcpy(curOp.callmodel.transform, &transform[0], 16*sizeof(float));
		curOp.callmodel.model = m;
		curOp.callmodel.scale = scale;
	}

	void PushInvisibleTri(int i1, int i2, int i3) {
		if (curOp.type != OP_NONE) m_ops.push_back(curOp);
		curOp.type = OP_NONE;
		PushIdx(i1);
		PushIdx(i2);
		PushIdx(i3);
		m_triflags.push_back(curTriFlag);
	}

	void PushBillboards(const char *texname, const float size, const vector3f &color, const int numPoints, const vector3f *points)
	{
		char buf[256];
		snprintf(buf, sizeof(buf), "textures/%s", texname);

		if (curOp.type) m_ops.push_back(curOp);
		curOp.type = OP_DRAW_BILLBOARDS;
		curOp.billboards.start = m_vertices.size();
		curOp.billboards.count = numPoints;
		curOp.billboards.textureFile = new std::string(buf);
		curOp.billboards.texture = 0;
		curOp.billboards.size = size;
		curOp.billboards.col[0] = color.x;
		curOp.billboards.col[1] = color.y;
		curOp.billboards.col[2] = color.z;
		curOp.billboards.col[3] = 1.0f;

		for (int i=0; i<numPoints; i++)
			PushVertex(points[i], vector3f());
	}

	void SetMaterial(const char *mat_name, const float mat[11]) {
		std::map<std::string, int>::iterator i = m_model->m_materialLookup.find(mat_name);
		if (i != m_model->m_materialLookup.end()) {
			LmrMaterial &m = m_model->m_materials[(*i).second];
			m.diffuse[0] = mat[0];
			m.diffuse[1] = mat[1];
			m.diffuse[2] = mat[2];
			m.diffuse[3] = mat[3];
			m.specular[0] = mat[4];
			m.specular[1] = mat[5];
			m.specular[2] = mat[6];
			m.specular[3] = 1.0f;
			m.shininess = Clamp(mat[7], 1.0f, 100.0f);
			m.emissive[0] = mat[8];
			m.emissive[1] = mat[9];
			m.emissive[2] = mat[10];
			m.emissive[3] = 1.0f;
		} else {
			luaL_error(sLua, "Unknown material name '%s'.", mat_name);
			exit(0);
		}
	}

	void PushUseMaterial(const char *mat_name) {
		std::map<std::string, int>::iterator i = m_model->m_materialLookup.find(mat_name);
		if (i != m_model->m_materialLookup.end()) {
			if (curOp.type) m_ops.push_back(curOp);
			curOp.type = OP_SET_MATERIAL;
			curOp.col.material_idx = (*i).second;
		} else {
			throw LmrUnknownMaterial();
		}
	}

	/* return start vertex index */
	int AllocVertices(int num) {
		int start = m_vertices.size();
		m_vertices.resize(start + num);
		return start;
	}

	const vector3f &GetVertex(int num) const {
		return m_vertices[num].v;
	}

	void GetCollMeshGeometry(LmrCollMesh *c, const matrix4x4f &transform, const LmrObjParams *params) {
		const int vtxBase = c->nv;
		const int idxBase = c->ni;
		const int flagBase = c->nf;
		c->nv += m_vertices.size();
		c->ni += m_indices.size();
		c->nf += m_indices.size()/3;
		assert(m_triflags.size() == m_indices.size()/3);
		c->m_numTris += m_triflags.size();

		if (m_vertices.size()) {
			c->pVertex = static_cast<float*>(realloc(c->pVertex, 3*sizeof(float)*c->nv));

			for (unsigned int i=0; i<m_vertices.size(); i++) {
				const vector3f v = transform * m_vertices[i].v;
				c->pVertex[3*vtxBase + 3*i] = v.x;
				c->pVertex[3*vtxBase + 3*i+1] = v.y;
				c->pVertex[3*vtxBase + 3*i+2] = v.z;
				c->m_aabb.Update(vector3d(v));
			}
		}
		if (m_indices.size()) {
			c->pIndex = static_cast<int*>(realloc(c->pIndex, sizeof(int)*c->ni));
			c->pFlag = static_cast<unsigned int*>(realloc(c->pFlag, sizeof(unsigned int)*c->nf));
			for (unsigned int i=0; i<m_indices.size(); i++) {
				c->pIndex[idxBase + i] = vtxBase + m_indices[i];
			}
			for (unsigned int i=0; i<m_triflags.size(); i++) {
				c->pFlag[flagBase + i] = m_triflags[i];
			}
		}

		// go through Ops to see if we call other models
		const unsigned int opEndIdx = m_ops.size();
		for (unsigned int i=0; i<opEndIdx; i++) {
			const Op &op = m_ops[i];
			if (op.type == OP_CALL_MODEL) {
				matrix4x4f _trans = transform * matrix4x4f(op.callmodel.transform);
				op.callmodel.model->GetCollMeshGeometry(c, _trans, params);
			}
		}
	}

private:
	void BindBuffers() {
		glEnableClientState (GL_VERTEX_ARRAY);
		glEnableClientState (GL_NORMAL_ARRAY);
		glEnableClientState (GL_TEXTURE_COORD_ARRAY);

		if (m_isStatic) {
			if (m_bo) m_bo->BindBuffersForDraw();
		} else {
			Graphics::UnbindAllBuffers();
			if (m_vertices.size()) {
				glNormalPointer(GL_FLOAT, sizeof(Vertex), &m_vertices[0].n);
				glVertexPointer(3, GL_FLOAT, sizeof(Vertex), &m_vertices[0].v);
				glTexCoordPointer(2, GL_FLOAT, sizeof(Vertex), &m_vertices[0].tex_u);
			}
		}
	}

	void OpDrawElements(int numIndices) {
		if ((curOp.type != OP_DRAW_ELEMENTS) ||
				(curOp.elems.textureFile != curTexture) ||
				(curOp.elems.glowmapFile != curGlowmap)) {
			if (curOp.type) m_ops.push_back(curOp);
			curOp.type = OP_DRAW_ELEMENTS;
			curOp.elems.start = m_indices.size();
			curOp.elems.count = 0;
			curOp.elems.elemMin = 1<<30;
			curOp.elems.elemMax = 0;
			curOp.elems.textureFile = curTexture;
			curOp.elems.texture = 0;
			curOp.elems.glowmapFile = curGlowmap;
			curOp.elems.glowmap = 0;
		}
		curOp.elems.count += numIndices;
	}
	void PushCurOp() {
		m_ops.push_back(curOp);
	}
	void PushIdx(Uint16 v) {
		curOp.elems.elemMin = std::min<int>(v, curOp.elems.elemMin);
		curOp.elems.elemMax = std::max<int>(v, curOp.elems.elemMax);
		m_indices.push_back(v);
	}

	enum OpType { OP_NONE, OP_DRAW_ELEMENTS, OP_DRAW_BILLBOARDS, OP_SET_MATERIAL, OP_ZBIAS,
			OP_CALL_MODEL, OP_LIGHTING_TYPE, OP_USE_LIGHT };

	struct Op {
		enum OpType type;
		union {
			struct { std::string *textureFile; std::string *glowmapFile; mutable Graphics::Texture *texture; mutable Graphics::Texture *glowmap; int start, count, elemMin, elemMax; } elems;
			struct { int material_idx; } col;
			struct { float amount; float pos[3]; float norm[3]; } zbias;
			struct { LmrModel *model; float transform[16]; float scale; } callmodel;
			struct { std::string *textureFile; mutable Graphics::Texture *texture; int start, count; float size; float col[4]; } billboards;
			struct { bool local; } lighting_type;
			struct { int num; float quadratic_attenuation; float pos[4], col[4]; } light;
		};
	};
	/* this crap is only used at build time... could move this elsewhere */
	Op curOp;
	Uint16 curTriFlag;
	std::string *curTexture;
	std::string *curGlowmap;
	matrix4x4f curTexMatrix;
	//
	std::vector<Vertex> m_vertices;
	std::vector<Uint16> m_indices;
	std::vector<Uint16> m_triflags;
	std::vector<Op> m_ops;
	std::vector<ShipThruster::Thruster> m_thrusters;
	LmrModel *m_model;
	int m_boIndexBase;
	BufferObject<sizeof(Vertex)> *m_bo;
	bool m_isStatic;
	bool m_putGeomInsideout;

public:
	void SaveToCache(FILE *f) {
		int numVertices = m_vertices.size();
		int numIndices = m_indices.size();
		int numTriflags = m_triflags.size();
		int numThrusters = m_thrusters.size();
		int numOps = m_ops.size();
		assert(numOps < 1000);
		fwrite(&numVertices, sizeof(numVertices), 1, f);
		fwrite(&numIndices, sizeof(numIndices), 1, f);
		fwrite(&numTriflags, sizeof(numTriflags), 1, f);
		fwrite(&numThrusters, sizeof(numThrusters), 1, f);
		fwrite(&numOps, sizeof(numOps), 1, f);
		if (numVertices) fwrite(&m_vertices[0], sizeof(Vertex), numVertices, f);
		if (numIndices) fwrite(&m_indices[0], sizeof(Uint16), numIndices, f);
		if (numTriflags) fwrite(&m_triflags[0], sizeof(Uint16), numTriflags, f);
		if (numThrusters) fwrite(&m_thrusters[0], sizeof(ShipThruster::Thruster), numThrusters, f);
		if (numOps) {
			for (int i=0; i<numOps; i++) {
				fwrite(&m_ops[i], sizeof(Op), 1, f);
				if (m_ops[i].type == OP_CALL_MODEL) {
					_fwrite_string(m_ops[i].callmodel.model->GetName(), f);
				}
				else if ((m_ops[i].type == OP_DRAW_ELEMENTS) && (m_ops[i].elems.textureFile)) {
					_fwrite_string(*m_ops[i].elems.textureFile, f);
					if (m_ops[i].elems.glowmapFile)
						_fwrite_string(*m_ops[i].elems.glowmapFile, f);
				}
				else if ((m_ops[i].type == OP_DRAW_BILLBOARDS) && (m_ops[i].billboards.textureFile)) {
					_fwrite_string(*m_ops[i].billboards.textureFile, f);
				}
			}
		}
	}
	void LoadFromCache(FILE *f) {
		int numVertices, numIndices, numTriflags, numThrusters, numOps;
		fread_or_die(&numVertices, sizeof(numVertices), 1, f);
		fread_or_die(&numIndices, sizeof(numIndices), 1, f);
		fread_or_die(&numTriflags, sizeof(numTriflags), 1, f);
		fread_or_die(&numThrusters, sizeof(numThrusters), 1, f);
		fread_or_die(&numOps, sizeof(numOps), 1, f);
		assert(numVertices <= 65536);
		assert(numIndices < 1000000);
		assert(numTriflags < 1000000);
		assert(numThrusters < 1000);
		assert(numOps < 1000);
		if (numVertices) {
			m_vertices.resize(numVertices);
			fread_or_die(&m_vertices[0], sizeof(Vertex), numVertices, f);
		}
		if (numIndices) {
			m_indices.resize(numIndices);
			fread_or_die(&m_indices[0], sizeof(Uint16), numIndices, f);
		}
		if (numTriflags) {
			m_triflags.resize(numTriflags);
			fread_or_die(&m_triflags[0], sizeof(Uint16), numTriflags, f);
		}
		if (numThrusters) {
			m_thrusters.resize(numThrusters);
			fread_or_die(&m_thrusters[0], sizeof(ShipThruster::Thruster), numThrusters, f);
		}
		m_ops.resize(numOps);
		for (int i=0; i<numOps; i++) {
			fread_or_die(&m_ops[i], sizeof(Op), 1, f);
			if (m_ops[i].type == OP_CALL_MODEL) {
				m_ops[i].callmodel.model = s_models[_fread_string(f)];
			}
			else if ((m_ops[i].type == OP_DRAW_ELEMENTS) && (m_ops[i].elems.textureFile)) {
				m_ops[i].elems.textureFile = new std::string(_fread_string(f));
				m_ops[i].elems.texture = 0;

				if (m_ops[i].elems.glowmapFile) {
					m_ops[i].elems.glowmapFile = new std::string(_fread_string(f));
					m_ops[i].elems.glowmap = 0;
				}
			}
			else if ((m_ops[i].type == OP_DRAW_BILLBOARDS) && (m_ops[i].billboards.textureFile)) {
				m_ops[i].billboards.textureFile = new std::string(_fread_string(f));
				m_ops[i].elems.texture = 0;
			}
		}
	}
};

LmrModel::LmrModel(const char *model_name)
{
	m_name = model_name;
	m_drawClipRadius = 1.0f;
	m_scale = 1.0f;

	{
	LUA_DEBUG_START(sLua);

	char buf[256];
	snprintf(buf, sizeof(buf), "%s_info", model_name);
	lua_getglobal(sLua, buf);
	if (lua_istable(sLua, -1)) {
		m_numLods = 0;

		lua_getfield(sLua, -1, "bounding_radius");
		if (lua_isnumber(sLua, -1)) m_drawClipRadius = luaL_checknumber(sLua, -1);
		else luaL_error(sLua, "model %s_info missing bounding_radius=", model_name);
		lua_pop(sLua, 1);

		lua_getfield(sLua, -1, "lod_pixels");
		if (lua_istable(sLua, -1)) {
			for(int i=1;; i++) {
				lua_pushinteger(sLua, i);
				lua_gettable(sLua, -2);
				bool is_num = lua_isnumber(sLua, -1) != 0;
				if (is_num) {
					m_lodPixelSize[i-1] = luaL_checknumber(sLua, -1);
					m_numLods++;
				}
				lua_pop(sLua, 1);
				if (!is_num) break;
				if (i > LMR_MAX_LOD) {
					luaL_error(sLua, "Too many LODs (lod_pixels table should have between 1 and %d entries)", LMR_MAX_LOD);
				}
			}
			if (m_numLods < 1) {
				luaL_error(sLua, "Not enough LODs (lod_pixels table should have between 1 and %d entries)", LMR_MAX_LOD);
			}
		} else {
			m_numLods = 1;
			m_lodPixelSize[0] = 0;
		}
		lua_pop(sLua, 1);

		lua_getfield(sLua, -1, "materials");
		if (lua_istable(sLua, -1)) {
			for(int i=1;; i++) {
				lua_pushinteger(sLua, i);
				lua_gettable(sLua, -2);
				bool is_string = lua_isstring(sLua, -1) != 0;
				if (is_string) {
					const char *mat_name = luaL_checkstring(sLua, -1);
					m_materialLookup[mat_name] = m_materials.size();
					m_materials.push_back(LmrMaterial());
				}
				lua_pop(sLua, 1);
				if (!is_string) break;
			}
		}
		lua_pop(sLua, 1);

		lua_getfield(sLua, -1, "scale");
		if (lua_isnumber(sLua, -1)) {
			m_scale = lua_tonumber(sLua, -1);
		}
		lua_pop(sLua, 1);

		/* pop model_info table */
		lua_pop(sLua, 1);
	} else {
		luaL_error(sLua, "Could not find function %s_info()", model_name);
	}

	snprintf(buf, sizeof(buf), "%s_dynamic", model_name);
	lua_getglobal(sLua, buf);
	m_hasDynamicFunc = lua_isfunction(sLua, -1);
	lua_pop(sLua, 1);

	LUA_DEBUG_END(sLua, 0);
	}

	for (int i=0; i<m_numLods; i++) {
		m_staticGeometry[i] = new LmrGeomBuffer(this, true);
		m_dynamicGeometry[i] = new LmrGeomBuffer(this, false);
	}

	const std::string cache_file = FileSystem::JoinPathBelow(s_cacheDir, model_name) + ".bin";

	if (!s_recompileAllModels) {
		// load cached model
		FILE *f = fopen(cache_file.c_str(), "rb");
		if (!f) goto rebuild_model;

		for (int i=0; i<m_numLods; i++) {
			m_staticGeometry[i]->PreBuild();
			m_staticGeometry[i]->LoadFromCache(f);
			m_staticGeometry[i]->PostBuild();
		}
		int numMaterials;
		fread_or_die(&numMaterials, sizeof(numMaterials), 1, f);
		if (size_t(numMaterials) != m_materials.size()) {
			fclose(f);
			goto rebuild_model;
		}
		if (numMaterials) fread_or_die(&m_materials[0], sizeof(LmrMaterial), numMaterials, f);

		int numLights;
		fread_or_die(&numLights, sizeof(numLights), 1, f);
		if (size_t(numLights) != m_lights.size()) {
			fclose(f);
			goto rebuild_model;
		}
		if (numLights) fread_or_die(&m_lights[0], sizeof(LmrLight), numLights, f);

		fclose(f);
	} else {
rebuild_model:
		// run static build for each LOD level
		FILE *f = fopen(cache_file.c_str(), "wb");

		for (int i=0; i<m_numLods; i++) {
			LUA_DEBUG_START(sLua);
			m_staticGeometry[i]->PreBuild();
			s_curBuf = m_staticGeometry[i];
			lua_pushcfunction(sLua, pi_lua_panic);
			// call model static building function
			lua_getglobal(sLua, (m_name+"_static").c_str());
			// lod as first argument
			lua_pushnumber(sLua, i+1);
			lua_pcall(sLua, 1, 0, -3);
			lua_pop(sLua, 1);  // remove panic func
			s_curBuf = 0;
			m_staticGeometry[i]->PostBuild();
			m_staticGeometry[i]->SaveToCache(f);
			LUA_DEBUG_END(sLua, 0);
		}

		const int numMaterials = m_materials.size();
		fwrite(&numMaterials, sizeof(numMaterials), 1, f);
		if (numMaterials) fwrite(&m_materials[0], sizeof(LmrMaterial), numMaterials, f);
		const int numLights = m_lights.size();
		fwrite(&numLights, sizeof(numLights), 1, f);
		if (numLights) fwrite(&m_lights[0], sizeof(LmrLight), numLights, f);

		fclose(f);
	}
}

LmrModel::~LmrModel()
{
	for (int i=0; i<m_numLods; i++) {
		delete m_staticGeometry[i];
		delete m_dynamicGeometry[i];
	}
}

//static std::map<std::string, LmrModel*> s_models;
void LmrGetModelsWithTag(const char *tag, std::vector<LmrModel*> &outModels)
{
	for (std::map<std::string, LmrModel*>::iterator i = s_models.begin();
			i != s_models.end(); ++i) {
		if (i->second->HasTag(tag))
			outModels.push_back(i->second);
	}
}

float LmrModel::GetFloatAttribute(const char *attr_name) const
{
	LUA_DEBUG_START(sLua);
	char buf[256];
	snprintf(buf, sizeof(buf), "%s_info", m_name.c_str());
	lua_getglobal(sLua, buf);
	lua_getfield(sLua, -1, attr_name);
	float result = luaL_checknumber(sLua, -1);
	lua_pop(sLua, 2);
	LUA_DEBUG_END(sLua, 0);
	return result;
}

int LmrModel::GetIntAttribute(const char *attr_name) const
{
	LUA_DEBUG_START(sLua);
	char buf[256];
	snprintf(buf, sizeof(buf), "%s_info", m_name.c_str());
	lua_getglobal(sLua, buf);
	lua_getfield(sLua, -1, attr_name);
	int result = luaL_checkinteger(sLua, -1);
	lua_pop(sLua, 2);
	LUA_DEBUG_END(sLua, 0);
	return result;
}

bool LmrModel::GetBoolAttribute(const char *attr_name) const
{
	char buf[256];
	LUA_DEBUG_START(sLua);
	snprintf(buf, sizeof(buf), "%s_info", m_name.c_str());
	lua_getglobal(sLua, buf);
	lua_getfield(sLua, -1, attr_name);
	bool result;
	if (lua_isnil(sLua, -1)) {
		result = false;
	} else {
		result = lua_toboolean(sLua, -1) != 0;
	}
	lua_pop(sLua, 2);
	LUA_DEBUG_END(sLua, 0);
	return result;
}

void LmrModel::PushAttributeToLuaStack(const char *attr_name) const
{
	LUA_DEBUG_START(sLua);
	char buf[256];
	snprintf(buf, sizeof(buf), "%s_info", m_name.c_str());
	lua_getglobal(sLua, buf);
	lua_getfield(sLua, -1, attr_name);
	lua_remove(sLua, -2);
	LUA_DEBUG_END(sLua, 1);
}

bool LmrModel::HasTag(const char *tag) const
{
	bool has_tag = false;

	LUA_DEBUG_START(sLua);

	char buf[256];
	snprintf(buf, sizeof(buf), "%s_info", m_name.c_str());

	lua_getglobal(sLua, buf);
	lua_getfield(sLua, -1, "tags");
	if (lua_istable(sLua, -1)) {
		for(int j=1;; j++) {
			lua_pushinteger(sLua, j);
			lua_gettable(sLua, -2);
			if (lua_isstring(sLua, -1)) {
				const char *s = luaL_checkstring(sLua, -1);
				if (0 == strcmp(tag, s)) {
					has_tag = true;
					lua_pop(sLua, 1);
					break;
				}
			} else if (lua_isnil(sLua, -1)) {
				lua_pop(sLua, 1);
				break;
			}
			lua_pop(sLua, 1);
		}
	}
	lua_pop(sLua, 2);

	LUA_DEBUG_END(sLua, 0);

	return has_tag;
}

void LmrModel::Render(Graphics::Renderer *r, const matrix4x4f &trans, LmrObjParams *params)
{
	RenderState rstate;
	rstate.subTransform = matrix4x4f::Identity();
	rstate.combinedScale = m_scale;
	Render(&rstate, vector3f(-trans[12], -trans[13], -trans[14]), trans, params);
}

void LmrModel::Render(const RenderState *rstate, const vector3f &cameraPos, const matrix4x4f &trans, LmrObjParams *params)
{
	glPushMatrix();
	glMultMatrixf(&trans[0]);
	glScalef(m_scale, m_scale, m_scale);

	float pixrad = 0.5f * s_scrWidth * rstate->combinedScale * m_drawClipRadius / cameraPos.Length();
	//printf("%s: %fpx\n", m_name.c_str(), pixrad);

	int lod = m_numLods-1;
	for (int i=lod-1; i>=0; i--) {
		if (pixrad < m_lodPixelSize[i]) lod = i;
	}
	//printf("%s: lod %d\n", m_name.c_str(), lod);

	Build(lod, params);

	const vector3f modelRelativeCamPos = trans.InverseOf() * cameraPos;

	//100% fixed function stuff
	glEnable(GL_NORMALIZE);
	glEnable(GL_LIGHTING);

	m_staticGeometry[lod]->Render(rstate, modelRelativeCamPos, params);
	if (m_hasDynamicFunc) {
		m_dynamicGeometry[lod]->Render(rstate, modelRelativeCamPos, params);
	}
	s_curBuf = 0;

	glDisable(GL_NORMALIZE);

	Graphics::UnbindAllBuffers();
	//XXX hack. Unuse any shader. Can be removed when LMR uses Renderer.
	//XXX 2012-08-11 LMR is more likely to be destroyed
	if (Graphics::AreShadersEnabled())
		glUseProgram(0);

	s_renderer->SetBlendMode(Graphics::BLEND_SOLID);

	glPopMatrix();
}

void LmrModel::Build(int lod, const LmrObjParams *params)
{
	if (m_hasDynamicFunc) {
		LUA_DEBUG_START(sLua);
		m_dynamicGeometry[lod]->PreBuild();
		s_curBuf = m_dynamicGeometry[lod];
		s_curParams = params;
		lua_pushcfunction(sLua, pi_lua_panic);
		// call model dynamic bits
		lua_getglobal(sLua, (m_name+"_dynamic").c_str());
		// lod as first argument
		lua_pushnumber(sLua, lod+1);
		lua_pcall(sLua, 1, 0, -3);
		lua_pop(sLua, 1);  // remove panic func
		s_curBuf = 0;
		s_curParams = 0;
		m_dynamicGeometry[lod]->PostBuild();
		LUA_DEBUG_END(sLua, 0);
	}
}

CollMesh *LmrModel::CreateCollisionMesh(const LmrObjParams *params)
{
	return new LmrCollMesh(this, params);
}

void LmrModel::GetCollMeshGeometry(LmrCollMesh *mesh, const matrix4x4f &transform, const LmrObjParams *params)
{
	// use lowest LOD
	Build(0, params);
	matrix4x4f m = transform * matrix4x4f::ScaleMatrix(m_scale);
	m_staticGeometry[0]->GetCollMeshGeometry(mesh, m, params);
	if (m_hasDynamicFunc) m_dynamicGeometry[0]->GetCollMeshGeometry(mesh, m, params);
}

LmrCollMesh::LmrCollMesh(LmrModel *m, const LmrObjParams *params)
	: CollMesh()
	, nv(0)
	, ni(0)
	, nf(0)
	, pVertex(0)
	, pIndex(0)
	, m_numTris(0)
	, pFlag(0)
{
	m->GetCollMeshGeometry(this, matrix4x4f::Identity(), params);
	m_radius = m_aabb.GetBoundingRadius();
	m_geomTree = new GeomTree(nv, m_numTris, pVertex, pIndex, pFlag);
}

/** returns number of tris found (up to 'num') */
int LmrCollMesh::GetTrisWithGeomflag(unsigned int flags, int num, vector3d *outVtx) const
{
	int found = 0;
	for (int i=0; (i<m_numTris) && (found<num); i++) {
		if (pFlag[i] == flags) {
			*(outVtx++) = vector3d(&pVertex[3*pIndex[3*i]]);
			*(outVtx++) = vector3d(&pVertex[3*pIndex[3*i+1]]);
			*(outVtx++) = vector3d(&pVertex[3*pIndex[3*i+2]]);
			found++;
		}
	}
	return found;
}

LmrCollMesh::~LmrCollMesh()
{
	free(pVertex);
	free(pIndex);
	free(pFlag);
}

LmrModel *LmrLookupModelByName(const char *name)
{
	std::map<std::string, LmrModel*>::iterator i = s_models.find(name);

	if (i == s_models.end()) {
		throw LmrModelNotFoundException();
	}
	return (*i).second;
}

namespace ModelFuncs {
	/*
	 * Function: call_model
	 *
	 * Use another model as a submodel.
	 *
	 * > call_model(modelname, pos, xaxis, yaxis, scale)
	 *
	 * Parameters:
	 *
	 *   modelname - submodel to call, must be already loaded
	 *   pos - position to load the submodel at
	 *   xaxis - submodel orientation along x axis
	 *   yaxis - submodel orientation along y axis
	 *   scale - submodel scale
	 *
	 * Example:
	 *
	 * > call_model('front_wheel',v(0,0,-50),v(0,0,1),v(1,0,0),1.0)
	 *
	 * Availability:
	 *
	 *   pre-alpha 10
	 *
	 * Status:
	 *
	 *   stable
	 *
	 */
	static int call_model(lua_State *L)
	{
		const char *obj_name = luaL_checkstring(L, 1);
//	subobject(object_name, vector pos, vector xaxis, vector yaxis [, scale=float, onflag=])
		if (!obj_name) return 0;
		if (!obj_name[0]) return 0;
		LmrModel *m = s_models[obj_name];
		if (!m) {
			luaL_error(L, "call_model() to undefined model '%s'. Referenced model must be registered before calling model", obj_name);
		} else {
			const vector3f pos = LuaVector::CheckFromLuaF(L, 2);
			const vector3f _xaxis = LuaVector::CheckFromLuaF(L, 3);
			const vector3f _yaxis = LuaVector::CheckFromLuaF(L, 4);
			float scale = luaL_checknumber(L, 5);

			vector3f zaxis = _xaxis.Cross(_yaxis).Normalized();
			vector3f xaxis = _yaxis.Cross(zaxis).Normalized();
			vector3f yaxis = zaxis.Cross(xaxis);

			matrix4x4f trans = matrix4x4f::MakeInvRotMatrix(scale*xaxis, scale*yaxis, scale*zaxis);
			trans[12] = pos.x;
			trans[13] = pos.y;
			trans[14] = pos.z;

			s_curBuf->PushCallModel(m, trans, scale);
		}
		return 0;
	}

	/*
	 * Function: set_light
	 *
	 * Set parameters for a local light. Up to four lights are available.
	 * You can use it by calling use_light after set_local_lighting(true)
	 * has been called.
	 *
	 * > set_light(number, attenuation, position, color)
	 *
	 * Parameters:
	 *
	 *   number - number of the light to modify, 1 to 4
	 *   attenuation - quadratic attenuation
	 *   position - xyz position
	 *   color - rgb
	 *
	 * Example:
	 *
	 * > set_light(1, 0.00005, v(0,0,0), v(1,0.2,0))
	 *
	 * Availability:
	 *
	 *   pre-alpha 10
	 *
	 * Status:
	 *
	 *   stable
	 *
	 */
	static int set_light(lua_State *L)
	{
		int num = luaL_checkinteger(L, 1)-1;
		if ((num < 0) || (num > 3)) {
			luaL_error(L, "set_light should have light number from 1 to 4.");
		}
		const float quadratic_attenuation = luaL_checknumber(L, 2);
		const vector3f pos = LuaVector::CheckFromLuaF(L, 3);
		const vector3f col = LuaVector::CheckFromLuaF(L, 4);
		s_curBuf->SetLight(num, quadratic_attenuation, pos, col);
		return 0;
	}

	/*
	 * Function: use_light
	 *
	 * Use one of the local lights.
	 *
	 * > use_light(number)
	 *
	 * Parameters:
	 *
	 *   number - local light number, 1 to 4
	 *
	 * Example:
	 *
	 * > use_light(1)
	 *
	 * Availability:
	 *
	 *   pre-alpha 10
	 *
	 * Status:
	 *
	 *   stable
	 *
	 */
	static int use_light(lua_State *L)
	{
		int num = luaL_checkinteger(L, 1)-1;
		s_curBuf->PushUseLight(num);
		return 0;
	}

	/*
	 * Function: set_local_lighting
	 *
	 * Enable use of lights local to the model. They do not affect
	 * the surroundings, and are meant for lighting structure interiors.
	 *
	 * > set_local_lighting(state)
	 *
	 * Parameters:
	 *
	 *   state - true or false
	 *
	 * Availability:
	 *
	 *   pre-alpha 10
	 *
	 * Status:
	 *
	 *   stable
	 *
	 */
	static int set_local_lighting(lua_State *L)
	{
		const bool doIt = lua_toboolean(L, 1) != 0;
		s_curBuf->PushSetLocalLighting(doIt);
		return 0;
	}

	/*
	 * Function: set_insideout
	 *
	 * Flip faces. When enabled, subsequent drawing will be inside-out (reversed triangle
	 * winding and normals)
	 *
	 * >  set_insideout(state)
	 *
	 * Parameters:
	 *
	 *   state - true or false
	 *
	 * Availability:
	 *
	 *   pre-alpha 10
	 *
	 * Status:
	 *
	 *   stable
	 *
	 */
	static int insideout(lua_State *L)
	{
		const bool doIt = lua_toboolean(L, 1) != 0;
		s_curBuf->SetInsideOut(doIt);
		return 0;
	}

	/*
	 * Function: lathe
	 *
	 * Cylindrical shape that can be tapered at different lengths
	 *
	 * >  lathe(sides, start, end, up, steps)
	 *
	 * Parameters:
	 *
	 *   sides - number of sides, at least 3
	 *   start - position vector to start at
	 *   end - position vector to finish at
	 *   up - up direction vector, can be used to rotate shape
	 *   steps - table of position, radius pairs. Positions are from 0.0
	 *           (start of the cylinder) to 1.0 (end). If you want a closed
	 *           cylinder have a zero-radius positions at the start and the end.
	 *
	 * Example:
	 *
	 * > lathe(8, v(0,0,0), v(0,10,0), v(1,0,0), {0.0,0.0, 0.0,1.0, 0.4,1.2, 0.6,1.2, 1.0,1.0, 1.0,0.0})
	 *
	 * Availability:
	 *
	 *   pre-alpha 10
	 *
	 * Status:
	 *
	 *   stable
	 *
	 */
	static int lathe(lua_State *L)
	{
		const int steps = luaL_checkinteger(L, 1);
		const vector3f start = LuaVector::CheckFromLuaF(L, 2);
		const vector3f end = LuaVector::CheckFromLuaF(L, 3);
		const vector3f updir = LuaVector::CheckFromLuaF(L, 4);

		if (!lua_istable(L, 5)) {
			luaL_error(L, "lathe() takes a table of distance, radius numbers");
		}

		int num = lua_rawlen(L, 5);
		if (num % 2) luaL_error(L, "lathe() passed list with unpaired distance, radius element");
		if (num < 4) luaL_error(L, "lathe() passed list with insufficient distance, radius pairs");

		// oh tom you fox
		float *jizz = static_cast<float*>(alloca(num*2*sizeof(float)));

		for (int i=1; i<=num; i++) {
			lua_pushinteger(L, i);
			lua_gettable(L, 5);
			jizz[i-1] = lua_tonumber(L, -1);
			lua_pop(L, 1);
		}

		const int vtxStart = s_curBuf->AllocVertices(steps*(num-2));

		const vector3f dir = (end-start).Normalized();
		const vector3f axis1 = updir.Normalized();
		const vector3f axis2 = updir.Cross(dir).Normalized();
		const float inc = 2.0f*M_PI / float(steps);
		const float radmod = 1.0f / cosf(0.5f*inc);

		for (int i=0; i<num-3; i+=2) {
			const float rad1 = jizz[i+1] * radmod;
			const float rad2 = jizz[i+3] * radmod;
			const vector3f _start = start + (end-start)*jizz[i];
			const vector3f _end = start + (end-start)*jizz[i+2];
			bool shitty_normal = is_equal_absolute(jizz[i], jizz[i+2], 1e-4f);

			const int basevtx = vtxStart + steps*i;
			float ang = 0.5f*inc;
			for (int j=0; j<steps; j++, ang += inc) {
				const vector3f p1 = rad1 * (sin(ang)*axis1 + cos(ang)*axis2);
				const vector3f p2 = rad2 * (sin(ang)*axis1 + cos(ang)*axis2);
				vector3f n;
				if (shitty_normal) {
					if (rad1 > rad2) n = dir;
					else n = -dir;
				} else {
					vector3f tmp = (_end+p2)-(_start+p1);
					n = tmp.Cross(p1).Cross(tmp).Normalized();
				}
				s_curBuf->SetVertex(basevtx + j, _start+p1, n);
				s_curBuf->SetVertex(basevtx + steps + j, _end+p2, n);
			}
			for (int j=0; j<steps-1; j++) {
				s_curBuf->PushTri(basevtx+j, basevtx+j+1, basevtx+j+steps);
				s_curBuf->PushTri(basevtx+j+1, basevtx+j+steps+1, basevtx+j+steps);
			}
			s_curBuf->PushTri(basevtx+steps-1, basevtx, basevtx+2*steps-1);
			s_curBuf->PushTri(basevtx, basevtx+steps, basevtx+2*steps-1);
		}
		return 0;
	}

	/*
	 * Function: extrusion
	 *
	 * Extrude an outline/cross-section. Ends will be closed.
	 *
	 * >  extrusion(start, end, up, radius, shape)
	 *
	 * Parameters:
	 *
	 *   start - position vector to start at
	 *   end - position vector to end at
	 *   up - up vector, can be used to rotate shape
	 *   radius - scale of the extrusion
	 *   shape - table of position vectors to define the outline, maximum 32
	 *
	 * Example:
	 *
	 * > extrusion(v(0,0,20), v(0,0,-20), v(0,1,0), 1.0, v(-20,0,0), v(20,0,0), v(20,200,0), v(-20,200,0))
	 *
	 * Availability:
	 *
	 *   pre-alpha 10
	 *
	 * Status:
	 *
	 *   stable
	 *
	 */
	static int extrusion(lua_State *L)
	{
		const vector3f start = LuaVector::CheckFromLuaF(L, 1);
		const vector3f end = LuaVector::CheckFromLuaF(L, 2);
		const vector3f updir = LuaVector::CheckFromLuaF(L, 3);
		const float radius = luaL_checknumber(L, 4);

#define EXTRUSION_MAX_VTX 32
		int steps = lua_gettop(L)-4;
		if (steps > EXTRUSION_MAX_VTX) {
			luaL_error(L, "extrusion() takes at most %d points", EXTRUSION_MAX_VTX);
		}
		vector3f evtx[EXTRUSION_MAX_VTX];

		for (int i=0; i<steps; i++) {
			evtx[i] = LuaVector::CheckFromLuaF(L, i+5);
		}

		const int vtxStart = s_curBuf->AllocVertices(6*steps);

		vector3f yax = updir;
		vector3f xax, zax;
		zax = (end - start).Normalized();
		xax = yax.Cross(zax);

		for (int i=0; i<steps; i++) {
			vector3f tv, norm;
			tv = xax * evtx[i].x;
			norm = yax * evtx[i].y;
			norm = norm + tv;

			vector3f p1 = norm * radius;
			s_curBuf->SetVertex(vtxStart + i, start + p1, -zax);
			s_curBuf->SetVertex(vtxStart + i + steps, end + p1, zax);
		}

		for (int i=0; i<steps-1; i++) {
			// top cap
			s_curBuf->PushTri(vtxStart, vtxStart+i+1, vtxStart+i);
			// bottom cap
			s_curBuf->PushTri(vtxStart+steps, vtxStart+steps+i, vtxStart+steps+i+1);
		}

		// sides
		for (int i=0; i<steps; i++) {
			const vector3f &v1 = s_curBuf->GetVertex(vtxStart + i);
			const vector3f &v2 = s_curBuf->GetVertex(vtxStart + (i + 1)%steps);
			const vector3f &v3 = s_curBuf->GetVertex(vtxStart + i + steps);
			const vector3f &v4 = s_curBuf->GetVertex(vtxStart + (i + 1)%steps + steps);
			const vector3f norm = (v2-v1).Cross(v3-v1).Normalized();

			const int idx = vtxStart + 2*steps + i*4;
			s_curBuf->SetVertex(idx, v1, norm);
			s_curBuf->SetVertex(idx+1, v2, norm);
			s_curBuf->SetVertex(idx+2, v3, norm);
			s_curBuf->SetVertex(idx+3, v4, norm);

			s_curBuf->PushTri(idx, idx+1, idx+3);
			s_curBuf->PushTri(idx, idx+3, idx+2);
		}

		return 0;
	}

	static vector3f eval_cubic_bezier_u(const vector3f p[4], float u)
	{
		vector3f out(0.0f);
		float Bu[4] = { (1.0f-u)*(1.0f-u)*(1.0f-u),
			3.0f*(1.0f-u)*(1.0f-u)*u,
			3.0f*(1.0f-u)*u*u,
			u*u*u };
		for (int i=0; i<4; i++) {
			out += p[i] * Bu[i];
		}
		return out;
	}

	static vector3f eval_quadric_bezier_u(const vector3f p[3], float u)
	{
		vector3f out(0.0f);
		float Bu[3] = { (1.0f-u)*(1.0f-u), 2.0f*u*(1.0f-u), u*u };
		for (int i=0; i<3; i++) {
			out += p[i] * Bu[i];
		}
		return out;
	}

	static int _flat(lua_State *L, bool xref)
	{
		const int divs = luaL_checkinteger(L, 1);
		const vector3f normal = LuaVector::CheckFromLuaF(L, 2);
		vector3f xrefnorm(0.0f);
		if (xref) xrefnorm = vector3f(-normal.x, normal.y, normal.z);
#define FLAT_MAX_SEG 32
		struct {
			vector3f v[3];
			int nv;
		} segvtx[FLAT_MAX_SEG];

		if (!lua_istable(L, 3)) {
			luaL_error(L, "argment 3 to flat() must be a table of line segments");
			return 0;
		}

		int argmax = lua_gettop(L);
		int seg = 0;
		int numPoints = 0;
		// iterate through table of line segments
		for (int n=3; n<=argmax; n++, seg++) {
			if (lua_istable(L, n)) {
				// this table is a line segment itself
				// 1 vtx = straight line
				// 2     = quadric bezier
				// 3     = cubic bezier
				int nv = 0;
				for (int i=1; i<4; i++) {
					lua_pushinteger(L, i);
					lua_gettable(L, n);
					if (lua_isnil(L, -1)) {
						lua_pop(L, 1);
						break;
					} else {
						segvtx[seg].v[nv++] = LuaVector::CheckFromLuaF(L, -1);
						lua_pop(L, 1);
					}
				}
				segvtx[seg].nv = nv;

				if (!nv) {
					luaL_error(L, "number of points in a line segment must be 1-3 (straight, quadric, cubic)");
					return 0;
				} else if (nv == 1) {
					numPoints++;
				} else if (nv > 1) {
					numPoints += divs;
				}
			} else {
				luaL_error(L, "invalid crap in line segment list");
				return 0;
			}
		}

		const int vtxStart = s_curBuf->AllocVertices(xref ? 2*numPoints : numPoints);
		int vtxPos = vtxStart;

		vector3f prevSegEnd = segvtx[seg-1].v[ segvtx[seg-1].nv-1 ];
		// evaluate segments
		int maxSeg = seg;
		for (seg=0; seg<maxSeg; seg++) {
			if (segvtx[seg].nv == 1) {
				if (xref) {
					vector3f p = segvtx[seg].v[0]; p.x = -p.x;
					s_curBuf->SetVertex(vtxPos + numPoints, p, xrefnorm);
				}
				s_curBuf->SetVertex(vtxPos++, segvtx[seg].v[0], normal);
				prevSegEnd = segvtx[seg].v[0];
			} else if (segvtx[seg].nv == 2) {
				vector3f _p[3];
				_p[0] = prevSegEnd;
				_p[1] = segvtx[seg].v[0];
				_p[2] = segvtx[seg].v[1];
				float inc = 1.0f / float(divs);
				float u = inc;
				for (int i=1; i<=divs; i++, u+=inc) {
					vector3f p = eval_quadric_bezier_u(_p, u);
					s_curBuf->SetVertex(vtxPos, p, normal);
					if (xref) {
						p.x = -p.x;
						s_curBuf->SetVertex(vtxPos+numPoints, p, xrefnorm);
					}
					vtxPos++;
				}
				prevSegEnd = segvtx[seg].v[1];
			} else if (segvtx[seg].nv == 3) {
				vector3f _p[4];
				_p[0] = prevSegEnd;
				_p[1] = segvtx[seg].v[0];
				_p[2] = segvtx[seg].v[1];
				_p[3] = segvtx[seg].v[2];
				float inc = 1.0f / float(divs);
				float u = inc;
				for (int i=1; i<=divs; i++, u+=inc) {
					vector3f p = eval_cubic_bezier_u(_p, u);
					s_curBuf->SetVertex(vtxPos, p, normal);
					if (xref) {
						p.x = -p.x;
						s_curBuf->SetVertex(vtxPos+numPoints, p, xrefnorm);
					}
					vtxPos++;
				}
				prevSegEnd = segvtx[seg].v[2];
			}
		}

		for (int i=1; i<numPoints-1; i++) {
			s_curBuf->PushTri(vtxStart, vtxStart+i, vtxStart+i+1);
			if (xref) {
				s_curBuf->PushTri(vtxStart+numPoints, vtxStart+numPoints+1+i, vtxStart+numPoints+i);
			}
		}
		return 0;
	}

	/*
	 * Function: flat
	 *
	 * Multi-point patch shape.
	 *
	 * > flat(divs, normal, points)
	 *
	 * Parameters:
	 *
	 *   divs - number of subdivisions
	 *   normal - face direction vector
	 *   points - outline path segments as separate vector tables. Number of table elements
	 *            determines the segment type (linear, quadratic, cubic). Points can be mixed.
	 *            32 point maximum.
	 *
	 * Example:
	 *
	 * > --rectangle of four linear points
	 * > flat(6, v(0,1,0), {v(-2,0,0)}, {v(2,0,0)}, {v(2,2,0)}, {v(-2,2,0)})
	 * > --smoother, and top replaced with a curve
	 * > flat(16, v(0,1,0),{v(-2,0,0)}, {v(2,0,0)}, {v(2,2,0)}, {v(2,2,0), v(0,4,0), v(-2,2,0)})
	 *
	 * Availability:
	 *
	 *   pre-alpha 10
	 *
	 * Status:
	 *
	 *   stable
	 *
	 */
	static int flat(lua_State *L) { return _flat(L, false); }

	/*
	 * Function: xref_flat
	 *
	 * Symmetry version of <flat>. Result will be duplicated and mirrored
	 * along the X axis.
	 *
	 * Availability:
	 *
	 *   pre-alpha 10
	 *
	 * Status:
	 *
	 *   stable
	 *
	 */
	static int xref_flat(lua_State *L) { return _flat(L, true); }

	static vector3f eval_quadric_bezier_triangle(const vector3f p[6], float s, float t, float u)
	{
		vector3f out(0.0f);
		const float coef[6] = { s*s, 2.0f*s*t, t*t, 2.0f*s*u, 2.0f*t*u, u*u };
		for (int i=0; i<6; i++) {
			out += p[i] * coef[i];
		}
		return out;
	}

	static vector3f eval_cubic_bezier_triangle(const vector3f p[10], float s, float t, float u)
	{
		vector3f out(0.0f);
		const float coef[10] = { s*s*s, 3.0f*s*s*t, 3.0f*s*t*t, t*t*t, 3.0f*s*s*u, 6.0f*s*t*u, 3.0f*t*t*u, 3.0f*s*u*u, 3.0f*t*u*u, u*u*u };
		for (int i=0; i<10; i++) {
			out += p[i] * coef[i];
		}
		return out;
	}

	template <int BEZIER_ORDER>
	static void _bezier_triangle(lua_State *L, bool xref)
	{
		vector3f pts[10];
		const int divs = luaL_checkinteger(L, 1) + 1;
		assert(divs > 0);
		if (BEZIER_ORDER == 2) {
			for (int i=0; i<6; i++) {
				pts[i] = LuaVector::CheckFromLuaF(L, i+2);
			}
		} else if (BEZIER_ORDER == 3) {
			for (int i=0; i<10; i++) {
				pts[i] = LuaVector::CheckFromLuaF(L, i+2);
			}
		}

		const int numVertsInPatch = divs*(1+divs)/2;
		const int vtxStart = s_curBuf->AllocVertices(numVertsInPatch * (xref ? 2 : 1));
		int vtxPos = vtxStart;

		float inc = 1.0f / float(divs-1);
		float s,t,u;
		s = t = u = 0;
		for (int i=0; i<divs; i++, u += inc) {
			float pos = 0;
			float inc2 = 1.0f / float(divs-1-i);
			for (int j=i; j<divs; j++, pos += inc2) {
				s = (1.0f-u)*(1.0f-pos);
				t = (1.0f-u)*pos;
				vector3f p, pu, pv;
				if (BEZIER_ORDER == 2) {
					p = eval_quadric_bezier_triangle(pts, s, t, u);
					pu = eval_quadric_bezier_triangle(pts, s+0.1f*inc, t-0.1f*inc, u);
					pv = eval_quadric_bezier_triangle(pts, s-0.05f*inc, t-0.05f*inc, u+0.1f*inc);
				} else if (BEZIER_ORDER == 3) {
					p = eval_cubic_bezier_triangle(pts, s, t, u);
					pu = eval_cubic_bezier_triangle(pts, s+0.1f*inc, t-0.1f*inc, u);
					pv = eval_cubic_bezier_triangle(pts, s-0.05f*inc, t-0.05f*inc, u+0.1f*inc);
				}
				vector3f norm = (pu-p).Cross(pv-p).Normalized();
				s_curBuf->SetVertex(vtxPos, p, norm);

				if (xref) {
					norm.x = -norm.x;
					p.x = -p.x;
					s_curBuf->SetVertex(vtxPos + numVertsInPatch, p, norm);
				}
				vtxPos++;
			}
		}
		//assert((vtxPos - vtxStart) == numVertsInPatch);

		vtxPos = vtxStart;
		for (int y=0; y<divs-1; y++) {
			const int adv = divs-y;
			s_curBuf->PushTri(vtxPos, vtxPos+adv, vtxPos+1);
			for (int x=1; x<adv-1; x++) {
				s_curBuf->PushTri(vtxPos+x, vtxPos+x+adv-1, vtxPos+x+adv);
				s_curBuf->PushTri(vtxPos+x, vtxPos+x+adv, vtxPos+x+1);
			}
			if (xref) {
				const int refVtxPos = vtxPos + numVertsInPatch;
				s_curBuf->PushTri(refVtxPos, refVtxPos+1, refVtxPos+adv);
				for (int x=1; x<adv-1; x++) {
					s_curBuf->PushTri(refVtxPos+x, refVtxPos+x+adv, refVtxPos+x+adv-1);
					s_curBuf->PushTri(refVtxPos+x, refVtxPos+x+1, refVtxPos+x+adv);
				}
			}
			vtxPos += adv;
		}
	}

	/*
	 * Function: cubic_bezier_tri
	 *
	 * Bezier triangle, cubic interpolation
	 *
	 * > cubic_bezier_tri(divs, v1, v2, v3, v4, v5, v6, v7, v8, v9, v10)
	 *
	 * Parameters:
	 *
	 *   divs - number of subdivisions
	 *   v1-v10 - ten control points. v1, v4 and v10 are the triangle corners. v6 is the triangle center.
	 *
	 * Example:
	 *
	 * > --triangle with curved sides and depressed center
	 * > cubic_bezier_tri(16, v(-4,0,0), v(-1,0,0), v(1,0,0), v(4,0,0),
	 * >    v(-2,1,0), v(0,1,10), v(2,1,0),
	 * >    v(-1,2,0), v(1,2,0),
	 * >    v(0,5,0))
	 *
	 * Availability:
	 *
	 *   pre-alpha 10
	 *
	 * Status:
	 *
	 *   stable
	 *
	 */
	static int cubic_bezier_triangle(lua_State *L) { _bezier_triangle<3>(L, false); return 0; }

	/*
	 * Function: xref_cubic_bezier_tri
	 *
	 * Symmetry version of <cubic_bezier_tri>. Result will be duplicated and mirrored
	 * along the X axis.
	 *
	 * Availability:
	 *
	 *   pre-alpha 10
	 *
	 * Status:
	 *
	 *   stable
	 *
	 */
	static int xref_cubic_bezier_triangle(lua_State *L) { _bezier_triangle<3>(L, true); return 0; }

	/*
	 * Function: quadric_bezier_tri
	 *
	 * Bezier triangle, quadratic interpolation
	 *
	 * > quadric_bezier_tri(divs, v1, v2, v3, v4, v5, v6)
	 *
	 * Parameters:
	 *
	 *   divs - number of subdivisions
	 *   v1-v6 - six control points, v1, v3 and v6 form the corners
	 *
	 * Example:
	 *
	 * > --triangle with concave sides
	 * > quadric_bezier_tri(16, v(-4,0,0), v(0,1,0), v(4,0,0), v(-1,2,0), v(1,2,0), v(0,4,0))
	 *
	 * Availability:
	 *
	 *   pre-alpha 10
	 *
	 * Status:
	 *
	 *   stable
	 *
	 */
	static int quadric_bezier_triangle(lua_State *L) { _bezier_triangle<2>(L, false); return 0; }

	/*
	 * Function: xref_quadric_bezier_tri
	 *
	 * Symmetry version of <quadric_bezier_tri>. Result will be duplicated and mirrored
	 * along the X axis.
	 *
	 * Availability:
	 *
	 *   pre-alpha 10
	 *
	 * Status:
	 *
	 *   stable
	 *
	 */
	static int xref_quadric_bezier_triangle(lua_State *L) { _bezier_triangle<2>(L, true); return 0; }


	static vector3f eval_quadric_bezier_u_v(const vector3f p[9], float u, float v)
	{
		vector3f out(0.0f);
		float Bu[3] = { (1.0f-u)*(1.0f-u), 2.0f*u*(1.0f-u), u*u };
		float Bv[3] = { (1.0f-v)*(1.0f-v), 2.0f*v*(1.0f-v), v*v };
		for (int i=0; i<3; i++) {
			for (int j=0; j<3; j++) {
				out += p[i+3*j] * Bu[i] * Bv[j];
			}
		}
		return out;
	}

	static void _quadric_bezier_quad(lua_State *L, bool xref)
	{
		vector3f pts[9];
		const int divs_u = luaL_checkinteger(L, 1);
		const int divs_v = luaL_checkinteger(L, 2);
		for (int i=0; i<9; i++) {
			pts[i] = LuaVector::CheckFromLuaF(L, i+3);
		}

		const int numVertsInPatch = (divs_u+1)*(divs_v+1);
		const int vtxStart = s_curBuf->AllocVertices(numVertsInPatch * (xref ? 2 : 1));

		float inc_u = 1.0f / float(divs_u);
		float inc_v = 1.0f / float(divs_v);
		float u,v;
		u = v = 0;
		for (int i=0; i<=divs_u; i++, u += inc_u) {
			v = 0;
			for (int j=0; j<=divs_v; j++, v += inc_v) {
				vector3f p = eval_quadric_bezier_u_v(pts, u, v);
				// this is a very inefficient way of
				// calculating normals...
				vector3f pu = eval_quadric_bezier_u_v(pts, u+0.01f*inc_u, v);
				vector3f pv = eval_quadric_bezier_u_v(pts, u, v+0.01f*inc_v);
				vector3f norm = (pu-p).Cross(pv-p).Normalized();

				s_curBuf->SetVertex(vtxStart + i*(divs_v+1) + j, p, norm);
				if (xref) {
					p.x = -p.x;
					norm.x = -norm.x;
					s_curBuf->SetVertex(vtxStart + numVertsInPatch + i*(divs_v+1) + j, p, norm);
				}
			}
		}

		for (int i=0; i<divs_u; i++) {
			int baseVtx = vtxStart + i*(divs_v+1);
			for (int j=0; j<divs_v; j++) {
				s_curBuf->PushTri(baseVtx+j, baseVtx+j+1+(divs_v+1), baseVtx+j+1);
				s_curBuf->PushTri(baseVtx+j, baseVtx+j+(divs_v+1), baseVtx+j+1+(divs_v+1));
			}
		}
		if (xref) for (int i=0; i<divs_u; i++) {
			int baseVtx = vtxStart + numVertsInPatch + i*(divs_v+1);
			for (int j=0; j<divs_v; j++) {
				s_curBuf->PushTri(baseVtx+j, baseVtx+j+1, baseVtx+j+1+(divs_v+1));
				s_curBuf->PushTri(baseVtx+j, baseVtx+j+1+(divs_v+1), baseVtx+j+(divs_v+1));
			}
		}
	}


	/*
	 * Function: quadric_bezier_quad
	 *
	 * Smoothly interpolated patch shape (quadratic interpolation)
	 *
	 * > quadric_bezier_quad(u, v, v1, v2, v3, v4, v5, v6, v7, v8, v9)
	 *
	 * Parameters:
	 *
	 *   u - 'horizontal' subdivisions
	 *   v - 'vertical' subdivisions
	 *   v1-v9 - nine control points. v1, v3, v7 and v9 form the corners.
	 *
	 * Example:
	 *
	 * > --patch with a sunken center
	 * > quadric_bezier_quad(8, 8,
	 *      v(0,0,0), v(1,0,0), v(2,0,0),
	 *      v(0,0,1), v(1,-3,1), v(2,0,1),
	 *      v(0,0,2), v(1,0,2), v(2,0,2))
	 *
	 * Availability:
	 *
	 *   pre-alpha 10
	 *
	 * Status:
	 *
	 *   stable
	 *
	 */
	static int quadric_bezier_quad(lua_State *L) { _quadric_bezier_quad(L, false); return 0; }

	/*
	 * Function: xref_quadric_bezier_quad
	 *
	 * Symmetry version of <quadric_bezier_quad>. Result will be duplicated and mirrored
	 * along the X axis.
	 *
	 * Availability:
	 *
	 *   pre-alpha 10
	 *
	 * Status:
	 *
	 *   stable
	 *
	 */
	static int xref_quadric_bezier_quad(lua_State *L) { _quadric_bezier_quad(L, true); return 0; }

	static vector3f eval_cubic_bezier_u_v(const vector3f p[16], float u, float v)
	{
		vector3f out(0.0f);
		float Bu[4] = { (1.0f-u)*(1.0f-u)*(1.0f-u),
			3.0f*(1.0f-u)*(1.0f-u)*u,
			3.0f*(1.0f-u)*u*u,
			u*u*u };
		float Bv[4] = { (1.0f-v)*(1.0f-v)*(1.0f-v),
			3.0f*(1.0f-v)*(1.0f-v)*v,
			3.0f*(1.0f-v)*v*v,
			v*v*v };
		for (int i=0; i<4; i++) {
			for (int j=0; j<4; j++) {
				out += p[i+4*j] * Bu[i] * Bv[j];
			}
		}
		return out;
	}

	static void _cubic_bezier_quad(lua_State *L, bool xref)
	{
		vector3f pts[16];
		const int divs_v = luaL_checkinteger(L, 1);
		const int divs_u = luaL_checkinteger(L, 2);
		if (lua_istable(L, 3)) {
			for (int i=0; i<16; i++) {
				lua_pushinteger(L, i+1);
				lua_gettable(L, 3);
				pts[i] = LuaVector::CheckFromLuaF(L, -1);
				lua_pop(L, 1);
			}
		} else {
			for (int i=0; i<16; i++) {
				pts[i] = LuaVector::CheckFromLuaF(L, i+3);
			}
		}

		const int numVertsInPatch = (divs_v+1)*(divs_u+1);
		const int vtxStart = s_curBuf->AllocVertices(numVertsInPatch * (xref ? 2 : 1));


		float inc_v = 1.0f / float(divs_v);
		float inc_u = 1.0f / float(divs_u);
		float u,v;
		u = v = 0;
		for (int i=0; i<=divs_u; i++, u += inc_u) {
			v = 0;
			for (int j=0; j<=divs_v; j++, v += inc_v) {
				vector3f p = eval_cubic_bezier_u_v(pts, u, v);
				// this is a very inefficient way of
				// calculating normals...
				vector3f pu = eval_cubic_bezier_u_v(pts, u+0.01f*inc_u, v);
				vector3f pv = eval_cubic_bezier_u_v(pts, u, v+0.01f*inc_v);
				vector3f norm = (pu-p).Cross(pv-p).Normalized();

				s_curBuf->SetVertex(vtxStart + i*(divs_v+1) + j, p, norm);
				if (xref) {
					p.x = -p.x;
					norm.x = -norm.x;
					s_curBuf->SetVertex(vtxStart + numVertsInPatch + i*(divs_v+1) + j, p, norm);
				}
			}
		}

		for (int i=0; i<divs_u; i++) {
			int baseVtx = vtxStart + i*(divs_v+1);
			for (int j=0; j<divs_v; j++) {
				s_curBuf->PushTri(baseVtx+j, baseVtx+j+1+(divs_v+1), baseVtx+j+1);
				s_curBuf->PushTri(baseVtx+j, baseVtx+j+(divs_v+1), baseVtx+j+1+(divs_v+1));
			}
		}
		if (xref) for (int i=0; i<divs_u; i++) {
			int baseVtx = vtxStart + numVertsInPatch + i*(divs_v+1);
			for (int j=0; j<divs_v; j++) {
				s_curBuf->PushTri(baseVtx+j, baseVtx+j+1, baseVtx+j+1+(divs_v+1));
				s_curBuf->PushTri(baseVtx+j, baseVtx+j+1+(divs_v+1), baseVtx+j+(divs_v+1));
			}
		}
	}

	/*
	 * Function: cubic_bezier_quad
	 *
	 * Smoothly interpolated patch shape (cubic interpolation)
	 *
	 * > cubic_bezier_quad(u, v, v1, v2, v3, v4, v5, v6, v7, v8, v9, v10, v11, v12, v13, v14, v15, v16)
	 *
	 * Parameters:
	 *
	 *   u - 'horizontal' subdivisions
	 *   v - 'vertical' subdivisions
	 *   v1-v16 - sixteen control points. v1, v4, 13 and v16 form the corners.
	 *
	 * Example:
	 *
	 * > --patch with a raised center
	 * > cubic_bezier_quad(8, 8,
	 * >   v(0,0,0), v(1,0,0), v(2,0,0), v(3,0,0),
	 * >   v(0,1,0), v(1,1,3), v(2,1,3), v(3,1,0),
	 * >   v(0,2,0), v(1,2,3), v(2,2,3), v(3,2,0),
	 * >   v(0,3,0), v(1,3,0), v(2,3,0), v(3,3,0))
	 *
	 * Availability:
	 *
	 *   pre-alpha 10
	 *
	 * Status:
	 *
	 *   stable
	 *
	 */
	static int cubic_bezier_quad(lua_State *L) { _cubic_bezier_quad(L, false); return 0; }

	/*
	 * Function: xref_cubic_bezier_quad
	 *
	 * Symmetry version of <cubic_bezier_quad>. Result will be duplicated and mirrored
	 * along the X axis.
	 *
	 * Availability:
	 *
	 *   pre-alpha 10
	 *
	 * Status:
	 *
	 *   stable
	 *
	 */
	static int xref_cubic_bezier_quad(lua_State *L) { _cubic_bezier_quad(L, true); return 0; }

	/*
	 * Function: set_material
	 *
	 * Set or update material properties. Materials are activated with <use_material>.
	 * Pioneer materials use the phong lighting model.
	 *
	 * >  set_material(name, red, green, blue, alpha, specular_red, specular_green, specular_blue, shininess, emissive_red, emissive_gree, emissive_blue)
	 *
	 * Parameters:
	 *
	 *   name - one of the names defined in model's materials table
	 *   red - diffuse color, red component
	 *   green - diffuse color, green component
	 *   blue - diffuse color, blue component
	 *   alpha - amount of material's translucency
	 *   specular_red - specular highlight color, red component
	 *   specular_green - specular highlight color, green component
	 *   specular_blue - specular highlight color, blue component
	 *   shininess - strength of specular highlights
	 *   emissive_red - self illumination, red component
	 *   emissive_green - self illumination, green component
	 *   emissive_blue - self illumination, blue component
	 *
	 * Example:
	 *
	 * > set_material('wall', 1.0,1.0,1.0,1.0, 0.3,0.3,0.3,5.0, 0.0,0.0,0.0)
	 * > set_material('windows', 0,0,0,1, 1,1,1,50, .5,.5,0)
	 * > set_material('blue', 0.0,0.0,0.8,1.0) --just rgba
	 *
	 * Availability:
	 *
	 *   pre-alpha 10
	 *
	 * Status:
	 *
	 *   stable
	 *
	 */
	static int set_material(lua_State *L)
	{
		const char *mat_name = luaL_checkstring(L, 1);
		float mat[11];
		if (lua_istable(L, 2)) {
			// material as table of 11 values
			for (int i=0; i<11; i++) {
				lua_pushinteger(L, i+1);
				lua_gettable(L, 2);
				mat[i] = luaL_checknumber(L, -1);
				lua_pop(L, 1);
			}
		} else {
			for (int i=0; i<11; i++) {
				mat[i] = lua_tonumber(L, i+2);
			}
		}
		s_curBuf->SetMaterial(mat_name, mat);
		return 0;
	}

	/*
	 * Function: use_material
	 *
	 * Activate a material to be used with subsequent drawing commands
	 *
	 * >  use_material(name)
	 *
	 * Parameters:
	 *
	 *   name - material defined in model's materials table
	 *
	 * Example:
	 *
	 * > use_material('wall')
	 *
	 * Availability:
	 *
	 *   pre-alpha 10
	 *
	 * Status:
	 *
	 *   stable
	 *
	 */
	static int use_material(lua_State *L)
	{
		const char *mat_name = luaL_checkstring(L, 1);
		try {
			s_curBuf->PushUseMaterial(mat_name);
		} catch (LmrUnknownMaterial) {
			printf("Unknown material name '%s'.\n", mat_name);
			exit(0);
		}
		return 0;
	}

	/*
	 * Function: texture
	 *
	 * Apply a texture map to subsequent geometry. Additionally define
	 * texture UV coordinates by projection.
	 *
	 * > texture(name, pos, uaxis, vaxis)
	 *
	 * Parameters:
	 *
	 *   name - texture file name. texture(nil) disables texture.
	 *   pos  - vector position
	 *   uaxis - U vector
	 *   vaxis - V vector
	 *
	 * Example:
	 *
	 * > texture("hull.png")
	 * > texture("wall.png", v(0,0,0), v(1,0,0), v(0,0,1))
	 *
	 * Availability:
	 *
	 *   pre-alpha 10
	 *
	 * Status:
	 *
	 *   stable
	 *
	 */
	static int texture(lua_State *L)
	{
		const int nargs = lua_gettop(L);
		if (lua_isnil(L, 1)) {
			s_curBuf->SetTexture(0);
		} else {
			lua_getglobal(L, "CurrentDirectory");
			std::string dir = luaL_optstring(L, -1, ".");
			lua_pop(L, 1);

			const char *texfile = luaL_checkstring(L, 1);
			std::string t = FileSystem::JoinPathBelow(dir, texfile);
			if (nargs == 4) {
				// texfile, pos, uaxis, vaxis
				vector3f pos = LuaVector::CheckFromLuaF(L, 2);
				vector3f uaxis = LuaVector::CheckFromLuaF(L, 3);
				vector3f vaxis = LuaVector::CheckFromLuaF(L, 4);
				vector3f waxis = uaxis.Cross(vaxis);

				matrix4x4f trans = matrix4x4f::MakeInvRotMatrix(uaxis, vaxis, waxis);
				trans[12] = -pos.x;
				trans[13] = -pos.y;
				s_curBuf->SetTexMatrix(trans);
			}

			s_curBuf->SetTexture(t.c_str());
		}
		return 0;
	}

/*
 * Function: texture_glow
 *
 * Set a glow map. Meant to be used alongside a texture(). The glow
 * map will override the material's emissive value. The glow texture will
 * be additively blended.
 *
 * > texture_glow('glowmap.png')
 *
 * Parameters:
 *
 *   name - RGB texture file name
 *
 * Availability:
 *
 *   alpha 15
 *
 * Status:
 *
 *   experimental
 */
	static int texture_glow(lua_State *L)
	{
		if (lua_isnil(L, 1)) {
			s_curBuf->SetGlowMap(0);
		} else {
			lua_getglobal(L, "CurrentDirectory");
			std::string dir = luaL_checkstring(L, -1);
			lua_pop(L, 1);

			const char *texfile = luaL_checkstring(L, 1);
			std::string t = dir + std::string("/") + texfile;
			s_curBuf->SetGlowMap(t.c_str());
		}
		return 0;
	}

		static matrix4x4f _textTrans;
		static vector3f _textNorm;
		static void _text_index_callback(int num, Uint16 *vals) {
			const int base = s_curBuf->GetVerticesPos();
			for (int i=0; i<num; i+=3) {
				s_curBuf->PushTri(vals[i]+base, vals[i+1]+base, vals[i+2]+base);
			}
		}
		static void _text_vertex_callback(int num, float offsetX, float offsetY, float *vals) {
			for (int i=0; i<num*3; i+=3) {
				vector3f p = vector3f(offsetX+vals[i], offsetY+vals[i+1], vals[i+2]);
				p = _textTrans * p;
				s_curBuf->PushVertex(p, _textNorm);
			}
		}

	/*
	 * Function: text
	 *
	 * Draw three-dimensional text. For ship registration ID, landing bay numbers...
	 *
	 * Long strings can create a large number of triangles so try to be
	 * economical.
	 *
	 * > text(text, pos, normal, textdir, scale, centering)
	 *
	 * Parameters:
	 *
	 *   text - string of text
	 *   pos - vector position of lower left corner (if centering is off)
	 *   normal - face normal
	 *   textdir - text rotation
	 *   scale - text scale
	 *   centering - optional table with a named boolean, {center=true/false}, default off
	 *
	 * Example:
	 *
	 * > text("BLOB", v(0,0,0), v(0,0,1), v(1,0,0), 10.0, { center=true }) --horizontal text
	 *
	 * Availability:
	 *
	 *   pre-alpha 10
	 *
	 * Status:
	 *
	 *   stable
	 *
	 */
	static int text(lua_State *L)
	{
		const char *str = luaL_checkstring(L, 1);
		vector3f pos = LuaVector::CheckFromLuaF(L, 2);
		vector3f norm = LuaVector::CheckFromLuaF(L, 3);
		vector3f textdir = LuaVector::CheckFromLuaF(L, 4);
		float scale = luaL_checknumber(L, 5);
		vector3f yaxis = norm.Cross(textdir).Normalized();
		vector3f zaxis = textdir.Cross(yaxis).Normalized();
		vector3f xaxis = yaxis.Cross(zaxis);
		_textTrans = matrix4x4f::MakeInvRotMatrix(scale*xaxis, scale*yaxis, scale*zaxis);

		bool do_center = false;
		if (lua_istable(L, 6)) {
			lua_pushstring(L, "center");
			lua_gettable(L, 6);
			do_center = lua_toboolean(L, -1) != 0;
			lua_pop(L, 1);

			lua_pushstring(L, "xoffset");
			lua_gettable(L, 6);
			float xoff = lua_tonumber(L, -1);
			lua_pop(L, 1);

			lua_pushstring(L, "yoffset");
			lua_gettable(L, 6);
			float yoff = lua_tonumber(L, -1);
			lua_pop(L, 1);
			pos += _textTrans * vector3f(xoff, yoff, 0);
		}

		if (do_center) {
			float xoff = 0, yoff = 0;
			s_font->MeasureString(str, xoff, yoff);
			pos -= 0.5f * (_textTrans * vector3f(xoff, yoff, 0));
		}
		_textTrans[12] = pos.x;
		_textTrans[13] = pos.y;
		_textTrans[14] = pos.z;
		_textNorm = norm;
		s_font->GetStringGeometry(str, &_text_index_callback, &_text_vertex_callback);
//text("some literal string", vector pos, vector norm, vector textdir, [xoff=, yoff=, scale=, onflag=])
		return 0;
	}

	/*
	 * Function: geomflag
	 *
	 * Set flags for subsequent geometry. Used for collision detection special
	 * cases, such as space station docking bays.
	 *
	 * Model collision should not be disabled entirely or crashes can happen.
	 *
	 * > geomflag(flag)
	 *
	 * Parameters:
	 *
	 *   flag - 0x0:  remove special flag
	 *          0x10: first docking bay
	 *          0x11: second docking bay
	 *          0x12: third docking bay
	 *          0x14: fourth docking bay
	 *          0x8000:  disable collision detection
	 *
	 * Example:
	 *
	 * > geomflag(0x14)
	 * > extrusion(v(-100,0,0), v(-100,0,100), v(0,1,0), 1.0, v(-50,0,0), v(50,0,0), v(50,10,0), v(-50,10,0))
	 * > geomflag(0)
	 *
	 * Availability:
	 *
	 *   pre-alpha 10
	 *
	 * Status:
	 *
	 *   stable
	 *
	 */
	static int geomflag(lua_State *L)
	{
		Uint16 flag = luaL_checkinteger(L, 1);
		s_curBuf->SetGeomFlag(flag);
		return 0;
	}

	/*
	 * Function: zbias
	 *
	 * Fine-tune depth range. Overlapping geometry can be rendered without
	 * z-fighting using this parameter.
	 *
	 * > zbias(amount, position, normal)
	 *
	 * Parameters:
	 *
	 *   amount - adjustment value, use 0 to restore normal operation
	 *   position - unused
	 *   normal - unused
	 *
	 * Example:
	 *
	 * > quad(v(-1,-0.5,0),v(1,-0.5,0),v(1,0.5,0),v(-1,0.5,0))
	 * > zbias(1.0, v(0,0,0),v(0,0,1))
	 * > text("Some text", v(0,0,0), v(0,0,1), v(1,0,0), .2, {center=true})
   * > zbias(0)
	 *
	 * Availability:
	 *
	 *   pre-alpha 10
	 *
	 * Status:
	 *
	 *   stable
	 *
	 */
	static int zbias(lua_State *L)
	{
		int amount = luaL_checkinteger(L, 1);
		if (! amount) {
			s_curBuf->PushZBias(0, vector3f(0.0), vector3f(0.0));
		} else {
			vector3f pos = LuaVector::CheckFromLuaF(L, 2);
			vector3f norm = LuaVector::CheckFromLuaF(L, 3);
			s_curBuf->PushZBias(float(amount), pos, norm);
		}
		return 0;
	}

	static void _circle(int steps, const vector3f &center, const vector3f &normal, const vector3f &updir, float radius) {
		const int vtxStart = s_curBuf->AllocVertices(steps);

		const vector3f axis1 = updir.Normalized();
		const vector3f axis2 = updir.Cross(normal).Normalized();

		const float inc = 2.0f*M_PI / float(steps);
		float ang = 0.5f*inc;
		radius /= cosf(ang);
		for (int i=0; i<steps; i++, ang += inc) {
			vector3f p = center + radius * (sin(ang)*axis1 + cos(ang)*axis2);
			s_curBuf->SetVertex(vtxStart+i, p, normal);
		}

		for (int i=2; i<steps; i++) {
			// top cap
			s_curBuf->PushTri(vtxStart, vtxStart+i-1, vtxStart+i);
		}
	}

	/*
	 * Function: circle
	 *
	 * Circle (disc)
	 *
	 * > circle(steps, center, normal, up, radius)
	 *
	 * Parameters:
	 *
	 *   steps - number of vertices
	 *   center - vector position of the center
	 *   normal - face normal vector
	 *   up - up direction vector
	 *   radius - circle radius
	 *
	 * Example:
	 *
	 * > circle(8, v(0,0,0), v(0,1,0), v(0,0,1), .3)
	 *
	 * Availability:
	 *
	 *   pre-alpha 10
	 *
	 * Status:
	 *
	 *   stable
	 *
	 */
	static int circle(lua_State *L)
	{
		int steps = luaL_checkinteger(L, 1);
		const vector3f center = LuaVector::CheckFromLuaF(L, 2);
		const vector3f normal = LuaVector::CheckFromLuaF(L, 3);
		const vector3f updir = LuaVector::CheckFromLuaF(L, 4);
		float radius = lua_tonumber(L, 5);
		_circle(steps, center, normal, updir, radius);
		return 0;
	}

	/*
	 * Function: xref_circle
	 *
	 * Symmetry version of <circle>. Result will be duplicated and mirrored
	 * along the X axis.
	 *
	 * > xref_circle(steps, center, normal, up, radius)
	 *
	 * Availability:
	 *
	 *   pre-alpha 10
	 *
	 * Status:
	 *
	 *   stable
	 *
	 */
	static int xref_circle(lua_State *L)
	{
		int steps = luaL_checkinteger(L, 1);
		vector3f center = LuaVector::CheckFromLuaF(L, 2);
		vector3f normal = LuaVector::CheckFromLuaF(L, 3);
		vector3f updir = LuaVector::CheckFromLuaF(L, 4);
		float radius = lua_tonumber(L, 5);
		_circle(steps, center, normal, updir, radius);
		center.x = -center.x;
		normal.x = -normal.x;
		updir.x = -updir.x;
		_circle(steps, center, normal, updir, radius);
		return 0;
	}

	static void _tube(int steps, const vector3f &start, const vector3f &end, const vector3f &updir, float inner_radius, float outer_radius) {
		const int vtxStart = s_curBuf->AllocVertices(8*steps);

		const vector3f dir = (end-start).Normalized();
		const vector3f axis1 = updir.Normalized();
		const vector3f axis2 = updir.Cross(dir).Normalized();

		const float inc = 2.0f*M_PI / float(steps);
		float ang = 0.5*inc;
		const float radmod = 1.0f/cosf(ang);
		inner_radius *= radmod;
		outer_radius *= radmod;
		for (int i=0; i<steps; i++, ang += inc) {
			vector3f p = (sin(ang)*axis1 + cos(ang)*axis2);
			vector3f p_inner = inner_radius * p;
			vector3f p_outer = outer_radius * p;

			s_curBuf->SetVertex(vtxStart+i, start+p_outer, p);
			s_curBuf->SetVertex(vtxStart+i+steps, end+p_outer, p);
			s_curBuf->SetVertex(vtxStart+i+2*steps, start+p_inner, -p);
			s_curBuf->SetVertex(vtxStart+i+3*steps, end+p_inner, -p);

			s_curBuf->SetVertex(vtxStart+i+4*steps, start+p_outer, -dir);
			s_curBuf->SetVertex(vtxStart+i+5*steps, end+p_outer, dir);
			s_curBuf->SetVertex(vtxStart+i+6*steps, start+p_inner, -dir);
			s_curBuf->SetVertex(vtxStart+i+7*steps, end+p_inner, dir);
		}

		for (int i=0; i<steps-1; i++) {
			s_curBuf->PushTri(vtxStart+i, vtxStart+i+1, vtxStart+i+steps);
			s_curBuf->PushTri(vtxStart+i+1, vtxStart+i+steps+1, vtxStart+i+steps);
			s_curBuf->PushTri(vtxStart+i+2*steps, vtxStart+i+steps+2*steps, vtxStart+i+1+2*steps);
			s_curBuf->PushTri(vtxStart+i+1+2*steps, vtxStart+i+steps+2*steps, vtxStart+i+steps+1+2*steps);
		}
		s_curBuf->PushTri(vtxStart+steps-1, vtxStart, vtxStart+2*steps-1);
		s_curBuf->PushTri(vtxStart, vtxStart+steps, vtxStart+2*steps-1);

		s_curBuf->PushTri(vtxStart+3*steps-1, vtxStart+4*steps-1, vtxStart+2*steps);
		s_curBuf->PushTri(vtxStart+2*steps, vtxStart+4*steps-1, vtxStart+3*steps);

		for (int i=0; i<steps-1; i++) {
			// 'start' end
			s_curBuf->PushTri(vtxStart+4*steps+i, vtxStart+6*steps+i, vtxStart+4*steps+i+1);

			s_curBuf->PushTri(vtxStart+4*steps+i+1, vtxStart+6*steps+i, vtxStart+6*steps+i+1);
			// 'end' end *cough*
			s_curBuf->PushTri(vtxStart+5*steps+i, vtxStart+5*steps+i+1, vtxStart+7*steps+i);

			s_curBuf->PushTri(vtxStart+5*steps+i+1, vtxStart+7*steps+i+1, vtxStart+7*steps+i);
		}
		// 'start' end
		s_curBuf->PushTri(vtxStart+5*steps-1, vtxStart+7*steps-1, vtxStart+4*steps);
		s_curBuf->PushTri(vtxStart+4*steps, vtxStart+7*steps-1, vtxStart+6*steps);
		// 'end' end
		s_curBuf->PushTri(vtxStart+6*steps-1, vtxStart+5*steps, vtxStart+8*steps-1);
		s_curBuf->PushTri(vtxStart+5*steps, vtxStart+7*steps, vtxStart+8*steps-1);
	}

	/*
	 * Function: tube
	 *
	 * Hollow cylinder with definable wall thickness
	 *
	 * > tube(steps, start, end, up, innerradius, outerradius)
	 *
	 * Parameters:
	 *
	 *   steps - number of cross-section vertices
	 *   start - start position vector
	 *   end - end position vector
	 *   up - up vector to affect rotation
	 *   innerradius - inner radius
	 *   outerradius - outer radius, must be more than inner
	 *
	 * Example:
	 *
	 * > tube(5, vec(0,0,0), vec(0,20,0), vec(0,1,0), 5.0, 8.0)
	 *
	 * Availability:
	 *
	 *   pre-alpha 10
	 *
	 * Status:
	 *
	 *   stable
	 *
	 */
	static int tube(lua_State *L)
	{
		int steps = luaL_checkinteger(L, 1);
		const vector3f start = LuaVector::CheckFromLuaF(L, 2);
		const vector3f end = LuaVector::CheckFromLuaF(L, 3);
		const vector3f updir = LuaVector::CheckFromLuaF(L, 4);
		float inner_radius = lua_tonumber(L, 5);
		float outer_radius = lua_tonumber(L, 6);
		_tube(steps, start, end, updir, inner_radius, outer_radius);
		return 0;
	}

	/*
	 * Function: xref_tuble
	 *
	 * Symmetry version of <tube>. Result will be duplicated and mirrored
	 * along the X axis.
	 *
	 * > xref_tube(steps, start, end, up, innerradius, outerradius)
	 *
	 * Availability:
	 *
	 *   pre-alpha 10
	 *
	 * Status:
	 *
	 *   stable
	 *
	 */
	static int xref_tube(lua_State *L)
	{
		int steps = luaL_checkinteger(L, 1);
		vector3f start = LuaVector::CheckFromLuaF(L, 2);
		vector3f end = LuaVector::CheckFromLuaF(L, 3);
		vector3f updir = LuaVector::CheckFromLuaF(L, 4);
		float inner_radius = lua_tonumber(L, 5);
		float outer_radius = lua_tonumber(L, 6);
		_tube(steps, start, end, updir, inner_radius, outer_radius);
		start.x = -start.x;
		end.x = -end.x;
		updir.x = -updir.x;
		_tube(steps, start, end, updir, inner_radius, outer_radius);
		return 0;
	}

	static void _tapered_cylinder(int steps, const vector3f &start, const vector3f &end, const vector3f &updir, float radius1, float radius2) {
		const int vtxStart = s_curBuf->AllocVertices(4*steps);

		const vector3f dir = (end-start).Normalized();
		const vector3f axis1 = updir.Normalized();
		const vector3f axis2 = updir.Cross(dir).Normalized();

		const float inc = 2.0f*M_PI / float(steps);
		float ang = 0.5*inc;
		radius1 /= cosf(ang);
		radius2 /= cosf(ang);
		for (int i=0; i<steps; i++, ang += inc) {
			vector3f p1 = radius1 * (sin(ang)*axis1 + cos(ang)*axis2);
			vector3f p2 = radius2 * (sin(ang)*axis1 + cos(ang)*axis2);
			vector3f tmp = (end+p2)-(start+p1);
			vector3f n = tmp.Cross(p1).Cross(tmp).Normalized();

			s_curBuf->SetVertex(vtxStart+i, start+p1, n);
			s_curBuf->SetVertex(vtxStart+i+steps, end+p2, n);
			s_curBuf->SetVertex(vtxStart+i+2*steps, start+p1, -dir);
			s_curBuf->SetVertex(vtxStart+i+3*steps, end+p2, dir);
		}

		for (int i=0; i<steps-1; i++) {
			s_curBuf->PushTri(vtxStart+i, vtxStart+i+1, vtxStart+i+steps);
			s_curBuf->PushTri(vtxStart+i+1, vtxStart+i+steps+1, vtxStart+i+steps);
		}
		s_curBuf->PushTri(vtxStart+steps-1, vtxStart, vtxStart+2*steps-1);
		s_curBuf->PushTri(vtxStart, vtxStart+steps, vtxStart+2*steps-1);

		for (int i=2; i<steps; i++) {
			// bottom cap
			s_curBuf->PushTri(vtxStart+2*steps, vtxStart+2*steps+i, vtxStart+2*steps+i-1);
			// top cap
			s_curBuf->PushTri(vtxStart+3*steps, vtxStart+3*steps+i-1, vtxStart+3*steps+i);
		}
	}


	/*
	 * Function: tapered_cylinder
	 *
	 * A cylinder with one end wider than the other
	 *
	 * > tapered_cylinder(steps, start, end, up, radius, end_radius)
	 *
	 * Parameters:
	 *
	 *   steps - number of cross-section points
	 *   start - vector start position
	 *   end - vector end position
	 *   up - orientation of the ends (does not rotate the entire shape)
	 *   radius - start radius
	 *   end_radius - end radius
	 *
	 * Example:
	 *
	 * > tapered_cylinder(16*lod,v(0,-200,0),v(0,400,0),v(1,0,0),100,50)
	 *
	 * Availability:
	 *
	 *   pre-alpha 10
	 *
	 * Status:
	 *
	 *   stable
	 *
	 */
	static int tapered_cylinder(lua_State *L)
	{
		int steps = luaL_checkinteger(L, 1);
		const vector3f start = LuaVector::CheckFromLuaF(L, 2);
		const vector3f end = LuaVector::CheckFromLuaF(L, 3);
		const vector3f updir = LuaVector::CheckFromLuaF(L, 4);
		float radius1 = lua_tonumber(L, 5);
		float radius2 = lua_tonumber(L, 6);
		_tapered_cylinder(steps, start, end, updir, radius1, radius2);
		return 0;
	}

	/*
	 * Function: xref_tapered_cylinder
	 *
	 * Symmetry version of <tapered_cylinder>. Result will be duplicated and mirrored
	 * along the X axis.
	 *
	 * Availability:
	 *
	 *   pre-alpha 10
	 *
	 * Status:
	 *
	 *   stable
	 *
	 */
	static int xref_tapered_cylinder(lua_State *L)
	{
		/* could optimise for x-reflection but fuck it */
		int steps = luaL_checkinteger(L, 1);
		vector3f start = LuaVector::CheckFromLuaF(L, 2);
		vector3f end = LuaVector::CheckFromLuaF(L, 3);
		vector3f updir = LuaVector::CheckFromLuaF(L, 4);
		float radius1 = lua_tonumber(L, 5);
		float radius2 = lua_tonumber(L, 6);
		_tapered_cylinder(steps, start, end, updir, radius1, radius2);
		start.x = -start.x;
		end.x = -end.x;
		updir.x = -updir.x;
		_tapered_cylinder(steps, start, end, updir, radius1, radius2);
		return 0;
	}

	static void _cylinder(int steps, const vector3f &start, const vector3f &end, const vector3f &updir, float radius) {
		const int vtxStart = s_curBuf->AllocVertices(4*steps);

		const vector3f dir = (end-start).Normalized();
		const vector3f axis1 = updir.Normalized();
		const vector3f axis2 = updir.Cross(dir).Normalized();

		const float inc = 2.0f*M_PI / float(steps);
		float ang = 0.5*inc;
		radius /= cosf(ang);
		for (int i=0; i<steps; i++, ang += inc) {
			vector3f p = radius * (sin(ang)*axis1 + cos(ang)*axis2);
			vector3f n = p.Normalized();

			s_curBuf->SetVertex(vtxStart+i, start+p, n);
			s_curBuf->SetVertex(vtxStart+i+steps, end+p, n);
			s_curBuf->SetVertex(vtxStart+i+2*steps, start+p, -dir);
			s_curBuf->SetVertex(vtxStart+i+3*steps, end+p, dir);
		}

		for (int i=0; i<steps-1; i++) {
			s_curBuf->PushTri(vtxStart+i, vtxStart+i+1, vtxStart+i+steps);
			s_curBuf->PushTri(vtxStart+i+1, vtxStart+i+steps+1, vtxStart+i+steps);
		}
		s_curBuf->PushTri(vtxStart+steps-1, vtxStart, vtxStart+2*steps-1);
		s_curBuf->PushTri(vtxStart, vtxStart+steps, vtxStart+2*steps-1);

		for (int i=2; i<steps; i++) {
			// bottom cap
			s_curBuf->PushTri(vtxStart+2*steps, vtxStart+2*steps+i, vtxStart+2*steps+i-1);
			// top cap
			s_curBuf->PushTri(vtxStart+3*steps, vtxStart+3*steps+i-1, vtxStart+3*steps+i);
		}
	}

	/*
	 * Function: cylinder
	 *
	 * A cylinder (ends will be closed)
	 *
	 * > cylinder(steps, start, end, up, radius)
	 *
	 * Parameters:
	 *
	 *   steps - number of cross-section vertices
	 *   start - vector starting position
	 *   end - vector ending position
	 *   up - orientation of the start and end caps, default (0,0,1). Does not
	 *        rotate the entire shape
	 *   radius - cylinder radius
	 *
	 * Example:
	 *
	 * > cylinder(8, v(-5,0,0), v(5,0,0), v(0,0,1), 3) --horizontal cylinder
	 *
	 * Availability:
	 *
	 *   pre-alpha 10
	 *
	 * Status:
	 *
	 *   stable
	 *
	 */
	static int cylinder(lua_State *L)
	{
		int steps = luaL_checkinteger(L, 1);
		const vector3f start = LuaVector::CheckFromLuaF(L, 2);
		const vector3f end = LuaVector::CheckFromLuaF(L, 3);
		const vector3f updir = LuaVector::CheckFromLuaF(L, 4);
		float radius = lua_tonumber(L, 5);
		_cylinder(steps, start, end, updir, radius);
		return 0;
	}

	/*
	 * Function: xref_cylinder
	 *
	 * Symmetry version of <cylinder>. Result will be duplicated and mirrored
	 * along the X axis.
	 *
	 * Availability:
	 *
	 *   pre-alpha 10
	 *
	 * Status:
	 *
	 *   stable
	 *
	 */
	static int xref_cylinder(lua_State *L)
	{
		/* could optimise for x-reflection but fuck it */
		int steps = luaL_checkinteger(L, 1);
		vector3f start = LuaVector::CheckFromLuaF(L, 2);
		vector3f end = LuaVector::CheckFromLuaF(L, 3);
		vector3f updir = LuaVector::CheckFromLuaF(L, 4);
		float radius = lua_tonumber(L, 5);
		_cylinder(steps, start, end, updir, radius);
		start.x = -start.x;
		end.x = -end.x;
		updir.x = -updir.x;
		_cylinder(steps, start, end, updir, radius);
		return 0;
	}

	static void _ring(int steps, const vector3f &start, const vector3f &end, const vector3f &updir, float radius) {

		const vector3f dir = (end-start).Normalized();
		const vector3f axis1 = updir.Normalized();
		const vector3f axis2 = updir.Cross(dir).Normalized();

		const int vtxStart = s_curBuf->AllocVertices(2*steps);

		const float inc = 2.0f*M_PI / float(steps);
		float ang = 0.5*inc;
		radius /= cosf(ang);
		for (int i=0; i<steps; i++, ang += inc) {
			vector3f p = radius * (sin(ang)*axis1 + cos(ang)*axis2);
			vector3f n = p.Normalized();

			s_curBuf->SetVertex(vtxStart+i, start+p, n);
			s_curBuf->SetVertex(vtxStart+i+steps, end+p, n);
		}

		for (int i=0; i<steps-1; i++) {
			s_curBuf->PushTri(vtxStart+i, vtxStart+i+1, vtxStart+i+steps);
			s_curBuf->PushTri(vtxStart+i+1, vtxStart+i+steps+1, vtxStart+i+steps);
		}
		s_curBuf->PushTri(vtxStart+steps-1, vtxStart, vtxStart+2*steps-1);
		s_curBuf->PushTri(vtxStart, vtxStart+steps, vtxStart+2*steps-1);
	}

	/*
	 * Function: ring
	 *
	 * Uncapped cylinder.
	 *
	 * > ring(steps, start, end, up, radius)
	 *
	 * Parameters:
	 *
	 *   steps - number of cross-section vertices
	 *   start - vector starting position
	 *   end - vector ending position
	 *   up - orientation of the start and the end, default (0,0,1). Does not
	 *        rotate the entire shape
	 *   radius - cylinder radius
	 *
	 * Example:
	 *
	 * > ring(8, v(5,0,0), v(5,10,0), v(0,0,1), 3) --10m tall tube
	 *
	 * Availability:
	 *
	 *   pre-alpha 10
	 *
	 * Status:
	 *
	 *   stable
	 *
	 */
	static int ring(lua_State *L)
	{
		int steps = luaL_checkinteger(L, 1);
		const vector3f start = LuaVector::CheckFromLuaF(L, 2);
		const vector3f end = LuaVector::CheckFromLuaF(L, 3);
		const vector3f updir = LuaVector::CheckFromLuaF(L, 4);
		float radius = lua_tonumber(L, 5);
		_ring(steps, start, end, updir, radius);
		return 0;
	}

	/*
	 * Function: xref_ring
	 *
	 * Symmetry version of <ring>. Result will be duplicated and mirrored
	 * along the X axis.
	 *
	 * Availability:
	 *
	 *   pre-alpha 10
	 *
	 * Status:
	 *
	 *   stable
	 *
	 */
	static int xref_ring(lua_State *L)
	{
		int steps = luaL_checkinteger(L, 1);
		vector3f start = LuaVector::CheckFromLuaF(L, 2);
		vector3f end = LuaVector::CheckFromLuaF(L, 3);
		vector3f updir = LuaVector::CheckFromLuaF(L, 4);
		float radius = lua_tonumber(L, 5);
		_ring(steps, start, end, updir, radius);
		start.x = -start.x;
		end.x = -end.x;
		updir.x = -updir.x;
		_ring(steps, start, end, updir, radius);
		return 0;
	}

	/*
	 * Function: invisible_tri
	 *
	 * Invisible triangle useful for defining collision surfaces.
	 *
	 * > invisible_tri(v1, v2, v3)
	 *
	 * Parameters:
	 *
	 *   v1 - vector position of the first vertex
	 *   v2 - vector position of the second vertex
	 *   v3 - vector position of the third vertex
	 *
	 * Example:
	 *
	 * > invisible_tri(v(-100,600,-100),v(100,600,100),v(100,600,-100))
	 *
	 * Availability:
	 *
	 *   pre-alpha 10
	 *
	 * Status:
	 *
	 *   stable
	 *
	 */
	static int invisible_tri(lua_State *L)
	{
		const vector3f v1 = LuaVector::CheckFromLuaF(L, 1);
		const vector3f v2 = LuaVector::CheckFromLuaF(L, 2);
		const vector3f v3 = LuaVector::CheckFromLuaF(L, 3);

		vector3f n = (v1-v2).Cross(v1-v3).Normalized();
		int i1 = s_curBuf->PushVertex(v1, n);
		int i2 = s_curBuf->PushVertex(v2, n);
		int i3 = s_curBuf->PushVertex(v3, n);
		s_curBuf->PushInvisibleTri(i1, i2, i3);
		return 0;
	}

	/*
	 * Function: tri
	 *
	 * Define one triangle.
	 *
	 * > tri(v1, v2, v3)
	 *
	 * Parameters:
	 *
	 *   v1 - vector position of the first vertex
	 *   v2 - vector position of the second vertex
	 *   v3 - vector position of the third vertex
	 *
	 * Example:
	 *
	 * > tri(v(-4,-4,0), v(4,-4,0), v(4,4,0))
	 *
	 * Availability:
	 *
	 *   pre-alpha 10
	 *
	 * Status:
	 *
	 *   stable
	 *
	 */
	static int tri(lua_State *L)
	{
		const vector3f v1 = LuaVector::CheckFromLuaF(L, 1);
		const vector3f v2 = LuaVector::CheckFromLuaF(L, 2);
		const vector3f v3 = LuaVector::CheckFromLuaF(L, 3);

		vector3f n = (v1-v2).Cross(v1-v3).Normalized();
		int i1 = s_curBuf->PushVertex(v1, n);
		int i2 = s_curBuf->PushVertex(v2, n);
		int i3 = s_curBuf->PushVertex(v3, n);
		s_curBuf->PushTri(i1, i2, i3);
		return 0;
	}

	/*
	 * Function: xref_tri
	 *
	 * Symmetry version of <tri>. Result will be duplicated and mirrored
	 * along the X axis.
	 *
	 * Availability:
	 *
	 *   pre-alpha 10
	 *
	 * Status:
	 *
	 *   stable
	 *
	 */
	static int xref_tri(lua_State *L)
	{
		vector3f v1 = LuaVector::CheckFromLuaF(L, 1);
		vector3f v2 = LuaVector::CheckFromLuaF(L, 2);
		vector3f v3 = LuaVector::CheckFromLuaF(L, 3);

		vector3f n = (v1-v2).Cross(v1-v3).Normalized();
		int i1 = s_curBuf->PushVertex(v1, n);
		int i2 = s_curBuf->PushVertex(v2, n);
		int i3 = s_curBuf->PushVertex(v3, n);
		s_curBuf->PushTri(i1, i2, i3);
		v1.x = -v1.x; v2.x = -v2.x; v3.x = -v3.x; n.x = -n.x;
		i1 = s_curBuf->PushVertex(v1, n);
		i2 = s_curBuf->PushVertex(v2, n);
		i3 = s_curBuf->PushVertex(v3, n);
		s_curBuf->PushTri(i1, i3, i2);
		return 0;
	}

	/*
	 * Function: quad
	 *
	 * Define a quad (plane, one sided).
	 *
	 * > quad(v1, v2, v3, v4)
	 *
	 * Parameters:
	 *
	 *   v1 - vector location of first vertex
	 *   v2 - vector location of second vertex
	 *   v3 - vector location of third vertex
	 *   v4 - vector location of fourth vertex
	 *
	 * Example:
	 *
	 * > quad(v(-4,-4,0), v(4,-4,0), v(4,4,0), v(-4,4,0))
	 *
	 * Availability:
	 *
	 *   pre-alpha 10
	 *
	 * Status:
	 *
	 *   stable
	 *
	 */
	static int quad(lua_State *L)
	{
		const vector3f v1 = LuaVector::CheckFromLuaF(L, 1);
		const vector3f v2 = LuaVector::CheckFromLuaF(L, 2);
		const vector3f v3 = LuaVector::CheckFromLuaF(L, 3);
		const vector3f v4 = LuaVector::CheckFromLuaF(L, 4);

		vector3f n = (v1-v2).Cross(v1-v3).Normalized();
		int i1 = s_curBuf->PushVertex(v1, n);
		int i2 = s_curBuf->PushVertex(v2, n);
		int i3 = s_curBuf->PushVertex(v3, n);
		int i4 = s_curBuf->PushVertex(v4, n);
		s_curBuf->PushTri(i1, i2, i3);
		s_curBuf->PushTri(i1, i3, i4);
		return 0;
	}

	/*
	 * Function: xref_quad
	 *
	 * Symmetry version of <quad>. Result will be duplicated and mirrored
	 * along the X axis.
	 *
	 * Availability:
	 *
	 *   pre-alpha 10
	 *
	 * Status:
	 *
	 *   stable
	 *
	 */
	static int xref_quad(lua_State *L)
	{
		vector3f v1 = LuaVector::CheckFromLuaF(L, 1);
		vector3f v2 = LuaVector::CheckFromLuaF(L, 2);
		vector3f v3 = LuaVector::CheckFromLuaF(L, 3);
		vector3f v4 = LuaVector::CheckFromLuaF(L, 4);

		vector3f n = (v1-v2).Cross(v1-v3).Normalized();
		int i1 = s_curBuf->PushVertex(v1, n);
		int i2 = s_curBuf->PushVertex(v2, n);
		int i3 = s_curBuf->PushVertex(v3, n);
		int i4 = s_curBuf->PushVertex(v4, n);
		s_curBuf->PushTri(i1, i2, i3);
		s_curBuf->PushTri(i1, i3, i4);
		v1.x = -v1.x; v2.x = -v2.x; v3.x = -v3.x; v4.x = -v4.x; n.x = -n.x;
		i1 = s_curBuf->PushVertex(v1, n);
		i2 = s_curBuf->PushVertex(v2, n);
		i3 = s_curBuf->PushVertex(v3, n);
		i4 = s_curBuf->PushVertex(v4, n);
		s_curBuf->PushTri(i1, i3, i2);
		s_curBuf->PushTri(i1, i4, i3);
		return 0;
	}

	/*
	 * Function: thruster
	 *
	 * Define a position for a ship thruster.
	 *
	 * Thrusters are purely a visual effect and do not affect handling characteristics.
	 *
	 * > thruster(position, direction, size, linear_only)
	 *
	 * Parameters:
	 *
	 *   position - position vector
	 *   direction - direction vector, pointing "away" from the ship,
	 *               determines also when the thruster is actually animated
	 *   size - scale of the thruster flame
	 *   linear_only - only appear for linear (back, forward) thrust
	 *
	 * Example:
	 *
	 * > thruster(v(0,5,-10), v(0,1,0), 10) --top thruster
	 * > thruster(v(0,0,5), v(0,0,1), 30, true) --back thruster
	 *
	 * Availability:
	 *
	 *   pre-alpha 10
	 *
	 * Status:
	 *
	 *   stable
	 *
	 */
	static int thruster(lua_State *L)
	{
		const vector3f pos = LuaVector::CheckFromLuaF(L, 1);
		const vector3f dir = LuaVector::CheckFromLuaF(L, 2);
		const float power = luaL_checknumber(L, 3);
		bool linear_only = false;
		if (lua_isboolean(L, 4)) {
			linear_only = lua_toboolean(L, 4) != 0;
		}
		s_curBuf->PushThruster(pos, dir, power, linear_only);
		return 0;
	}

	/*
	 * Function: xref_thruster
	 *
	 * Symmetry version of <thruster>. Result will be duplicated and mirrored
	 * along the X axis.
	 *
	 * Availability:
	 *
	 *   pre-alpha 10
	 *
	 * Status:
	 *
	 *   stable
	 *
	 */
	static int xref_thruster(lua_State *L)
	{
		vector3f pos = LuaVector::CheckFromLuaF(L, 1);
		const vector3f dir = LuaVector::CheckFromLuaF(L, 2);
		const float power = luaL_checknumber(L, 3);
		bool linear_only = false;
		if (lua_isboolean(L, 4)) {
			linear_only = lua_toboolean(L, 4) != 0;
		}
		s_curBuf->PushThruster(pos, dir, power, linear_only);
		pos.x = -pos.x;
		s_curBuf->PushThruster(pos, dir, power, linear_only);
		return 0;
	}

	/*
	 * Function: get_time
	 *
	 * Get the game time. Use this to run continuous animations.
	 * For example, blinking lights, rotating radar dishes and church tower
	 * clock hands.
	 *
	 * > local seconds, minutes, hours, days = get_time()
	 * > local seconds = get_time('SECONDS')
	 * > local minutes = get_time('MINUTES')
	 * > local hours = get_time('HOURS')
	 * > local days = get_time('DAYS')
	 *
	 * Parameters:
	 *
	 *   units - optional. If specified, there will be one return value, in
	 *           the specified units. Otherwise, all four units are returned.
	 *           available units are: 'SECONDS', 'MINUTES', 'HOURS', 'DAYS'
	 *
	 * Returns:
	 *
	 *   seconds - the time in seconds
	 *   hours   - the time in hours
	 *   minutes - the time in minutes
	 *   days    - the time in days
	 *
	 *   The above values include fractional components.
	 *
	 * Example:
	 *
	 * > local seconds = get_time('SECONDS')
	 *
	 * Availability:
	 *
	 *   alpha 16
	 *
	 * Status:
	 *
	 *   stable
	 *
	 */
	static int get_time(lua_State *L)
	{
		assert(s_curParams != 0);
		double t = s_curParams->time;
		int nparams = lua_gettop(L);
		if (nparams == 0) {
			lua_pushnumber(L, t);
			lua_pushnumber(L, t / 60.0);
			lua_pushnumber(L, t / 3600.0);
			lua_pushnumber(L, t / (24*3600.0));
			return 4;
		} else if (nparams == 1) {
			const char *units = luaL_checkstring(L, 1);
			if (strcmp(units, "SECONDS") == 0)
				lua_pushnumber(L, t);
			else if (strcmp(units, "MINUTES") == 0)
				lua_pushnumber(L, t / 60.0);
			else if (strcmp(units, "HOURS") == 0)
				lua_pushnumber(L, t / 3600.0);
			else if (strcmp(units, "DAYS") == 0)
				lua_pushnumber(L, t / (24 * 3600.0));
			else
				return luaL_error(L,
					"Unknown unit type '%s' specified for get_time "
					"(expected 'SECONDS', 'MINUTES', 'HOURS' or 'DAYS').", units);
			return 1;
		} else {
			return luaL_error(L, "Expected 0 or 1 parameters, but got %d.", nparams);
		}
	}

	/*
	 * Function: get_equipment
	 *
	 * Get the type of equipment mounted in a particular slot.
	 * Only valid for ship models.
	 *
	 * > local equip_type = get_equipment(slot, index)
	 *
	 * Parameters:
	 *
	 *   slot - a slot name, from <Constants.EquipSlot>
	 *   index - the item index within that slot (optional; 1-based index)
	 *
	 * Returns:
	 *
	 *   equip_type - a <Constants.EquipType> string, or 'nil' if there is
	 *                no equipment in that slot.
	 *
	 *   If no index is specified, then all equipment in the specified slot
	 *   is returned (as separate return values)
	 *
	 * Example:
	 *
	 * > if get_equipment('FUELSCOOP')
	 * > local missile1, missile2, missile3, missile4 = get_equipment('MISSILE')
	 * > local missile2 = get_equipment('MISSILE', 2)
	 *
	 * Availability:
	 *
	 *   alpha 16
	 *
	 * Status:
	 *
	 *   stable
	 *
	 */
	static int get_equipment(lua_State *L)
	{
		assert(s_curParams != 0);
		if (s_curParams->equipment) {
			const char *slotName = luaL_checkstring(L, 1);
			int index = luaL_optinteger(L, 2, 0);
			Equip::Slot slot = static_cast<Equip::Slot>(LuaConstants::GetConstant(L, "EquipSlot", slotName));

			if (index > 0) {
				// index - 1 because Lua uses 1-based indexing
				Equip::Type equip = s_curParams->equipment->Get(slot, index - 1);
				if (equip == Equip::NONE)
					lua_pushnil(L);
				else
					lua_pushstring(L, LuaConstants::GetConstantString(L, "EquipType", equip));
				return 1;
			} else {
				const EquipSet &es = *s_curParams->equipment;
				const int slotSize = es.GetSlotSize(slot);
				int i = 0, count = 0;
				Equip::Type equip = Equip::NONE;
				while (i < slotSize) {
					equip = es.Get(slot, i++);
					if (equip != Equip::NONE) {
						PiVerify(lua_checkstack(L, 1));
						lua_pushstring(L, LuaConstants::GetConstantString(L, "EquipType", equip));
						++count;
					}
				}
				return count;
			}
		} else
			return luaL_error(L, "Equipment is only valid for ships.");
	}

	/*
	 * Function: get_animation_stage
	 *
	 * Get the stage of an animation. The meaning of this depends on the animation.
	 *
	 * > local stage = get_animation_stage(animation)
	 *
	 * Parameters:
	 *
	 *   animation - an animation name, from <Constants.ShipAnimation> for ships
	 *               or from <Constants.SpaceStationAnimation> for space stations
	 *
	 * Returns:
	 *
	 *   stage - the stage of the animation (meaning is animation dependent)
	 *
	 * Availability:
	 *
	 *   alpha 16
	 *
	 * Status:
	 *
	 *   stable
	 *
	 */
	static int get_animation_stage(lua_State *L)
	{
		assert(s_curParams != 0);
		if (s_curParams->animationNamespace) {
			const char *animName = luaL_checkstring(L, 1);
			int anim = LuaConstants::GetConstant(L, s_curParams->animationNamespace, animName);
			assert(anim >= 0 && anim < LmrObjParams::LMR_ANIMATION_MAX);
			lua_pushinteger(L, s_curParams->animStages[anim]);
			return 1;
		} else
			return luaL_error(L, "You can only use get_animation_stage for model types that are supposed to have animations.");
	}

	/*
	 * Function: get_animation_position
	 *
	 * Get the position of an animation.
	 *
	 * > local pos = get_animation_position(animation)
	 *
	 * Parameters:
	 *
	 *   animation - an animation name, from <Constants.ShipAnimation> for ships
	 *               or from <Constants.SpaceStationAnimation> for space stations
	 *
	 * Returns:
	 *
	 *   pos - the position of the animation (typically from 0 to 1)
	 *
	 * Example:
	 *
	 * > local pos = get_animation_position('WHEEL_STATE')
	 * > -- display landing gear in appropriate position
	 *
	 * Availability:
	 *
	 *   alpha 16
	 *
	 * Status:
	 *
	 *   stable
	 *
	 */
	static int get_animation_position(lua_State *L)
	{
		assert(s_curParams != 0);
		if (s_curParams->animationNamespace) {
			const char *animName = luaL_checkstring(L, 1);
			int anim = LuaConstants::GetConstant(L, s_curParams->animationNamespace, animName);
			assert(anim >= 0 && anim < LmrObjParams::LMR_ANIMATION_MAX);
			lua_pushnumber(L, s_curParams->animValues[anim]);
			return 1;
		} else
			return luaL_error(L, "You can only use get_animation_position for model types that are supposed to have animations.");
	}

	/*
	 * Function: get_flight_state
	 *
	 * Get the flight state of the ship.
	 *
	 * > local state = get_flight_state()
	 *
	 * Returns:
	 *
	 *   state - one of the flight state constants from <Constants.ShipFlightState>
	 *
	 * Example:
	 *
	 * > local flight_state = get_flight_state()
	 * > if flight_state == 'LANDED' then
	 * >   -- enable rough landing lights
	 * > end
	 *
	 * Availability:
	 *
	 *   alpha 16
	 *
	 * Status:
	 *
	 *   stable
	 *
	 */
	static int get_flight_state(lua_State *L)
	{
		assert(s_curParams != 0);
		// if there is equipment then there should also be a flightState
		if (s_curParams->equipment) {
			lua_pushstring(L, LuaConstants::GetConstantString(L, "ShipFlightState", s_curParams->flightState));
			return 1;
		} else
			return luaL_error(L, "Flight state is only valid for ships.");
	}

	/*
	 * Function: get_label
	 *
	 * Return the main label string to display on an object.
	 * For ships this is the registration ID, for stations it's the
	 * station name, for cargo pods it's the contents.
	 *
	 * > local label = get_label()
	 *
	 * Returns:
	 *
	 *   label - the main string to display on the object
	 *
	 * Example:
	 *
	 * > local regid = get_label()
	 * > text(regid, v(0,0,0), v(0,0,1), v(1,0,0), 10.0)
	 *
	 * Availability:
	 *
	 *   alpha 16
	 *
	 * Status:
	 *
	 *   stable
	 *
	 */
	static int get_label(lua_State *L)
	{
		assert(s_curParams != 0);
		lua_pushstring(L, s_curParams->label ? s_curParams->label : "");
		return 1;
	}

	/*
	 * Function: get_arg_material
	 *
	 * Return material parameters passed from C++ code
	 *
	 * > get_arg_material(index)
	 *
	 * Parameters:
	 *
	 *   index - argument number. Used arguments are:
	 *           - 0, primary ship flavour material (shinyness is somewhat random)
	 *           - 1, secondary ship flavour material (shinyness is somewhat random)
	 *           - 2, completely white, shine-less material
	 *
	 * Example:
	 *
	 * > set_material('body', get_arg_material(0))
	 * > use_material('body')
	 * > load_obj('hull.obj')
	 *
	 * Availability:
	 *
	 *   pre-alpha 10
	 *
	 * Status:
	 *
	 *   stable
	 *
	 */
	static int get_arg_material(lua_State *L)
	{
		assert(s_curParams != 0);
		int n = luaL_checkinteger(L, 1);
		if (n < 0 || n > int(COUNTOF(s_curParams->pMat)))
			return luaL_error(L, "argument #1 of get_arg_material is out of range");
		lua_createtable (L, 11, 0);

		const LmrMaterial &mat = s_curParams->pMat[n];

		for (int i=0; i<4; i++) {
			lua_pushinteger(L, 1+i);
			lua_pushnumber(L, mat.diffuse[i]);
			lua_settable(L, -3);
		}
		for (int i=0; i<3; i++) {
			lua_pushinteger(L, 5+i);
			lua_pushnumber(L, mat.specular[i]);
			lua_settable(L, -3);
		}
		lua_pushinteger(L, 8);
		lua_pushnumber(L, mat.shininess);
		lua_settable(L, -3);
		for (int i=0; i<3; i++) {
			lua_pushinteger(L, 9+i);
			lua_pushnumber(L, mat.emissive[i]);
			lua_settable(L, -3);
		}
		return 1;
	}

	/*
	 * Function: billboard
	 *
	 * Textured plane that always faces the camera.
	 *
	 * Does not use materials, will not affect collisions.
	 *
	 * > billboard(texture, size, color, points)
	 *
	 * Parameters:
	 *
	 *   texture - texture file to use
	 *   size - billboard size
	 *   color - rgba vector
	 *   points - table of vertices to define several billboards and their
	 *            positions, supply at least one e.g. { v(0,0,0) }
	 *
	 * Example:
	 *
	 * > billboard('halo.png', 10, v(0,1,0), { v(0,0,0) }) --greenish light sprite
	 *
	 * Availability:
	 *
	 *   pre-alpha 10
	 *
	 * Status:
	 *
	 *   stable
	 *
	 */
	static int billboard(lua_State *L)
	{
//		billboard('texname', size, color, { p1, p2, p3, p4 })
		const char *texname = luaL_checkstring(L, 1);
		const float size = luaL_checknumber(L, 2);
		const vector3f color = LuaVector::CheckFromLuaF(L, 3);
		std::vector<vector3f> points;

		if (lua_istable(L, 4)) {
			for (int i=1;; i++) {
				lua_pushinteger(L, i);
				lua_gettable(L, 4);
				if (lua_isnil(L, -1)) {
					lua_pop(L, 1);
					break;
				}
				points.push_back(LuaVector::CheckFromLuaF(L, -1));
				lua_pop(L, 1);
			}
		}
		s_curBuf->PushBillboards(texname, size, color, points.size(), &points[0]);
		return 0;
	}
	////////////////////////////////////////////////////////////////

#define ICOSX	0.525731112119133f
#define ICOSZ	0.850650808352039f

	static const vector3f icosahedron_vertices[12] = {
		vector3f(-ICOSX, 0.0, ICOSZ), vector3f(ICOSX, 0.0, ICOSZ), vector3f(-ICOSX, 0.0, -ICOSZ), vector3f(ICOSX, 0.0, -ICOSZ),
		vector3f(0.0, ICOSZ, ICOSX), vector3f(0.0, ICOSZ, -ICOSX), vector3f(0.0, -ICOSZ, ICOSX), vector3f(0.0, -ICOSZ, -ICOSX),
		vector3f(ICOSZ, ICOSX, 0.0), vector3f(-ICOSZ, ICOSX, 0.0), vector3f(ICOSZ, -ICOSX, 0.0), vector3f(-ICOSZ, -ICOSX, 0.0)
	};

	static const int icosahedron_faces[20][3] = {
		{0,4,1}, {0,9,4}, {9,5,4}, {4,5,8}, {4,8,1},
		{8,10,1}, {8,3,10},{5,3,8}, {5,2,3}, {2,7,3},
		{7,10,3}, {7,6,10}, {7,11,6}, {11,0,6}, {0,1,6},
		{6,1,10}, {9,0,11}, {9,11,2}, {9,2,5}, {7,2,11}
	};

	static void _sphere_subdivide (const matrix4x4f &trans, const vector3f &v1, const vector3f &v2, const vector3f &v3,
			const int i1, const int i2, const int i3, int depth)
	{
		if (depth == 0) {
			s_curBuf->PushTri(i1, i3, i2);
			return;
		}

		const vector3f v12 = (v1+v2).Normalized();
		const vector3f v23 = (v2+v3).Normalized();
		const vector3f v31 = (v3+v1).Normalized();
		const int i12 = s_curBuf->PushVertex(trans * v12, trans.ApplyRotationOnly(v12));
		const int i23 = s_curBuf->PushVertex(trans * v23, trans.ApplyRotationOnly(v23));
		const int i31 = s_curBuf->PushVertex(trans * v31, trans.ApplyRotationOnly(v31));
		_sphere_subdivide(trans, v1, v12, v31, i1, i12, i31, depth-1);
		_sphere_subdivide(trans, v2, v23, v12, i2, i23, i12, depth-1);
		_sphere_subdivide(trans, v3, v31, v23, i3, i31, i23, depth-1);
		_sphere_subdivide(trans, v12, v23, v31, i12, i23, i31, depth-1);
	}
	static void _get_orientation(lua_State *l, int stackpos, matrix4x4f &trans)
	{
		if ((lua_gettop(l) < stackpos) || lua_isnil(l, stackpos)) {
			trans = matrix4x4f::Identity();
		} else {
			trans = *LuaMatrix::CheckFromLua(l, stackpos);
		}
	}


	/*
	 * Function: sphere
	 *
	 * Icosahedron style sphere.
	 *
	 * > sphere(subdivisions, transform)
	 *
	 * Parameters:
	 *
	 *   subdivisions - times to subdivide the model, icosahedron has twenty sides
	 *   transform - optional transform matrix
	 *
	 * Example:
	 *
	 * > sphere(0) --standard 20 triangles
	 * > sphere(3) --a lot smoother (1280 triangles)
	 *
	 * Availability:
	 *
	 *   pre-alpha 10
	 *
	 * Status:
	 *
	 *   stable
	 *
	 */
	static int sphere (lua_State *l)
	{
		int i, subdivs;
		matrix4x4f trans;
		subdivs = luaL_checkinteger(l, 1);
		if ((subdivs < 0) || (subdivs > 4)) {
			luaL_error(l, "sphere(subdivs, transform): subdivs must be in range [0,4]");
		}
		_get_orientation(l, 2, trans);

		int vi[12];
		for (i=0; i<12; i++) {
			const vector3f &v = icosahedron_vertices[i];
			vi[i] = s_curBuf->PushVertex(trans * v, trans.ApplyRotationOnly(v));
		}

		for (i=0; i<20; i++) {
			_sphere_subdivide (trans, icosahedron_vertices[icosahedron_faces[i][0]],
					icosahedron_vertices[icosahedron_faces[i][1]],
					icosahedron_vertices[icosahedron_faces[i][2]],
					vi[icosahedron_faces[i][0]],
					vi[icosahedron_faces[i][1]],
					vi[icosahedron_faces[i][2]],
					subdivs);
		}
		return 0;
	}


	/*
	 * Function: sphere_slice
	 *
	 * Partially sliced sphere. For domes and such.
	 *
	 * The resulting shape will be capped (closed).
	 *
	 * > sphere_slice(lat_segs, long_segs, angle1, angle2, transform)
	 *
	 * Parameters:
	 *
	 *   lat_segs - latitudinal subdivisions
	 *   long_segs - longitudinal subdivisions
	 *   angle1 - angle, or amount to slice from bottom, 0.5*pi would be halfway
	 *   angle2 - slice angle from top
	 *   transform - matrix transform to translate, rotate or scale the result
	 *
	 * Example:
	 *
	 * > sphere_slice(6,6,0.5*math.pi,0.0, Matrix.scale(v(2,2,2))) --slice off bottom half
	 * > sphere_slice(6,6,0.5*math.pi,0.2*math.pi, Matrix.scale(v(2,2,2))) --take off a bit from top as well
	 *
	 * Availability:
	 *
	 *   pre-alpha 10
	 *
	 * Status:
	 *
	 *   stable
	 *
	 */
	static int sphere_slice(lua_State *l)
	{
		int LAT_SEGS;
		int LONG_SEGS;
		float sliceAngle1, sliceAngle2;
		LONG_SEGS = luaL_checkinteger(l, 1);
		LAT_SEGS = luaL_checkinteger(l, 2);
		sliceAngle1 = luaL_checknumber(l, 3);
		sliceAngle2 = luaL_checknumber(l, 4);
			//luaL_error(l, "sphere(subdivs, transform): subdivs must be in range [0,4]");
		matrix4x4f trans;
		_get_orientation(l, 5, trans);
		const vector3f yaxis(trans[4], trans[5], trans[6]);
		float latDiff = (sliceAngle2-sliceAngle1) / float(LAT_SEGS);

		float rot = 0.0;
		float *sinTable = static_cast<float*>(alloca(sizeof(float)*(LONG_SEGS+1)));
		float *cosTable = static_cast<float*>(alloca(sizeof(float)*(LONG_SEGS+1)));
		for (int i=0; i<=LONG_SEGS; i++, rot += 2.0*M_PI/float(LONG_SEGS)) {
			sinTable[i] = float(sin(rot));
			cosTable[i] = float(cos(rot));
		}

		int *idx = new int[LONG_SEGS+2];
		int *idx2 = new int[LONG_SEGS+2];
		// cap the top
		float cosLat2 = cos(sliceAngle1);
		float sinLat2 = sin(sliceAngle1);
		vector3f cap_norm = yaxis.Normalized();
		for (int i=0; i<=LONG_SEGS; i++) {
			vector3f v0(sinLat2*sinTable[i], cosLat2, -sinLat2*cosTable[i]);
			idx[i] = s_curBuf->PushVertex(trans * v0, cap_norm);
			idx2[i] = s_curBuf->PushVertex(trans * v0, trans.ApplyRotationOnly(v0)); // for later
		}
		for (int i=0; i<LONG_SEGS-1; i++) {
			s_curBuf->PushTri(idx[0], idx[i+2], idx[i+1]);
		}

		for (int j=1; j<=LAT_SEGS; j++) {
			cosLat2 = cos(sliceAngle1+latDiff*j);
			sinLat2 = sin(sliceAngle1+latDiff*j);
			for (int i=0; i<=LONG_SEGS; i++) {
				vector3f v1(sinLat2*sinTable[i], cosLat2, -sinLat2*cosTable[i]);
				idx[i] = idx2[i];
				idx2[i] = s_curBuf->PushVertex(trans * v1, trans.ApplyRotationOnly(v1));
			}
			for (int i=0; i<LONG_SEGS; i++) {
				s_curBuf->PushTri(idx[i], idx2[i+1], idx2[i]);
				s_curBuf->PushTri(idx[i], idx[i+1], idx2[i+1]);
			}
		}
		// cap the bottom
		cap_norm = -cap_norm;
		for (int i=0; i<=LONG_SEGS; i++) {
			vector3f v1(sinLat2*sinTable[i], cosLat2, -sinLat2*cosTable[i]);
			idx[i] = s_curBuf->PushVertex(trans * v1, cap_norm);
		}
		for (int i=0; i<LONG_SEGS-1; i++) {
			s_curBuf->PushTri(idx[0], idx[i+1], idx[i+2]);
		}
		delete [] idx;
		delete [] idx2;

		return 0;
	}



} /* namespace ModelFuncs */

namespace ObjLoader {
	struct MtlMaterial {
		std::string diffuse;
		std::string emission;
	};

	typedef std::map<std::string, MtlMaterial> MtlLibrary;

	static MtlLibrary load_mtl_file(lua_State *L, const char* mtl_file) {
		MtlLibrary mtl_map;
		char name[1024] = "", file[1024];

		lua_getglobal(L, "CurrentDirectory");
		std::string curdir = luaL_optstring(L, -1, ".");
		lua_pop(L, 1);

		const std::string path = FileSystem::JoinPathBelow(curdir, mtl_file);
		RefCountedPtr<FileSystem::FileData> mtlfiledata = FileSystem::gameDataFiles.ReadFile(path);
		if (!mtlfiledata) {
			printf("Could not open %s\n", path.c_str());
			throw LmrUnknownMaterial();
		}

		std::string line;
		StringRange mtlfilerange = mtlfiledata->AsStringRange();
		for (int line_no=1; !mtlfilerange.Empty(); line_no++) {
			line = mtlfilerange.ReadLine().StripSpace().ToString();

			if (!strncasecmp(line.c_str(), "newmtl", 6)) {
				PiVerify(1 == sscanf(line.c_str(), "newmtl %s", name));
				mtl_map[name] = MtlMaterial();
			}
			if (!strncasecmp(line.c_str(), "map_Kd", 6) && strlen(name)) {
				PiVerify(1 == sscanf(line.c_str(), "map_Kd %s", file));
				mtl_map[name].diffuse = file;
			}
			if (!strncasecmp(line.c_str(), "map_Ke", 6) && strlen(name)) {
				PiVerify(1 == sscanf(line.c_str(), "map_Ke %s", file));
				mtl_map[name].emission = file;
			}
		}

		return mtl_map;
	}

	/*
	 * Function: load_obj
	 *
	 * Load a Wavefront OBJ model file.
	 *
	 * If an associated .mtl material definition file is found, Pioneer will
	 * use the diffuse and emission textures (map_Kd and map_Ke) from that file.
	 * Other material settings in the .mtl file are currently ignored.
	 *
	 * > load_obj(modelname, transform)
	 *
	 * Parameters:
	 *
	 *   modelname - .obj file name to load
	 *   transform - optional transform matrix, for example Matrix.scale(v(2,2,2))
	 *               will double the model scale along all three axes
	 *
	 * Example:
	 *
	 * > load_obj_file('wing.obj')
   * > load_obj_file('wing.obj', Matrix.translate(v(-5,0,0)) --shift left
	 *
	 * Availability:
	 *
	 *   pre-alpha 10
	 *
	 * Status:
	 *
	 *   stable
	 *
	 */
	struct objTriplet {	int v, n, uv; };
	const bool operator< (const objTriplet &t1, const objTriplet &t2) {
		if (t1.v < t2.v) return true; if (t1.v > t2.v) return false;
		if (t1.n < t2.n) return true; if (t1.n > t2.n) return false;
		if (t1.uv < t2.uv) return true; return false;
	}

	static int load_obj_file(lua_State *L)
	{
		const char *obj_name = luaL_checkstring(L, 1);
		int numArgs = lua_gettop(L);
		const matrix4x4f *transform = 0;
		if (numArgs > 1) {
			transform = LuaMatrix::CheckFromLua(L, 2);
		}

		lua_getglobal(L, "CurrentDirectory");
		const std::string curdir = luaL_optstring(L, -1, ".");
		lua_pop(L, 1);

		const std::string path = FileSystem::JoinPathBelow(curdir, obj_name);
		RefCountedPtr<FileSystem::FileData> objdata = FileSystem::gameDataFiles.ReadFile(path);
		if (!objdata) {
			Error("Could not open '%s'\n", path.c_str());
		}

		StringRange objdatabuf = objdata->AsStringRange();

		std::vector<vector3f> vertices;
		std::vector<vector3f> texcoords;
		std::vector<vector3f> normals;
		MtlLibrary mtl_map;

		// maps obj file vtx_idx,norm_idx to a single GeomBuffer vertex index
		std::map<objTriplet, int> vtxmap;

		std::string line;
		for (int line_no=1; !objdatabuf.Empty(); line_no++) {
			line = objdatabuf.ReadLine().ToString();
			const char *buf = line.c_str();

			if ((buf[0] == 'v') && buf[1] == ' ') {
				// vertex
				vector3f v;
				PiVerify(3 == sscanf(buf, "v %f %f %f", &v.x, &v.y, &v.z));
				if (transform) v = (*transform) * v;
				vertices.push_back(v);
			}
			else if ((buf[0] == 'v') && (buf[1] == 'n') && (buf[2] == ' ')) {
				// normal
				vector3f v;
				PiVerify(3 == sscanf(buf, "vn %f %f %f", &v.x, &v.y, &v.z));
				if (transform) v = ((*transform) * v).Normalized();
				normals.push_back(v);
			}
			else if ((buf[0] == 'v') && (buf[1] == 't') && (buf[2] == ' ')) {
				// texture
				vector3f v;
				PiVerify(2 == sscanf(buf, "vt %f %f", &v.x, &v.y));
				//max, blender use 0,0 as lower left so flip vertical
				v.y = 1.0 - v.y;
				texcoords.push_back(v);
			}
			else if ((buf[0] == 'f') && (buf[1] == ' ')) {
				// how many vertices in this face?
				const int MAX_VTX_FACE = 64;
				const char *bit[MAX_VTX_FACE];
				const char *pos = &buf[2];
				int numBits = 0;
				while ((pos[0] != '\0') && (numBits < MAX_VTX_FACE)) {
					bit[numBits++] = pos;
					while(pos[0] && !isspace(pos[0])) pos++;
					while (isspace(pos[0])) pos++;
				}

				int realVtxIdx[MAX_VTX_FACE];
				int vi[MAX_VTX_FACE], ni[MAX_VTX_FACE], ti[MAX_VTX_FACE];
				bool build_normals = false;
				for (int i=0; i<numBits; i++) {
					if (3 == sscanf(bit[i], "%d/%d/%d", &vi[i], &ti[i], &ni[i])) {
						// good
					}
					else if (2 == sscanf(bit[i], "%d//%d", &vi[i], &ni[i])) {
						// good
					}
					else if (1 == sscanf(bit[i], "%d", &vi[i])) {
						build_normals = true;
					} else {
						puts(bit[i]);
						Error("Obj file has no normals or is otherwise too weird at line %d\n", line_no);
					}
					// indices start from 1 in obj file
					vi[i]--; ni[i]--;ti[i]--;
				}

				if (build_normals) {
					// not nice without normals
					for (int i=0; i<numBits-2; i++) {
						vector3f &a = vertices[vi[0]];
						vector3f &b = vertices[vi[i+1]];
						vector3f &c = vertices[vi[i+2]];
						vector3f n = (a-b).Cross(a-c).Normalized();
						int vtxStart = s_curBuf->AllocVertices(3);
						if (texcoords.empty()) {
							// no UV coords
							s_curBuf->SetVertex(vtxStart, a, n);
							s_curBuf->SetVertex(vtxStart+1, b, n);
							s_curBuf->SetVertex(vtxStart+2, c, n);
						} else {
							s_curBuf->SetVertex(vtxStart, a, n, texcoords[ti[i]].x, texcoords[ti[i]].y);
							s_curBuf->SetVertex(vtxStart+1, b, n, texcoords[ti[i+1]].x, texcoords[ti[i+1]].y);
							s_curBuf->SetVertex(vtxStart+2, c, n, texcoords[ti[i+2]].x, texcoords[ti[i+2]].y);
						}
						s_curBuf->PushTri(vtxStart, vtxStart+1, vtxStart+2);
					}
				} else {
					for (int i=0; i<numBits; i++) {
						// SHARE THE PAIN!
						objTriplet t = { vi[i], ni[i], ti[i] };
						std::map<objTriplet, int>::iterator it = vtxmap.find(t);
						if (it == vtxmap.end()) {
							// insert the horrible thing
							int vtxStart = s_curBuf->AllocVertices(1);
							if (texcoords.empty()) {
								// no UV coords
								s_curBuf->SetVertex(vtxStart, vertices[vi[i]], normals[ni[i]]);
							} else {
								s_curBuf->SetVertex(vtxStart, vertices[vi[i]], normals[ni[i]], texcoords[ti[i]].x, texcoords[ti[i]].y);
							}
							vtxmap[t] = vtxStart;
							realVtxIdx[i] = vtxStart;
						} else {
							realVtxIdx[i] = (*it).second;
						}
					}
					if (numBits == 3) {
						s_curBuf->PushTri(realVtxIdx[0], realVtxIdx[1], realVtxIdx[2]);
					} else if (numBits == 4) {
						s_curBuf->PushTri(realVtxIdx[0], realVtxIdx[1], realVtxIdx[2]);
						s_curBuf->PushTri(realVtxIdx[0], realVtxIdx[2], realVtxIdx[3]);
					} else {
						Error("Obj file must have faces with 3 or 4 vertices (quads or triangles)\n");
					}
				}
			}
			else if (strncmp("mtllib ", buf, 7) == 0) {
				char lib_name[128];
				if (1 == sscanf(buf, "mtllib %s", lib_name)) {
					try {
						mtl_map = load_mtl_file(L, lib_name);
					} catch (LmrUnknownMaterial) {
						printf(".mtl file '%s' could not be found\n", lib_name);
						mtl_map.clear();
					}
				}
			}
			else if (strncmp("usemtl ", buf, 7) == 0) {
				char mat_name[128];
				if (1 == sscanf(buf, "usemtl %s", mat_name)) {
					MtlLibrary::const_iterator mat_iter = mtl_map.find(mat_name);
					if ( mat_iter != mtl_map.end() ) {
						const MtlMaterial &mat_info = mat_iter->second;
						std::string diffuse_path, emission_path;

						if (!mat_info.diffuse.empty()) {
							diffuse_path = FileSystem::JoinPath(curdir, mat_info.diffuse);
						}
						if (!mat_info.emission.empty()) {
							emission_path = FileSystem::JoinPath(curdir, mat_info.emission);
						}

						// not allowed to have a glow map with no diffuse map
						// (I don't know why, maybe it would be fine... who knows with LMR?)
						if (diffuse_path.empty()) { emission_path.clear(); }

						s_curBuf->SetTexture(diffuse_path.empty() ? 0 : diffuse_path.c_str());
						s_curBuf->SetGlowMap(emission_path.empty() ? 0 : emission_path.c_str());
					}
				} else {
					Error("Obj file has no normals or is otherwise too weird at line %d\n", line_no);
				}
			}
		}
		return 0;
	}
}

namespace UtilFuncs {

	int noise(lua_State *L) {
		vector3d v;
		if (lua_isnumber(L, 1)) {
			v.x = lua_tonumber(L, 1);
			v.y = lua_tonumber(L, 2);
			v.z = lua_tonumber(L, 3);
		} else {
			v = *LuaVector::CheckFromLua(L, 1);
		}
		lua_pushnumber(L, noise(v));
		return 1;
	}

} /* UtilFuncs */

static int define_model(lua_State *L)
{
	int n = lua_gettop(L);
	if (n != 2) {
		luaL_error(L, "define_model takes 2 arguments");
		return 0;
	}

	const char *model_name = luaL_checkstring(L, 1);

	if (!lua_istable(L, 2)) {
		luaL_error(L, "define_model 2nd argument must be a table");
		return 0;
	}

	if (s_models.find(model_name) != s_models.end()) {
		fprintf(stderr, "attempt to redefine model %s\n", model_name);
		return 0;
	}

	// table is passed containing info, static and dynamic, which are
	// functions. we then stuff them into the globals, named
	// modelName_info, _static, etc.
	char buf[256];

	lua_pushstring(L, "info");
	lua_gettable(L, 2);
	snprintf(buf, sizeof(buf), "%s_info", model_name);
	lua_setglobal(L, buf);

	lua_pushstring(L, "static");
	lua_gettable(L, 2);
	snprintf(buf, sizeof(buf), "%s_static", model_name);
	lua_setglobal(L, buf);

	lua_pushstring(L, "dynamic");
	lua_gettable(L, 2);
	snprintf(buf, sizeof(buf), "%s_dynamic", model_name);
	lua_setglobal(L, buf);

	s_models[model_name] = new LmrModel(model_name);
	return 0;
}

static Uint32 s_allModelFilesCRC;

static Uint32 _calculate_all_models_checksum()
{
	// do we need to rebuild the model cache?
	CRC32 crc;
	FileSystem::FileEnumerator files(FileSystem::gameDataFiles, FileSystem::FileEnumerator::Recurse);
	files.AddSearchRoot("models");
	files.AddSearchRoot("sub_models");
	while (!files.Finished()) {
		const FileSystem::FileInfo &info = files.Current();
		assert(info.IsFile());
		if (!ends_with(info.GetPath(), ".png")) {
			RefCountedPtr<FileSystem::FileData> data = files.Current().Read();
			crc.AddData(data->GetData(), data->GetSize());
		}

		files.Next();
	}
	return crc.GetChecksum();
}

static void _detect_model_changes()
{
	s_allModelFilesCRC = _calculate_all_models_checksum();

	FILE *cache_sum_file = fopen(FileSystem::JoinPath(s_cacheDir, "cache.sum").c_str(), "rb");
	if (cache_sum_file) {
		Uint32 version;
		fread_or_die(&version, sizeof(version), 1, cache_sum_file);
		if (version == s_cacheVersion) {
			Uint32 checksum;
			fread_or_die(&checksum, sizeof(checksum), 1, cache_sum_file);
			if (checksum == s_allModelFilesCRC) {
				s_recompileAllModels = false;
			}
		}
		fclose(cache_sum_file);
	}
	if (s_recompileAllModels) printf("Rebuilding model cache...\n");
}

static void _write_model_crc_file()
{
	if (s_recompileAllModels) {
		FILE *cache_sum_file = fopen(FileSystem::JoinPath(s_cacheDir, "cache.sum").c_str(), "wb");
		if (cache_sum_file) {
			fwrite(&s_cacheVersion, sizeof(s_cacheVersion), 1, cache_sum_file);
			fwrite(&s_allModelFilesCRC, sizeof(s_allModelFilesCRC), 1, cache_sum_file);
			fclose(cache_sum_file);
		}
	}
}

void LmrModelCompilerInit(Graphics::Renderer *renderer)
{
	s_renderer = renderer;

	ShipThruster::Init(renderer);

	s_cacheDir = FileSystem::GetUserDir("model_cache");
	FileSystem::rawFileSystem.MakeDirectory(s_cacheDir);
	_detect_model_changes();

	s_staticBufferPool = new BufferObjectPool<sizeof(Vertex)>();

	Graphics::MaterialDescriptor desc;
	desc.textures = 1;
	s_billboardMaterial = renderer->CreateMaterial(desc);

	PiVerify(s_font = s_fontCache.GetVectorFont("WorldFont"));

	lua_State *L = luaL_newstate();
	sLua = L;

	LUA_DEBUG_START(sLua);

	pi_lua_open_standard_base(L);

	LuaConstants::Register(L);

	LuaVector::Register(L);
	lua_getglobal(L, LuaVector::LibName);
	lua_getfield(L, -1, "new");
	lua_setglobal(L, "v"); // alias v = vector.new
	lua_getfield(L, -1, "unit");
	lua_setglobal(L, "unitv"); // alias unitv = vector.unit
	lua_settop(L, 0);

	LuaMatrix::Register(L);

	lua_register(L, "define_model", define_model);
	lua_register(L, "set_material", ModelFuncs::set_material);
	lua_register(L, "use_material", ModelFuncs::use_material);
	lua_register(L, "get_arg_material", ModelFuncs::get_arg_material);
	lua_register(L, "sphere", ModelFuncs::sphere);
	lua_register(L, "sphere_slice", ModelFuncs::sphere_slice);
	lua_register(L, "invisible_tri", ModelFuncs::invisible_tri);
	lua_register(L, "tri", ModelFuncs::tri);
	lua_register(L, "xref_tri", ModelFuncs::xref_tri);
	lua_register(L, "quad", ModelFuncs::quad);
	lua_register(L, "xref_quad", ModelFuncs::xref_quad);
	lua_register(L, "cylinder", ModelFuncs::cylinder);
	lua_register(L, "xref_cylinder", ModelFuncs::xref_cylinder);
	lua_register(L, "tapered_cylinder", ModelFuncs::tapered_cylinder);
	lua_register(L, "xref_tapered_cylinder", ModelFuncs::xref_tapered_cylinder);
	lua_register(L, "lathe", ModelFuncs::lathe);
	lua_register(L, "tube", ModelFuncs::tube);
	lua_register(L, "xref_tube", ModelFuncs::xref_tube);
	lua_register(L, "ring", ModelFuncs::ring);
	lua_register(L, "xref_ring", ModelFuncs::xref_ring);
	lua_register(L, "circle", ModelFuncs::circle);
	lua_register(L, "xref_circle", ModelFuncs::xref_circle);
	lua_register(L, "text", ModelFuncs::text);
	lua_register(L, "texture", ModelFuncs::texture);
	lua_register(L, "texture_glow", ModelFuncs::texture_glow);
	lua_register(L, "quadric_bezier_quad", ModelFuncs::quadric_bezier_quad);
	lua_register(L, "xref_quadric_bezier_quad", ModelFuncs::xref_quadric_bezier_quad);
	lua_register(L, "cubic_bezier_quad", ModelFuncs::cubic_bezier_quad);
	lua_register(L, "xref_cubic_bezier_quad", ModelFuncs::xref_cubic_bezier_quad);
	lua_register(L, "cubic_bezier_tri", ModelFuncs::cubic_bezier_triangle);
	lua_register(L, "xref_cubic_bezier_tri", ModelFuncs::xref_cubic_bezier_triangle);
	lua_register(L, "quadric_bezier_tri", ModelFuncs::quadric_bezier_triangle);
	lua_register(L, "xref_quadric_bezier_tri", ModelFuncs::xref_quadric_bezier_triangle);
	lua_register(L, "extrusion", ModelFuncs::extrusion);
	lua_register(L, "thruster", ModelFuncs::thruster);
	lua_register(L, "xref_thruster", ModelFuncs::xref_thruster);
	lua_register(L, "get_time", ModelFuncs::get_time);
	lua_register(L, "get_equipment", ModelFuncs::get_equipment);
	lua_register(L, "get_animation_stage", ModelFuncs::get_animation_stage);
	lua_register(L, "get_animation_position", ModelFuncs::get_animation_position);
	lua_register(L, "get_flight_state", ModelFuncs::get_flight_state);
	lua_register(L, "get_label", ModelFuncs::get_label);
	lua_register(L, "flat", ModelFuncs::flat);
	lua_register(L, "xref_flat", ModelFuncs::xref_flat);
	lua_register(L, "billboard", ModelFuncs::billboard);
	lua_register(L, "geomflag", ModelFuncs::geomflag);
	lua_register(L, "zbias", ModelFuncs::zbias);
	lua_register(L, "call_model", ModelFuncs::call_model);
	lua_register(L, "noise", UtilFuncs::noise);
	lua_register(L, "load_obj", ObjLoader::load_obj_file);
	lua_register(L, "load_lua", pi_load_lua);
	lua_register(L, "set_insideout", ModelFuncs::insideout);
	lua_register(L, "set_local_lighting", ModelFuncs::set_local_lighting);
	lua_register(L, "set_light", ModelFuncs::set_light);
	lua_register(L, "use_light", ModelFuncs::use_light);

	s_buildDynamic = false;

	pi_lua_dofile(L, "pimodels.lua");

	LUA_DEBUG_END(sLua, 0);

	_write_model_crc_file();
	s_buildDynamic = true;
}


void LmrModelCompilerUninit()
{
	while (!s_shaders.empty()) delete s_shaders.back().second, s_shaders.pop_back();
	delete s_billboardMaterial;
	// FontCache should be ok...

	std::map<std::string, LmrModel*>::iterator it_model;
	for (it_model=s_models.begin(); it_model != s_models.end(); ++it_model)	{
		delete (*it_model).second;
	}

	lua_close(sLua); sLua = 0;

	delete s_staticBufferPool;

	ShipThruster::Uninit();
}<|MERGE_RESOLUTION|>--- conflicted
+++ resolved
@@ -439,14 +439,9 @@
 		m_putGeomInsideout = false;
 	}
 
-<<<<<<< HEAD
 	void Render(const RenderState *rstate, const vector3f &cameraPos, LmrObjParams *params) {
-		int activeLights = 0;
-=======
-	void Render(const RenderState *rstate, const vector3f &cameraPos, const LmrObjParams *params) {
 		int activeLights = 0; //point lights
 		const unsigned int numLights = Graphics::State::GetNumLights(); //directional lights
->>>>>>> f1603177
 		s_numTrisRendered += m_indices.size()/3;
 
 		memset(&s_shaderKey, 0, sizeof(ShaderKey));
