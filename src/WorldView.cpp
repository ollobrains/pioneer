#include "WorldView.h"
#include "Pi.h"
#include "Frame.h"
#include "Player.h"
#include "Planet.h"
#include "Space.h"
#include "SpaceStation.h"
#include "ShipCpanel.h"
#include "Serializer.h"
#include "StarSystem.h"
#include "Sector.h"
#include "HyperspaceCloud.h"
#include "KeyBindings.h"
#include "perlin.h"

const double WorldView::PICK_OBJECT_RECT_SIZE = 20.0;
static const Color s_hudTextColor(0.0f,1.0f,0.0f,0.8f);

#define BG_STAR_MAX	65536
#define HUD_CROSSHAIR_SIZE	24.0f

#pragma pack(4)
struct BgStar {
	float x,y,z;
	float r,g,b;
};
#pragma pack()

static BgStar s_bgstar[BG_STAR_MAX];

WorldView::WorldView(): View()
{
	float size[2];
	GetSize(size);
	
	m_showTargetActionsTimeout = 0;
	m_numLights = 1;
	m_labelsOn = true;
	m_camType = CAM_FRONT;
	SetTransparency(true);
	m_externalViewRotX = m_externalViewRotY = 0;
	m_externalViewDist = 200;
	
	m_commsOptions = new Fixed(size[0], size[1]/2);
	m_commsOptions->SetTransparency(true);
	Add(m_commsOptions, 10, 200);


	m_commsNavOptionsContainer = new Gui::HBox();
	m_commsNavOptionsContainer->SetSpacing(5);
	m_commsNavOptionsContainer->SetSizeRequest(220, size[1]-50);
	Add(m_commsNavOptionsContainer, size[0]-230, 20);

	Gui::VScrollPortal *portal = new Gui::VScrollPortal(220, size[1]-50);
	Gui::VScrollBar *scroll = new Gui::VScrollBar();
	scroll->SetAdjustment(&portal->vscrollAdjust);
	m_commsNavOptionsContainer->PackStart(scroll);
	m_commsNavOptionsContainer->PackStart(portal, true);

	m_commsNavOptions = new Gui::VBox();
	m_commsNavOptions->SetSpacing(5);
	portal->Add(m_commsNavOptions);


	m_wheelsButton = new Gui::MultiStateImageButton();
	m_wheelsButton->SetShortcut(SDLK_F6, KMOD_NONE);
	m_wheelsButton->AddState(0, PIONEER_DATA_DIR "/icons/wheels_up.png", "Wheels are up");
	m_wheelsButton->AddState(1, PIONEER_DATA_DIR "/icons/wheels_down.png", "Wheels are down");
	m_wheelsButton->onClick.connect(sigc::mem_fun(this, &WorldView::OnChangeWheelsState));
	m_rightButtonBar->Add(m_wheelsButton, 34, 2);

	Gui::MultiStateImageButton *labels_button = new Gui::MultiStateImageButton();
	labels_button->SetShortcut(SDLK_F8, KMOD_NONE);
	labels_button->AddState(1, PIONEER_DATA_DIR "/icons/labels_on.png", "Object labels are on");
	labels_button->AddState(0, PIONEER_DATA_DIR "/icons/labels_off.png", "Object labels are off");
	labels_button->onClick.connect(sigc::mem_fun(this, &WorldView::OnChangeLabelsState));
	m_rightButtonBar->Add(labels_button, 98, 2);

	m_hyperspaceButton = new Gui::ImageButton(PIONEER_DATA_DIR "/icons/hyperspace_f8.png");
	m_hyperspaceButton->SetShortcut(SDLK_F7, KMOD_NONE);
	m_hyperspaceButton->SetToolTip("Hyperspace Jump");
	m_hyperspaceButton->onClick.connect(sigc::mem_fun(this, &WorldView::OnClickHyperspace));
	m_rightButtonBar->Add(m_hyperspaceButton, 66, 2);

	m_launchButton = new Gui::ImageButton(PIONEER_DATA_DIR "/icons/blastoff.png");
	m_launchButton->SetShortcut(SDLK_F5, KMOD_NONE);
	m_launchButton->SetToolTip("Takeoff");
	m_launchButton->onClick.connect(sigc::mem_fun(this, &WorldView::OnClickBlastoff));
	m_rightButtonBar->Add(m_launchButton, 2, 2);

	m_flightControlButton = new Gui::MultiStateImageButton();
	m_flightControlButton->SetShortcut(SDLK_F5, KMOD_NONE);
	m_flightControlButton->AddState(Player::CONTROL_MANUAL, PIONEER_DATA_DIR "/icons/manual_control.png", "Manual control");
	m_flightControlButton->AddState(Player::CONTROL_FIXSPEED, PIONEER_DATA_DIR "/icons/manual_control.png", "Computer speed control");
	m_flightControlButton->AddState(Player::CONTROL_AUTOPILOT, PIONEER_DATA_DIR "/icons/autopilot.png", "Autopilot on");
	m_flightControlButton->onClick.connect(sigc::mem_fun(this, &WorldView::OnChangeFlightState));
	m_rightButtonBar->Add(m_flightControlButton, 2, 2);

	m_flightStatus = (new Gui::Label(""))->Color(1.0f, 0.7f, 0.0f);
	m_rightRegion2->Add(m_flightStatus, 2, 0);

#if DEVKEYS
	m_debugInfo = (new Gui::Label(""))->Color(0.8f, 0.8f, 0.8f);
	Add(m_debugInfo, 10, 200);
#endif

	m_hudVelocity = (new Gui::Label(""))->Color(s_hudTextColor);
	m_hudTargetDist = (new Gui::Label(""))->Color(s_hudTextColor);
	m_hudAltitude = (new Gui::Label(""))->Color(s_hudTextColor);
	m_hudPressure = (new Gui::Label(""))->Color(s_hudTextColor);
	m_hudHyperspaceInfo = (new Gui::Label(""))->Color(s_hudTextColor);
	m_hudVelocity->SetToolTip("Ship velocity by reference object");
	m_hudTargetDist->SetToolTip("Distance from ship to navigation target");
	m_hudAltitude->SetToolTip("Ship altitude above terrain");
	m_hudPressure->SetToolTip("External atmospheric pressure");
	Add(m_hudVelocity, 170.0f, Gui::Screen::GetHeight()-Gui::Screen::GetFontHeight()-66.0f);
	Add(m_hudTargetDist, 500.0f, Gui::Screen::GetHeight()-Gui::Screen::GetFontHeight()-66.0f);
	Add(m_hudAltitude, 580.0f, Gui::Screen::GetHeight()-Gui::Screen::GetFontHeight()-4.0f);
	Add(m_hudPressure, 150.0f, Gui::Screen::GetHeight()-Gui::Screen::GetFontHeight()-4.0f);
	Add(m_hudHyperspaceInfo, Gui::Screen::GetWidth()*0.4f, Gui::Screen::GetHeight()*0.3f);

	m_hudHullTemp = new Gui::MeterBar(100.0f, "Hull temp", Color(1.0f,0.0f,0.0f,0.8f));
	m_hudWeaponTemp = new Gui::MeterBar(100.0f, "Weapon temp", Color(1.0f,0.5f,0.0f,0.8f));
	m_hudHullIntegrity = new Gui::MeterBar(100.0f, "Hull integrity", Color(1.0f,1.0f,0.0f,0.8f));
	m_hudShieldIntegrity = new Gui::MeterBar(100.0f, "Shield integrity", Color(1.0f,1.0f,0.0f,0.8f));
	Add(m_hudHullTemp, 5.0f, Gui::Screen::GetHeight() - 104.0f);
	Add(m_hudWeaponTemp, 5.0f, Gui::Screen::GetHeight() - 144.0f);
	Add(m_hudHullIntegrity, Gui::Screen::GetWidth() - 105.0f, Gui::Screen::GetHeight() - 104.0f);
	Add(m_hudShieldIntegrity, Gui::Screen::GetWidth() - 105.0f, Gui::Screen::GetHeight() - 144.0f);

	m_hudTargetHullIntegrity = new Gui::MeterBar(100.0f, "Hull integrity", Color(1.0f,1.0f,0.0f,0.8f));
	m_hudTargetShieldIntegrity = new Gui::MeterBar(100.0f, "Shield integrity", Color(1.0f,1.0f,0.0f,0.8f));
	Add(m_hudTargetHullIntegrity, Gui::Screen::GetWidth() - 105.0f, 5.0f);
	Add(m_hudTargetShieldIntegrity, Gui::Screen::GetWidth() - 105.0f, 45.0f);

	m_hudTargetInfo = (new Gui::Label(""))->Color(s_hudTextColor);
	Add(m_hudTargetInfo, 0, 85.0f);

	m_bodyLabels = new Gui::LabelSet();
	m_bodyLabels->SetLabelColor(Color(1.0f, 1.0f, 1.0f, 0.5f));
	Add(m_bodyLabels, 0, 0);

	m_targetDist = new Gui::Label("");
	m_targetSpeed = new Gui::Label("");
	m_combatDist = new Gui::Label("");
	m_combatSpeed = new Gui::Label("");
	Add(m_targetDist, 0, 0);			// text/color/position set dynamically
	Add(m_targetSpeed, 0, 0);			// text/color/position set dynamically
	Add(m_combatDist, 0, 0);			// text/color/position set dynamically
	Add(m_combatSpeed, 0, 0);			// text/color/position set dynamically

	m_onPlayerChangeHyperspaceTargetCon =
		Pi::onPlayerChangeHyperspaceTarget.connect(sigc::mem_fun(this, &WorldView::OnChangeHyperspaceTarget));
	m_onPlayerChangeTargetCon =
		Pi::onPlayerChangeTarget.connect(sigc::mem_fun(this, &WorldView::UpdateCommsOptions));
	m_onChangeFlightControlStateCon =
		Pi::onPlayerChangeFlightControlState.connect(sigc::mem_fun(this, &WorldView::OnPlayerChangeFlightControlState));
	m_onMouseButtonDown =
<<<<<<< HEAD
		Pi::onMouseButtonDown.connect(sigc::mem_fun(this, &WorldView::MouseButtonDown));

	for (int i=0; i<BG_STAR_MAX; i++) {
		float col = float(Pi::rng.NDouble(4));
		col = Clamp(col, 0.05f, 1.0f);
		s_bgstar[i].r = col;
		s_bgstar[i].g = col;
		s_bgstar[i].b = col;
		// this is proper random distribution on a sphere's surface
		// XXX TODO
		// perhaps distribute stars to give greater density towards the galaxy's centre and in the galactic plane?
		const float theta = float(Pi::rng.Double(0.0, 2.0*M_PI));
		const float u = float(Pi::rng.Double(-1.0, 1.0));
		s_bgstar[i].x = 1000.0f * sqrt(1.0f - u*u) * cos(theta);
		s_bgstar[i].y = 1000.0f * u;
		s_bgstar[i].z = 1000.0f * sqrt(1.0f - u*u) * sin(theta);
	}
	if (USE_VBO) {
		glGenBuffersARB(1, &m_bgstarsVbo);
		glBindBufferARB(GL_ARRAY_BUFFER, m_bgstarsVbo);
		glBufferDataARB(GL_ARRAY_BUFFER, sizeof(BgStar)*BG_STAR_MAX, s_bgstar, GL_STATIC_DRAW);
		glBindBufferARB(GL_ARRAY_BUFFER, 0);
	}
	m_bgStarShader = new Render::Shader("bgstars");
=======
		Pi::onMouseButtonDown.connect(sigc::mem_fun(this, &WorldView::MouseButtonDown));	
	
	m_bgStarShader = 0;
	m_haveStars = false;
>>>>>>> 45dd2a39
}

WorldView::~WorldView()
{
	m_onPlayerChangeHyperspaceTargetCon.disconnect();
	m_onPlayerChangeTargetCon.disconnect();
	m_onChangeFlightControlStateCon.disconnect();
	m_onMouseButtonDown.disconnect();
	if (m_bgStarShader) delete m_bgStarShader;
}

void WorldView::Save(Serializer::Writer &wr)
{
	wr.Float(float(m_externalViewRotX));
	wr.Float(float(m_externalViewRotY));
	wr.Float(float(m_externalViewDist));
	wr.Int32(int(m_camType));
}

void WorldView::Load(Serializer::Reader &rd)
{
	m_externalViewRotX = rd.Float();
	m_externalViewRotY = rd.Float();
	m_externalViewDist = rd.Float();
	m_camType = CamType(rd.Int32());
}

void WorldView::GetNearFarClipPlane(float *outNear, float *outFar) const
{
	if (Render::AreShadersEnabled()) {
		/* If vertex shaders are enabled then we have a lovely logarithmic
		 * z-buffer stretching out from 0.1mm to 10000km! */
		*outNear = 0.0001f;
		*outFar = 10000000.0f;
	} else {
		/* Otherwise we have the usual hopelessly crap z-buffer */
		*outNear = 10.0f;
		*outFar = 1000000.0f;
	}
}

void WorldView::SetCamType(enum CamType c)
{
	m_camType = c;
	onChangeCamType.emit();
}

vector3d WorldView::GetExternalViewTranslation()
{
	vector3d p = vector3d(0, 0, m_externalViewDist);
	p = matrix4x4d::RotateXMatrix(-DEG2RAD(m_externalViewRotX)) * p;
	p = matrix4x4d::RotateYMatrix(-DEG2RAD(m_externalViewRotY)) * p;
	matrix4x4d m = Pi::player->GetInterpolatedTransform();
	m.ClearToRotOnly();
	p = m*p;
	return p;
}

void WorldView::ApplyExternalViewRotation(matrix4x4d &m)
{
	m = matrix4x4d::RotateXMatrix(-DEG2RAD(m_externalViewRotX)) * m;
	m = matrix4x4d::RotateYMatrix(-DEG2RAD(m_externalViewRotY)) * m;
}

void WorldView::OnChangeWheelsState(Gui::MultiStateImageButton *b)
{
	Pi::BoinkNoise();
	if (!Pi::player->SetWheelState(b->GetState()!=0)) {
		b->StatePrev();
	}
}

/* This is UI click to change flight control state (manual, speed ctrl) */
void WorldView::OnChangeFlightState(Gui::MultiStateImageButton *b)
{
	Pi::BoinkNoise();
	if (b->GetState() == Player::CONTROL_AUTOPILOT) b->StateNext();
	Pi::player->SetFlightControlState(static_cast<Player::FlightControlState>(b->GetState()));
}

/* This is when the flight control state actually changes... */
void WorldView::OnPlayerChangeFlightControlState()
{
	m_flightControlButton->SetActiveState(Pi::player->GetFlightControlState());
}

void WorldView::OnChangeLabelsState(Gui::MultiStateImageButton *b)
{
	Pi::BoinkNoise();
	m_labelsOn = b->GetState()!=0;
}

void WorldView::OnClickBlastoff()
{
	Pi::BoinkNoise();
	if (Pi::player->GetDockedWith()) {
		if (!Pi::player->Undock()) {
			Pi::cpan->MsgLog()->ImportantMessage(Pi::player->GetDockedWith()->GetLabel(),
					"Permission to launch denied: docking bay busy.");
		}
	} else {
		Pi::player->Blastoff();
	}
}


void WorldView::OnClickHyperspace()
{
	const SBodyPath *path = Pi::player->GetHyperspaceTarget();
	Pi::player->TryHyperspaceTo(path);
}

// This is the background starfield
void WorldView::DrawBgStars() 
{
	double hyperspaceAnim = Space::GetHyperspaceAnim();

	glDisable(GL_DEPTH_TEST);
	glDisable(GL_LIGHTING);


	//This is needed because there is no system seed for the main menu
	unsigned long seed = Pi::IsGameStarted() ? Pi::currentSystem->m_seed : UNIVERSE_SEED;
	
	// Slight colour variation to stars based on seed
	MTRand rand(seed);

	if (!m_haveStars) {
		for (int i=0; i<BG_STAR_MAX; i++) {
			float col = (float)rand.Double(0,1);

			col *= col * col * 3.0;
			col = (col > 0.725 ? 1.45-col : col);
			col = Clamp(col, 0.00f, 0.725f);

			if (i<6) {
				col = 0.9;
			} else if (i<21) {
				col = 0.85;
			} else if (i<46) {
				col = 0.8;
			}

			s_bgstar[i].r = rand.Double(col-0.05f,col);
			s_bgstar[i].g = rand.Double(col-0.1f,s_bgstar[i].r);
			s_bgstar[i].b = rand.Double(col-0.05f,col);

			// this is proper random distribution on a sphere's surface
			// XXX TODO
			// perhaps distribute stars to give greater density towards the galaxy's centre and in the galactic plane?
			const float theta = (float)rand.Double(0.0, 2.0*M_PI);
			const float u = (float)rand.Double(-1.0, 1.0);

			s_bgstar[i].x = 1000.0f * sqrt(1.0f - u*u) * cos(theta);
			s_bgstar[i].y = 1000.0f * u;
			s_bgstar[i].z = 1000.0f * sqrt(1.0f - u*u) * sin(theta);
		}	
		if (USE_VBO) {
			glGenBuffersARB(1, &m_bgstarsVbo);
			glBindBufferARB(GL_ARRAY_BUFFER, m_bgstarsVbo);
			glBufferDataARB(GL_ARRAY_BUFFER, sizeof(BgStar)*BG_STAR_MAX, s_bgstar, GL_STATIC_DRAW);
			glBindBufferARB(GL_ARRAY_BUFFER, 0);
		}

		m_bgStarShader = new Render::Shader("bgstars");

		m_haveStars = true;
	}

	// draw the milkyway
	{
		// might be nice to shove this crap in a vbo.
		float theta;
		// make it rotated a bit so star systems are not in the same
		// plane (could make it different per system...
		glPushMatrix();
		glRotatef(40.0, 1.0,2.0,3.0);
		glBegin(GL_TRIANGLE_STRIP);
		for (theta=0.0; theta < 2.0*M_PI; theta+=0.1) {
			glColor3f(0.0,0.0,0.0);
			glVertex3f(100.0f*sin(theta), float(-40.0 - 30.0*noise(sin(theta),1.0,cos(theta))), 100.0f*cos(theta));
			glColor3f(0.05,0.05,0.05);
			glVertex3f(100.0f*sin(theta), float(5.0*noise(sin(theta),0.0,cos(theta))), 100.0f*cos(theta));
		}
		theta = 2.0*M_PI;
		glColor3f(0.0,0.0,0.0);
		glVertex3f(100.0f*sin(theta), float(-40.0 - 30.0*noise(sin(theta),1.0,cos(theta))), 100.0f*cos(theta));
		glColor3f(0.05,0.05,0.05);
		glVertex3f(100.0f*sin(theta), float(5.0*noise(sin(theta),0.0,cos(theta))), 100.0f*cos(theta));

		glEnd();
		glBegin(GL_TRIANGLE_STRIP);
		for (theta=0.0; theta < 2.0*M_PI; theta+=0.1) {
			glColor3f(0.05,0.05,0.05);
			glVertex3f(100.0f*sin(theta), float(5.0*noise(sin(theta),0.0,cos(theta))), 100.0f*cos(theta));
			glColor3f(0.0,0.0,0.0);
			glVertex3f(100.0f*sin(theta), float(40.0 + 30.0*noise(sin(theta),-1.0,cos(theta))), 100.0f*cos(theta));
		}
		theta = 2.0*M_PI;
		glColor3f(0.05,0.05,0.05);
		glVertex3f(100.0f*sin(theta), float(5.0*noise(sin(theta),0.0,cos(theta))), 100.0f*cos(theta));
		glColor3f(0.0,0.0,0.0);
		glVertex3f(100.0f*sin(theta), float(40.0 + 30.0*noise(sin(theta),-1.0,cos(theta))), 100.0f*cos(theta));
		glEnd();
		glPopMatrix();
	}

	glEnableClientState(GL_VERTEX_ARRAY);
	glEnableClientState(GL_COLOR_ARRAY);

	if (Render::AreShadersEnabled()) {
		glError();
		Render::State::UseProgram(m_bgStarShader);
		glError();
		glEnable(GL_VERTEX_PROGRAM_POINT_SIZE_ARB);
	} else {
		glDisable(GL_POINT_SMOOTH);
		glPointSize(1.0f);
	}

	if (hyperspaceAnim == 0) {
		if (USE_VBO) {
			glBindBufferARB(GL_ARRAY_BUFFER, m_bgstarsVbo);
			glVertexPointer(3, GL_FLOAT, sizeof(struct BgStar), 0);
			glColorPointer(3, GL_FLOAT, sizeof(struct BgStar), reinterpret_cast<void *>(3*sizeof(float)));
			glDrawArrays(GL_POINTS, 0, BG_STAR_MAX);
			glBindBufferARB(GL_ARRAY_BUFFER, 0);
		} else {
			glVertexPointer(3, GL_FLOAT, sizeof(struct BgStar), &s_bgstar[0].x);
			glColorPointer(3, GL_FLOAT, sizeof(struct BgStar), &s_bgstar[0].r);
			glDrawArrays(GL_POINTS, 0, BG_STAR_MAX);
		}
	} else {
		/* HYPERSPACING!!!!!!!!!!!!!!!!!!! */
		/* all this jizz isn't really necessary, since the player will
		 * be in the root frame when hyperspacing... */
		matrix4x4d m, rot;
		Frame::GetFrameTransform(Space::rootFrame, Pi::player->GetFrame(), m);
		m.ClearToRotOnly();
		Pi::player->GetRotMatrix(rot);
		m = rot.InverseOf() * m;
		vector3d pz(m[2], m[6], m[10]);

		// roughly, the multiplier gets smaller as the duration gets larger.
		// the time-looking bits in this are completely arbitrary - I figured
		// it out by tweaking the numbers until it looked sort of right
		double mult = 0.0015 / (Space::GetHyperspaceDuration() / (60.0*60.0*24.0*7.0));

		float *vtx = new float[BG_STAR_MAX*12];
		for (int i=0; i<BG_STAR_MAX; i++) {
			vtx[i*12] = s_bgstar[i].x;
			vtx[i*12+1] = s_bgstar[i].y;
			vtx[i*12+2] = s_bgstar[i].z;

			vtx[i*12+3] = s_bgstar[i].r * 0.5;
			vtx[i*12+4] = s_bgstar[i].g * 0.5;
			vtx[i*12+5] = s_bgstar[i].b * 0.5;

			vector3f v(s_bgstar[i].x, s_bgstar[i].y, s_bgstar[i].z);
			v += pz*hyperspaceAnim*mult;

			vtx[i*12+6] = v.x;
			vtx[i*12+7] = v.y;
			vtx[i*12+8] = v.z;

			vtx[i*12+9] = s_bgstar[i].r * 0.5;
			vtx[i*12+10] = s_bgstar[i].g * 0.5;
			vtx[i*12+11] = s_bgstar[i].b * 0.5;
		}

		glVertexPointer(3, GL_FLOAT, 6*sizeof(float), vtx);
		glColorPointer(3, GL_FLOAT, 6*sizeof(float), vtx+3);
		glDrawArrays(GL_LINES, 0, 2*BG_STAR_MAX);

		delete[] vtx;
	}
	glEnable(GL_LIGHTING);
	glEnable(GL_DEPTH_TEST);

	if (Render::AreShadersEnabled()) {
		Render::State::UseProgram(0);
		glDisable(GL_VERTEX_PROGRAM_POINT_SIZE_ARB);
		glDisable(GL_POINT_SMOOTH);
	}

	glDisableClientState(GL_VERTEX_ARRAY);
	glDisableClientState(GL_COLOR_ARRAY);
}

static void position_system_lights(Frame *camFrame, Frame *frame, int &lightNum)
{
	if (lightNum > 3) return;
	// not using frame->GetSBodyFor() because it snoops into parent frames,
	// causing duplicate finds for static and rotating frame
	SBody *body = frame->m_sbody;

	if (body && (body->GetSuperType() == SBody::SUPERTYPE_STAR)) {
		int light;
		switch (lightNum) {
			case 3: light = GL_LIGHT3; break;
			case 2: light = GL_LIGHT2; break;
			case 1: light = GL_LIGHT1; break;
			default: light = GL_LIGHT0; break;
		}
		// position light at sol
		matrix4x4d m;
		Frame::GetFrameTransform(frame, camFrame, m);
		vector3d lpos = (m * vector3d(0,0,0));
		double dist = lpos.Length() / AU;
		lpos *= 1.0/dist; // normalize
		float lightPos[4];
		lightPos[0] = float(lpos.x);
		lightPos[1] = float(lpos.y);
		lightPos[2] = float(lpos.z);
		lightPos[3] = 0;

		const float *col = StarSystem::starRealColors[body->type];
		float lightCol[4] = { col[0], col[1], col[2], 0 };
		float ambCol[4] = { 0,0,0,0 };
		if (Render::IsHDREnabled()) {
			for (int i=0; i<4; i++) {
				// not too high or we overflow our float16 colorbuffer
				lightCol[i] *= float(std::min(10.0*StarSystem::starLuminosities[body->type] / dist, 10000.0));
			}
		}

		glLightfv(light, GL_POSITION, lightPos);
		glLightfv(light, GL_DIFFUSE, lightCol);
		glLightfv(light, GL_AMBIENT, ambCol);
		glLightfv(light, GL_SPECULAR, lightCol);
		glEnable(light);

		lightNum++;
	}

	for (std::list<Frame*>::iterator i = frame->m_children.begin(); i!=frame->m_children.end(); ++i) {
		position_system_lights(camFrame, *i, lightNum);
	}
}

WorldView::CamType WorldView::GetCamType() const
{
	if (m_camType == CAM_EXTERNAL) {
		/* Don't allow external view while doing docking animation or
		 * when docked with an orbital starport */
		if (//(Pi::player->GetFlightState() == Ship::DOCKING) ||
			(Pi::player->GetDockedWith() &&
			 !Pi::player->GetDockedWith()->IsGroundStation())) {
			return CAM_FRONT;
		} else {
			return CAM_EXTERNAL;
		}
	} else {
		return m_camType;
	}
}

void WorldView::Draw3D()
{
	glMatrixMode(GL_PROJECTION);
	glLoadIdentity();
	float znear, zfar;
	GetNearFarClipPlane(&znear, &zfar);
	// why the hell do i give these functions such big names..
	const float zoom = 0.9f; // angle of viewing = 2.0*atan(zoom);
	const float left = zoom * znear;
	const float fracH = left / Pi::GetScrAspect();
	glFrustum(-left, left, -fracH, fracH, znear, zfar);
	glMatrixMode(GL_MODELVIEW);
	glLoadIdentity();
	glClearColor(0,0,0,0);
	glClear(GL_COLOR_BUFFER_BIT | GL_DEPTH_BUFFER_BIT);

	// interpolate between last physics tick position and current one,
	// to remove temporal aliasing
	matrix4x4d pposOrient = Pi::player->GetInterpolatedTransform();
	const vector3d ppos(pposOrient[12], pposOrient[13], pposOrient[14]);

	// make temporary camera frame at player
	Frame cam_frame(Pi::player->GetFrame(), "camera", Frame::TEMP_VIEWING);

	matrix4x4d camRot = matrix4x4d::Identity();

	enum CamType camtype = GetCamType();
	if (camtype == CAM_FRONT) {
		cam_frame.SetPosition(ppos);
	} else if (camtype == CAM_REAR) {
		camRot.RotateY(M_PI);
	//	glRotatef(180.0f, 0, 1, 0);
		cam_frame.SetPosition(ppos);
	} else /* CAM_EXTERNAL */ {
		cam_frame.SetPosition(ppos + GetExternalViewTranslation());
		ApplyExternalViewRotation(camRot);
	}

	{
		matrix4x4d prot = pposOrient;
		prot.ClearToRotOnly();
		camRot = prot * camRot;
	}
	cam_frame.SetRotationOnly(camRot);
	// make sure old orient and interpolated orient (rendering orient) are not rubbish
	cam_frame.ClearMovement();

	matrix4x4d trans2bg;
	Frame::GetFrameTransform(Space::rootFrame, &cam_frame, trans2bg);
	trans2bg.ClearToRotOnly();
	glPushMatrix();
	glMultMatrixd(&trans2bg[0]);
	DrawBgStars();
	glPopMatrix();

	m_numLights = 0;
	position_system_lights(&cam_frame, Space::rootFrame, m_numLights);

	if (m_numLights == 0) {
		// no lights means we're somewhere weird (eg hyperspace). fake one
		// fake one up and give a little ambient light so that we can see and
		// so that things that need lights don't explode
		float lightPos[4] = { 0,0,0,0 };
		float lightCol[4] = { 1.0, 1.0, 1.0, 0 };
		float ambCol[4] = { 1.0,1.0,1.0,0 };

		glLightfv(GL_LIGHT0, GL_POSITION, lightPos);
		glLightfv(GL_LIGHT0, GL_DIFFUSE, lightCol);
		glLightfv(GL_LIGHT0, GL_AMBIENT, ambCol);
		glLightfv(GL_LIGHT0, GL_SPECULAR, lightCol);
		glEnable(GL_LIGHT0);

		m_numLights++;
	}

	Render::State::SetNumLights(m_numLights);
	{
		float znear, zfar;
		GetNearFarClipPlane(&znear, &zfar);
		Render::State::SetZnearZfar(znear, zfar);
	}

	Space::Render(&cam_frame);
	if (!Pi::player->IsDead()) ProjectObjsToScreenPos(&cam_frame);

	Pi::player->GetFrame()->RemoveChild(&cam_frame);

	glDisable(GL_LIGHT0);
	glDisable(GL_LIGHT1);
	glDisable(GL_LIGHT2);
	glDisable(GL_LIGHT3);
}

void WorldView::ShowAll()
{
	View::ShowAll(); // by default, just delegate back to View
	RefreshButtonStateAndVisibility();
}


static Color get_color_for_warning_meter_bar(float v) {
	Color c;
	if (v < 50.0f)
		c = Color(1,0,0,HUD_ALPHA);
	else if (v < 75.0f)
		c = Color(1,0.5,0,HUD_ALPHA);
	else
		c = Color(1,1,0,HUD_ALPHA);
	return c;
}

void WorldView::RefreshButtonStateAndVisibility()
{
	if ((!Pi::player) || Pi::player->IsDead() || !Pi::IsGameStarted()) {
		HideAll();
		return;
	}
	else {
		m_wheelsButton->SetActiveState(int(Pi::player->GetWheelState()));

		// XXX also don't show hyperspace button if the current target is
		// invalid. this is difficult to achieve efficiently as long as "no
		// target" is the same as (0,0,0,0)
		if (Pi::player->GetFlightState() == Ship::FLYING && !Space::GetHyperspaceAnim())
			m_hyperspaceButton->Show();
		else
			m_hyperspaceButton->Hide();

		if (Space::GetHyperspaceAnim()) {
			m_flightStatus->SetText("Hyperspace");
			m_launchButton->Hide();
			m_flightControlButton->Hide();
		}
		
		else
			switch(Pi::player->GetFlightState()) {
				case Ship::LANDED:
					m_flightStatus->SetText("Landed");
					m_launchButton->Show();
					m_flightControlButton->Hide();
					break;
				
				case Ship::DOCKING:
					m_flightStatus->SetText("Docking");
					m_launchButton->Hide();
					m_flightControlButton->Hide();
					break;

				case Ship::FLYING:
				default:
					Player::FlightControlState fstate = Pi::player->GetFlightControlState();
					switch (fstate) {
						case Player::CONTROL_MANUAL:
							m_flightStatus->SetText("Manual Control"); break;

						case Player::CONTROL_FIXSPEED: {
							std::string msg;
							if (Pi::player->GetSetSpeed() > 1000) {
								msg = stringf(256, "Set speed: %.2f km/s", Pi::player->GetSetSpeed()*0.001);
							} else {
								msg = stringf(256, "Set speed: %.0f m/s", Pi::player->GetSetSpeed());
							}
							m_flightStatus->SetText(msg);
							break;
						}

						case Player::CONTROL_AUTOPILOT:
							m_flightStatus->SetText("Autopilot");
							break;
					}
					m_launchButton->Hide();
					m_flightControlButton->Show();
			}
	}

	// Direction indicator
	vector3d vel = Pi::player->GetVelocityRelTo(Pi::player->GetFrame());

	if (m_showTargetActionsTimeout) {
		if (SDL_GetTicks() - m_showTargetActionsTimeout > 20000) {
			m_showTargetActionsTimeout = 0;
			m_commsOptions->DeleteAllChildren();
			m_commsNavOptions->DeleteAllChildren();
		}
		m_commsOptions->ShowAll();
		m_commsNavOptionsContainer->ShowAll();
	} else {
		m_commsOptions->Hide();
		m_commsNavOptionsContainer->Hide();
	}
#if DEVKEYS
	if (Pi::showDebugInfo) {
		char buf[1024];
		vector3d pos = Pi::player->GetPosition();
		vector3d abs_pos = Pi::player->GetPositionRelTo(Space::rootFrame);
		const char *rel_to = (Pi::player->GetFrame() ? Pi::player->GetFrame()->GetLabel() : "System");
		const char *rot_frame = (Pi::player->GetFrame()->IsRotatingFrame() ? "yes" : "no");
		snprintf(buf, sizeof(buf), "Pos: %.1f,%.1f,%.1f\n"
			"AbsPos: %.1f,%.1f,%.1f (%.3f AU)\n"
			"Rel-to: %s (%.0f km), rotating: %s\n",
			pos.x, pos.y, pos.z,
			abs_pos.x, abs_pos.y, abs_pos.z, abs_pos.Length()/AU,
			rel_to, pos.Length()/1000, rot_frame);

		m_debugInfo->SetText(buf);
		m_debugInfo->Show();
	} else {
		m_debugInfo->Hide();
	}
#endif

	if (const SBodyPath *dest = Space::GetHyperspaceDest()) {
		StarSystem *s = StarSystem::GetCached(*dest);
		char buf[128];
		snprintf(buf, sizeof(buf), "In transit to %s [%d,%d]", s->GetName().c_str(), dest->GetSectorX(), dest->GetSectorY());
		m_hudVelocity->SetText(buf);
		m_hudVelocity->Show();

		m_hudTargetDist->Hide();
		m_hudAltitude->Hide();
		m_hudPressure->Hide();
	}

	else {
		{
			double _vel = vel.Length();
			char buf[128];
			const char *rel_to = Pi::player->GetFrame()->GetLabel();
			vector3d pos = Pi::player->GetPosition();
			if (_vel > 1000) {
				snprintf(buf,sizeof(buf), "%.2f km/s rel-to %s", _vel*0.001, rel_to);
			} else {
				snprintf(buf,sizeof(buf), "%.0f m/s rel-to %s", _vel, rel_to);
			}
			m_hudVelocity->SetText(buf);
		}

		if (Body *navtarget = Pi::player->GetNavTarget()) {
			double dist = Pi::player->GetPositionRelTo(navtarget).Length();
			char buf[128];
			snprintf(buf, sizeof(buf), "%s to target", format_distance(dist).c_str());
			m_hudTargetDist->SetText(buf);
			m_hudTargetDist->Show();
		}
		else
			m_hudTargetDist->Hide();

		// altitude
		if (Pi::player->GetFrame()->m_astroBody) {
			Body *astro = Pi::player->GetFrame()->m_astroBody;
			//(GetFrame()->m_sbody->GetSuperType() == SUPERTYPE_ROCKY_PLANET)) {
			double radius;
			vector3d surface_pos = Pi::player->GetPosition().Normalized();
			if (astro->IsType(Object::PLANET)) {
				radius = static_cast<Planet*>(astro)->GetTerrainHeight(surface_pos);
			} else {
				// XXX this is an improper use of GetBoundingRadius
				// since it is not a surface radius
				radius = Pi::player->GetFrame()->m_astroBody->GetBoundingRadius();
			}
			double altitude = Pi::player->GetPosition().Length() - radius;
			if (altitude > 9999999.0 || astro->IsType(Object::SPACESTATION)) {
				m_hudAltitude->Hide();
			} else {
				if (altitude < 0) altitude = 0;
				char buf[128];
				snprintf(buf, sizeof(buf), "Alt: %.0fm", altitude);
				m_hudAltitude->SetText(buf);
				m_hudAltitude->Show();
			}

			if (astro->IsType(Object::PLANET)) {
				double dist = Pi::player->GetPosition().Length();
				double pressure, density;
				reinterpret_cast<Planet*>(astro)->GetAtmosphericState(dist, &pressure, &density);
				char buf[128];
				snprintf(buf, sizeof(buf), "P: %.2f bar", pressure);

				m_hudPressure->SetText(buf);
				m_hudPressure->Show();

				m_hudHullTemp->SetValue(float(Pi::player->GetHullTemperature()));
				m_hudHullTemp->Show();
			} else {
				m_hudPressure->Hide();
				m_hudHullTemp->Hide();
			}
		} else {
			m_hudAltitude->Hide();
			m_hudPressure->Hide();
			m_hudHullTemp->Hide();
		}
	}

	const float activeWeaponTemp = Pi::player->GetGunTemperature(GetActiveWeapon());
	if (activeWeaponTemp != 0) {
		m_hudWeaponTemp->SetValue(activeWeaponTemp);
		m_hudWeaponTemp->Show();
	} else {
		m_hudWeaponTemp->Hide();
	}

	float hull = Pi::player->GetPercentHull();
	if (hull < 100.0f) {
		m_hudHullIntegrity->SetColor(get_color_for_warning_meter_bar(hull));
		m_hudHullIntegrity->SetValue(hull*0.01f);
		m_hudHullIntegrity->Show();
	} else {
		m_hudHullIntegrity->Hide();
	}
	float shields = Pi::player->GetPercentShields();
	if (shields < 100.0f) {
		m_hudShieldIntegrity->SetColor(get_color_for_warning_meter_bar(shields));
		m_hudShieldIntegrity->SetValue(shields*0.01f);
		m_hudShieldIntegrity->Show();
	} else {
		m_hudShieldIntegrity->Hide();
	}

	Body *b = Pi::player->GetCombatTarget() ? Pi::player->GetCombatTarget() : Pi::player->GetNavTarget();
	if (b) {
		if (b->IsType(Object::SHIP) && Pi::player->m_equipment.Get(Equip::SLOT_RADARMAPPER) == Equip::RADAR_MAPPER) {
			assert(b->IsType(Object::SHIP));
			Ship *s = static_cast<Ship*>(b);

			const ShipFlavour *flavour = s->GetFlavour();
			const shipstats_t *stats = s->CalcStats();

			float hull = s->GetPercentHull();
			m_hudTargetHullIntegrity->SetColor(get_color_for_warning_meter_bar(hull));
			m_hudTargetHullIntegrity->SetValue(hull*0.01f);
			m_hudTargetHullIntegrity->Show();

			float shields = 0;
			if (s->m_equipment.Count(Equip::SLOT_CARGO, Equip::SHIELD_GENERATOR) > 0) {
				shields = s->GetPercentShields();
			}
			m_hudTargetShieldIntegrity->SetColor(get_color_for_warning_meter_bar(shields));
			m_hudTargetShieldIntegrity->SetValue(shields*0.01f);
			m_hudTargetShieldIntegrity->Show();

			std::string text;
			text += stringf(256, "%s\n", ShipType::types[flavour->type].name.c_str());
			text += stringf(256, "%s\n", flavour->regid);

			if (s->m_equipment.Get(Equip::SLOT_ENGINE) == Equip::NONE) {
				text += "No hyperdrive";
			} else {
				text += EquipType::types[s->m_equipment.Get(Equip::SLOT_ENGINE)].name;
			}

			text += stringf(256, "\nMass: %dt\n", stats->total_mass);
			text += stringf(256, "Shield strength: %.2f\n",
				(shields*0.01f) * float(s->m_equipment.Count(Equip::SLOT_CARGO, Equip::SHIELD_GENERATOR)));
			text += stringf(256, "Cargo: %dt\n", stats->used_cargo);

			m_hudTargetInfo->SetText(text);
			MoveChild(m_hudTargetInfo, Gui::Screen::GetWidth() - 150.0f, 85.0f);
			m_hudTargetInfo->Show();
		}

		else if (b->IsType(Object::HYPERSPACECLOUD) && Pi::player->m_equipment.Get(Equip::SLOT_HYPERCLOUD) == Equip::HYPERCLOUD_ANALYZER) {
			HyperspaceCloud *cloud = static_cast<HyperspaceCloud*>(b);

			m_hudTargetHullIntegrity->Hide();
			m_hudTargetShieldIntegrity->Hide();

			std::string text;

			Ship *ship = cloud->GetShip();
			if (!ship) {
				text += "Hyperspace arrival cloud remnant";
			}
			else {
				const SBodyPath *dest = ship->GetHyperspaceTarget();
				Sector s(dest->sectorX, dest->sectorY);
				text += stringf(512,
					"Hyperspace %s cloud\n"
					"Ship mass: %dt\n"
					"%s: %s\n"
					"Date due: %s\n",
					cloud->IsArrival() ? "arrival" : "departure",
					ship->CalcStats()->total_mass,
                    cloud->IsArrival() ? "Source" : "Destination",
					s.m_systems[dest->systemNum].name.c_str(),
					format_date(cloud->GetDueDate()).c_str()
				);
			}

			m_hudTargetInfo->SetText(text);
			MoveChild(m_hudTargetInfo, Gui::Screen::GetWidth() - 180.0f, 5.0f);
			m_hudTargetInfo->Show();
		}

		else {
			b = 0;
		}
	}
	if (!b) {
		m_hudTargetHullIntegrity->Hide();
		m_hudTargetShieldIntegrity->Hide();
		m_hudTargetInfo->Hide();
	}

	if (Pi::player->GetHyperspaceCountdown() != 0) {
		float val = Pi::player->GetHyperspaceCountdown();

		if (!(int(ceil(val*2.0)) % 2)) {
			char buf[128];
			snprintf(buf, sizeof(buf), "Hyperspacing in %.0f seconds", ceil(val));
			m_hudHyperspaceInfo->SetText(buf);
			m_hudHyperspaceInfo->Show();
		} else {
			m_hudHyperspaceInfo->Hide();
		}
	} else {
		m_hudHyperspaceInfo->Hide();
	}
}

void WorldView::Update()
{
	const double frameTime = Pi::GetFrameTime();
	// show state-appropriate buttons
	RefreshButtonStateAndVisibility();

	if (Pi::MouseButtonState(3)) {
		// when controlling your ship with the mouse you don't want to pick targets
		m_bodyLabels->SetLabelsClickable(false);
	} else {
		m_bodyLabels->SetLabelsClickable(true);
	}

	m_bodyLabels->SetLabelsVisible(m_labelsOn);

	if (Pi::player->IsDead()) {
		m_camType = CAM_EXTERNAL;
		m_externalViewRotX += 60*frameTime;
		m_externalViewDist = 200;
		m_labelsOn = false;
		return;
	}
	if (GetCamType() == CAM_EXTERNAL) {
		if (Pi::KeyState(SDLK_UP)) m_externalViewRotX -= 45*frameTime;
		if (Pi::KeyState(SDLK_DOWN)) m_externalViewRotX += 45*frameTime;
		if (Pi::KeyState(SDLK_LEFT)) m_externalViewRotY -= 45*frameTime;
		if (Pi::KeyState(SDLK_RIGHT)) m_externalViewRotY += 45*frameTime;
		if (Pi::KeyState(SDLK_EQUALS)) m_externalViewDist -= 400*frameTime;
		if (Pi::KeyState(SDLK_MINUS)) m_externalViewDist += 400*frameTime;
		m_externalViewDist = std::max(Pi::player->GetBoundingRadius(), m_externalViewDist);

		// when landed don't let external view look from below
		if (Pi::player->GetFlightState() == Ship::LANDED) m_externalViewRotX = Clamp(m_externalViewRotX, -170.0, -10.0);
	}
	if (KeyBindings::targetObject.IsActive()) {
		/* Hitting tab causes objects in the crosshairs to be selected */
		Body* const target = PickBody(double(Gui::Screen::GetWidth())/2.0, double(Gui::Screen::GetHeight())/2.0);
		SelectBody(target, false);
	}

}

void WorldView::OnSwitchTo()
{
	RefreshButtonStateAndVisibility();
}

void WorldView::ToggleTargetActions()
{
	if (m_showTargetActionsTimeout) m_showTargetActionsTimeout = 0;
	else m_showTargetActionsTimeout = SDL_GetTicks();
	UpdateCommsOptions();
}

Gui::Button *WorldView::AddCommsOption(std::string msg, int ypos, int optnum)
{
	Gui::Label *l = new Gui::Label(msg);
	m_commsOptions->Add(l, 50, float(ypos));

	char buf[8];
	snprintf(buf, sizeof(buf), "%d", optnum);
	Gui::LabelButton *b = new Gui::LabelButton(new Gui::Label(buf));
	b->SetShortcut(SDLKey(SDLK_0 + optnum), KMOD_NONE);
	// hide target actions when things get clicked on
	b->onClick.connect(sigc::mem_fun(this, &WorldView::ToggleTargetActions));
	m_commsOptions->Add(b, 16, float(ypos));
	return b;
}

void WorldView::OnClickCommsNavOption(Body *target)
{
	Pi::player->SetNavTarget(target);
	m_showTargetActionsTimeout = SDL_GetTicks();
}

void WorldView::AddCommsNavOption(std::string msg, Body *target)
{
	Gui::HBox *hbox = new Gui::HBox();
	hbox->SetSpacing(5);

	Gui::Label *l = new Gui::Label(msg);
	hbox->PackStart(l, true);

	Gui::Button *b = new Gui::SolidButton();
	b->onClick.connect(sigc::bind(sigc::mem_fun(this, &WorldView::OnClickCommsNavOption), target));
	hbox->PackStart(b);

	m_commsNavOptions->PackEnd(hbox);
}

void WorldView::BuildCommsNavOptions()
{
	std::map<Uint32, std::vector<SBody*> > groups;

	m_commsNavOptions->PackEnd(new Gui::Label("#ff0Navigation targets in this system\n"));

	for ( std::vector<SBody*>::const_iterator i = Pi::currentSystem->m_spaceStations.begin();
	      i != Pi::currentSystem->m_spaceStations.end(); i++) {

		groups[(*i)->parent->id].push_back(*i);
	}

	for ( std::vector<SBody*>::const_iterator i = Pi::currentSystem->m_bodies.begin();
	      i != Pi::currentSystem->m_bodies.end(); i++) {

		std::vector<SBody*> group = groups[(*i)->id];
		if ( group.size() == 0 ) continue;

		m_commsNavOptions->PackEnd(new Gui::Label("#f0f" + (*i)->name));

		for ( std::vector<SBody*>::const_iterator j = group.begin(); j != group.end(); j++) {
			SBodyPath path;
			Pi::currentSystem->GetPathOf(*j, &path);
			Body *body = Space::FindBodyForSBodyPath(&path);
			AddCommsNavOption((*j)->name, body);
		}
	}
}

static void PlayerRequestDockingClearance(SpaceStation *s)
{
	std::string msg;
	s->GetDockingClearance(Pi::player, msg);
	Pi::cpan->MsgLog()->ImportantMessage(s->GetLabel(), msg);
}

static void PlayerPayFine()
{
	Sint64 crime, fine;
	Polit::GetCrime(&crime, &fine);
	if (Pi::player->GetMoney() == 0) {
		Pi::cpan->MsgLog()->Message("", "You do not have any money.");
	} else if (fine > Pi::player->GetMoney()) {
		Polit::AddCrime(0, -Pi::player->GetMoney());
		Polit::GetCrime(&crime, &fine);
		Pi::cpan->MsgLog()->Message("", stringf(512, "You have paid %s but still have an outstanding fine of %s.",
				format_money(Pi::player->GetMoney()).c_str(),
				format_money(fine).c_str()));
		Pi::player->SetMoney(0);
	} else {
		Pi::player->SetMoney(Pi::player->GetMoney() - fine);
		Pi::cpan->MsgLog()->Message("", stringf(512, "You have paid the fine of %s.",
				format_money(fine).c_str()));
		Polit::AddCrime(0, -fine);
	}
}

#if 0
static void OnPlayerSetHyperspaceTargetTo(SBodyPath path)
{
	Pi::player->SetHyperspaceTarget(&path);
}
#endif /* 0 */

void WorldView::OnChangeHyperspaceTarget()
{
	const SBodyPath *path = Pi::player->GetHyperspaceTarget();
	StarSystem *system = StarSystem::GetCached(path);
	Pi::cpan->MsgLog()->Message("", std::string("Set hyperspace destination to "+system->GetName()));

	int fuelReqd;
	double dur;
	if (Pi::player->CanHyperspaceTo(path, fuelReqd, dur)) m_hyperspaceButton->Show();
	else m_hyperspaceButton->Hide();
}

static void autopilot_flyto(Body *b)
{
	Pi::player->SetFlightControlState(Player::CONTROL_AUTOPILOT);
	Pi::player->AIFlyTo(b);
}
static void autopilot_attack(Body *b)
{
	Pi::player->SetFlightControlState(Player::CONTROL_AUTOPILOT);
	Pi::player->AIKill(static_cast<Ship*>(b));
}
static void autopilot_dock(Body *b)
{
	Pi::player->SetFlightControlState(Player::CONTROL_AUTOPILOT);
	Pi::player->AIDock(static_cast<SpaceStation*>(b));
}
static void autopilot_orbit(Body *b, double alt)
{
	Pi::player->SetFlightControlState(Player::CONTROL_AUTOPILOT);
	Pi::player->AIOrbit(b, alt);
}

static void player_target_hypercloud(HyperspaceCloud *cloud)
{
	Pi::player->SetHyperspaceTarget(cloud);
}

void WorldView::UpdateCommsOptions()
{
	m_commsOptions->DeleteAllChildren();
	m_commsNavOptions->DeleteAllChildren();

	if (m_showTargetActionsTimeout == 0) return;

	if (Pi::currentSystem->m_spaceStations.size() > 0)
	{
		BuildCommsNavOptions();
	}

	Body * const navtarget = Pi::player->GetNavTarget();
	Body * const comtarget = Pi::player->GetCombatTarget();
	Gui::Button *button;
	int ypos = 0;
	int optnum = 1;
	if (!(navtarget || comtarget)) {
		m_commsOptions->Add(new Gui::Label("#0f0Ship Computer: No target selected"), 16, float(ypos));
	}
	if (navtarget) {
		m_commsOptions->Add(new Gui::Label("#0f0"+navtarget->GetLabel()), 16, float(ypos));
		ypos += 32;
		if (navtarget->IsType(Object::SPACESTATION)) {
			button = AddCommsOption("Request docking clearance", ypos, optnum++);
			button->onClick.connect(sigc::bind(sigc::ptr_fun(&PlayerRequestDockingClearance), reinterpret_cast<SpaceStation*>(navtarget)));
			ypos += 32;

			if (Pi::player->m_equipment.Get(Equip::SLOT_AUTOPILOT) == Equip::AUTOPILOT) {
				button = AddCommsOption("Autopilot: Dock with space station", ypos, optnum++);
				button->onClick.connect(sigc::bind(sigc::ptr_fun(&autopilot_dock), navtarget));
				ypos += 32;
			}

			Sint64 crime, fine;
			Polit::GetCrime(&crime, &fine);
			if (fine) {
				button = AddCommsOption(stringf(512, "Pay fine by remote transfer (%s)",
							format_money(fine).c_str()).c_str(), ypos, optnum++);
				button->onClick.connect(sigc::ptr_fun(&PlayerPayFine));
				ypos += 32;
			}
		}
		if (Pi::player->m_equipment.Get(Equip::SLOT_AUTOPILOT) == Equip::AUTOPILOT) {
			button = AddCommsOption("Autopilot: Fly to vicinity of " + navtarget->GetLabel(), ypos, optnum++);
			button->onClick.connect(sigc::bind(sigc::ptr_fun(&autopilot_flyto), navtarget));
			ypos += 32;

			if (navtarget->IsType(Object::PLANET) || navtarget->IsType(Object::STAR)) {
				button = AddCommsOption("Autopilot: Enter low orbit around " + navtarget->GetLabel(), ypos, optnum++);
				button->onClick.connect(sigc::bind(sigc::ptr_fun(autopilot_orbit), navtarget, 1.1));
				ypos += 32;

				button = AddCommsOption("Autopilot: Enter medium orbit around " + navtarget->GetLabel(), ypos, optnum++);
				button->onClick.connect(sigc::bind(sigc::ptr_fun(autopilot_orbit), navtarget, 2.0));
				ypos += 32;

				button = AddCommsOption("Autopilot: Enter high orbit around " + navtarget->GetLabel(), ypos, optnum++);
				button->onClick.connect(sigc::bind(sigc::ptr_fun(autopilot_orbit), navtarget, 5.0));
				ypos += 32;
			}
		}

		const Equip::Type t = Pi::player->m_equipment.Get(Equip::SLOT_HYPERCLOUD);
		if ((t != Equip::NONE) && navtarget->IsType(Object::HYPERSPACECLOUD)) {
			HyperspaceCloud *cloud = static_cast<HyperspaceCloud*>(navtarget);
			if (!cloud->IsArrival()) {
				button = AddCommsOption("Hyperspace cloud analyzer: Set hyperspace target to follow this departure", ypos, optnum++);
				button->onClick.connect(sigc::bind(sigc::ptr_fun(player_target_hypercloud), cloud));
			}
		}
#if 0
		Frame *f = navtarget->GetFrame();
		SBody *b = f->GetSBodyFor();
		if (b) {
			SBodyPath path;
			Pi::currentSystem->GetPathOf(b, &path);
			std::string msg = "Set hyperspace target to " + navtarget->GetLabel();
			button = AddCommsOption(msg, ypos, optnum++);
			button->onClick.connect(sigc::bind(sigc::ptr_fun(&OnPlayerSetHyperspaceTargetTo), path));
			ypos += 32;
		}
#endif
	}
	if (comtarget) {
		m_commsOptions->Add(new Gui::Label("#f00"+comtarget->GetLabel()), 16, float(ypos));
		ypos += 32;
		button = AddCommsOption("Autopilot: Fly to vicinity of "+comtarget->GetLabel(), ypos, optnum++);
		button->onClick.connect(sigc::bind(sigc::ptr_fun(autopilot_flyto), comtarget));
		ypos += 32;
        /*
		button = AddCommsOption("Autopilot: Attack "+comtarget->GetLabel(), ypos, optnum++);
		button->onClick.connect(sigc::bind(sigc::ptr_fun(autopilot_attack), comtarget));
		ypos += 32;
        */
	}
}

void WorldView::SelectBody(Body *target, bool reselectIsDeselect)
{
	if (!target || target == Pi::player) return;		// don't select self
	if (target->IsType(Object::PROJECTILE)) return;

	if (target->IsType(Object::SHIP)) {
		if (Pi::player->GetCombatTarget() == target) {
			if (reselectIsDeselect) Pi::player->SetCombatTarget(0);
		} else {
			Pi::player->SetCombatTarget(target);
		}
	} else {
		if (Pi::player->GetNavTarget() == target) {
			if (reselectIsDeselect) Pi::player->SetNavTarget(0);
		} else {
			Pi::player->SetNavTarget(target);
		}
	}
}

Body* WorldView::PickBody(const double screenX, const double screenY) const
{
	Body *selected = 0;

	for(std::list<Body*>::iterator i = Space::bodies.begin(); i != Space::bodies.end(); ++i) {
		Body *b = *i;
		if(b->IsOnscreen() && (b != Pi::player)) {
			const vector3d& _pos = b->GetProjectedPos();
			const double x1 = _pos.x - PICK_OBJECT_RECT_SIZE * 0.5;
			const double x2 = x1 + PICK_OBJECT_RECT_SIZE;
			const double y1 = _pos.y - PICK_OBJECT_RECT_SIZE * 0.5;
			const double y2 = y1 + PICK_OBJECT_RECT_SIZE;
			if(screenX >= x1 && screenX <= x2 && screenY >= y1 && screenY <= y2) {
				selected = b;
				break;
			}
		}
	}

	return selected;
}

int WorldView::GetActiveWeapon() const
{
	switch (GetCamType()) {
		case CAM_REAR: return 1;
		case CAM_EXTERNAL:
		case CAM_FRONT:
		default: return 0;
	}
}

void WorldView::ProjectObjsToScreenPos(const Frame *cam_frame)
{
	Gui::Screen::EnterOrtho();		// To save matrices

	matrix4x4d cam_rot = cam_frame->GetTransform();
	cam_rot.ClearToRotOnly();
	
	{
		// Direction indicator
		vector3d vel = Pi::player->GetVelocityRelTo(Pi::player->GetFrame());
			// XXX ^ not the same as GetVelocity(), because it considers
			// the stasis velocity of a rotating frame

		vector3d vdir = vel * cam_rot;			// transform to camera space
		m_velocityIndicatorOnscreen = false;
		if (vdir.z < -1.0) {					// increase this maybe
			vector3d pos;
			if (Gui::Screen::Project(vdir, pos)) {
				m_velocityIndicatorPos[0] = int(pos.x);		// integers eh
				m_velocityIndicatorPos[1] = int(pos.y);
				m_velocityIndicatorOnscreen = true;
			}
		}
	}
	
	m_navVelocityIndicatorOnscreen = false;
	if (Body *navtarget = Pi::player->GetNavTarget()) {
		// nav target direction indicator
		vector3d vel = Pi::player->GetVelocityRelTo(navtarget);

		vector3d vdir = vel * cam_rot;			// transform to camera space
		if (vdir.z < -1.0) {					// increase this maybe
			vector3d pos;
			if (Gui::Screen::Project(vdir, pos)) {
				m_navVelocityIndicatorPos[0] = int(pos.x);		// integers eh
				m_navVelocityIndicatorPos[1] = int(pos.y);
				m_navVelocityIndicatorOnscreen = true;
			}
		}
	}

	// test code for mousedir
/*	vector3d mdir = Pi::player->GetMouseDir() * cam_rot;
	if (mdir.z < 0) {
		vector3d pos;
		if (Gui::Screen::Project(mdir, pos)) {
			m_velocityIndicatorPos[0] = (int)pos.x;
			m_velocityIndicatorPos[1] = (int)pos.y;
			m_velocityIndicatorOnscreen = true;
		}
	}
*/
	// Update object onscreen positions
	{
		m_bodyLabels->Clear();
		for(std::list<Body*>::iterator i = Space::bodies.begin(); i != Space::bodies.end(); ++i) {
			if ((GetCamType() != WorldView::CAM_EXTERNAL) && (*i == Pi::player)) continue;
			Body *b = *i;
			b->SetOnscreen(false);
			vector3d pos = b->GetInterpolatedPositionRelTo(cam_frame);
			if (pos.z < 0 && Gui::Screen::Project(pos, pos)) {
				b->SetProjectedPos(pos);
				b->SetOnscreen(true);
				// Ok here we are hiding the label of distant small objects.
				// If you are not a planet, star, space station or remote city
				// and you are > 1000km away then bugger off. :)
				if (b->IsType(Object::PLANET) || b->IsType(Object::STAR) || b->IsType(Object::SPACESTATION) ||
					Pi::player->GetPositionRelTo(b).LengthSqr() < 1000000.0*1000000.0) {

					m_bodyLabels->Add((*i)->GetLabel(), sigc::bind(sigc::mem_fun(this, &WorldView::SelectBody), *i, true), float(pos.x), float(pos.y));
				}
			}
		}
	}

	// update navtarget distance
	Body *navtarget = Pi::player->GetNavTarget();
	if (navtarget && navtarget->IsOnscreen())
	{
		double dist = Pi::player->GetPositionRelTo(navtarget).Length();
		m_targetDist->SetText(format_distance(dist).c_str());

		m_targetDist->Color(0.0f, 1.0f, 0.0f);

		vector3d lpos = navtarget->GetProjectedPos() + vector3d(-10,12,0);
		MoveChild(m_targetDist, float(lpos.x), float(lpos.y));

		m_targetDist->Show();
	}
	else
		m_targetDist->Hide();
	
	// update navtarget speed
	if (m_navVelocityIndicatorOnscreen) {
		double vel = Pi::player->GetVelocityRelTo(navtarget).Length();
		char buf[128];
		if (vel > 1000)
			snprintf(buf, sizeof(buf), "%.2f km/s", vel*0.001);
		else
			snprintf(buf, sizeof(buf), "%.0f m/s", vel);
		m_targetSpeed->SetText(buf);

		m_targetSpeed->Color(0.0f, 1.0f, 0.0f);

		MoveChild(m_targetSpeed, m_navVelocityIndicatorPos[0]-26, m_navVelocityIndicatorPos[1]+26);

		m_targetSpeed->Show();
	}
	else
		m_targetSpeed->Hide();

	// update combat HUD
	Ship *enemy = static_cast<Ship *>(Pi::player->GetCombatTarget());
	m_targLeadOnscreen = false;
	m_combatDist->Hide();
	m_combatSpeed->Hide();
	if (GetCamType() == CAM_FRONT && enemy && enemy->IsOnscreen())
	{
		vector3d targpos = enemy->GetInterpolatedPositionRelTo(cam_frame);	// transforms to object space?
		matrix4x4d prot = cam_frame->GetTransform(); prot[12] = prot[13] = prot[14] = 0.0;
		vector3d targvel = enemy->GetVelocityRelTo(Pi::player) * prot;

		int laser = Equip::types[Pi::player->m_equipment.Get(Equip::SLOT_LASER, 0)].tableIndex;
		double projspeed = Equip::lasers[laser].speed;
		vector3d leadpos = targpos + targvel*(targpos.Length()/projspeed);
		leadpos = targpos + targvel*(leadpos.Length()/projspeed); 	// second order approx
		double dist = targpos.Length();

		if (leadpos.z < 0.0 && dist < 100000 && Gui::Screen::Project(leadpos, m_targLeadPos))
			m_targLeadOnscreen = true;

		// now the text speed/distance
		// want to calculate closing velocity that you couldn't counter with retros

		double vel = targvel.z;				// position should be towards
		double raccel = Pi::player->GetShipType().linThrust[ShipType::THRUSTER_REVERSE]
			/ Pi::player->GetMass();

		double c = vel / sqrt(2.0 * raccel * dist);
		if (c > 1.0) c = 1.0; if (c < -1.0) c = -1.0;
		float r = float(0.2+(c+1.0)*0.4);
		float b = float(0.2+(1.0-c)*0.4);
		char buf[1024];
			
		m_combatDist->Color(r, 0.0f, b);
		sprintf(buf, "%.0fm", dist);
		m_combatDist->SetText(buf);
		vector3d lpos = enemy->GetProjectedPos() + vector3d(20,30,0);
		MoveChild(m_combatDist, float(lpos.x), float(lpos.y));
		m_combatDist->Show();

		m_combatSpeed->Color(r, 0.0f, b);
		sprintf(buf, "%0.fm/s", vel);
		m_combatSpeed->SetText(buf);
		lpos = enemy->GetProjectedPos() + vector3d(20,44,0);
		MoveChild(m_combatSpeed, float(lpos.x), float(lpos.y));
		m_combatSpeed->Show();
	}
	Gui::Screen::LeaveOrtho();		// To save matrices
}

void WorldView::Draw()
{
	View::Draw();

	// don't draw crosshairs etc in hyperspace
	if (Space::GetHyperspaceAnim() != 0) return;

	glEnableClientState(GL_VERTEX_ARRAY);
	glColor4f(1.0f, 1.0f, 1.0f, 0.8f);
	glEnable(GL_BLEND);

	const float sz = HUD_CROSSHAIR_SIZE;
	// velocity indicator
	if (m_velocityIndicatorOnscreen) {
		const int *pos = m_velocityIndicatorPos;
		GLfloat vtx[16] = {
			pos[0]-sz, pos[1]-sz,
			pos[0]-0.5f*sz, pos[1]-0.5f*sz,
			pos[0]+sz, pos[1]-sz,
			pos[0]+0.5f*sz, pos[1]-0.5f*sz,
			pos[0]+sz, pos[1]+sz,
			pos[0]+0.5f*sz, pos[1]+0.5f*sz,
			pos[0]-sz, pos[1]+sz,
			pos[0]-0.5f*sz, pos[1]+0.5f*sz };
		glVertexPointer(2, GL_FLOAT, 0, vtx);
		glDrawArrays(GL_LINES, 0, 8);
	}

	// normal crosshairs
	if (GetCamType() == WorldView::CAM_FRONT) {
		float px = float(Gui::Screen::GetWidth())/2.0f;
		float py = float(Gui::Screen::GetHeight())/2.0f;
		GLfloat vtx[16] = {
			px-sz, py,
			px-0.5f*sz, py,
			px+sz, py,
			px+0.5f*sz, py,
			px, py-sz,
			px, py-0.5f*sz,
			px, py+sz,
			px, py+0.5f*sz };
		glVertexPointer(2, GL_FLOAT, 0, vtx);
		glDrawArrays(GL_LINES, 0, 8);
	} else if (GetCamType() == WorldView::CAM_REAR) {
		float px = float(Gui::Screen::GetWidth())/2.0f;
		float py = float(Gui::Screen::GetHeight())/2.0f;
		const float sz = 0.5*HUD_CROSSHAIR_SIZE;
		GLfloat vtx[16] = {
			px-sz, py,
			px-0.5f*sz, py,
			px+sz, py,
			px+0.5f*sz, py,
			px, py-sz,
			px, py-0.5f*sz,
			px, py+sz,
			px, py+0.5f*sz };
		glVertexPointer(2, GL_FLOAT, 0, vtx);
		glDrawArrays(GL_LINES, 0, 8);
	}

	// nav target velocity indicator
	if (m_navVelocityIndicatorOnscreen) {
		const int *pos = m_navVelocityIndicatorPos;
		glColor4f(0.0f, 1.0f, 0.0f, 0.8f);
		GLfloat vtx[16] = {
			pos[0]-sz, pos[1]-sz,
			pos[0]-0.5f*sz, pos[1]-0.5f*sz,
			pos[0]+sz, pos[1]-sz,
			pos[0]+0.5f*sz, pos[1]-0.5f*sz,
			pos[0]+sz, pos[1]+sz,
			pos[0]+0.5f*sz, pos[1]+0.5f*sz,
			pos[0]-sz, pos[1]+sz,
			pos[0]-0.5f*sz, pos[1]+0.5f*sz };
		glVertexPointer(2, GL_FLOAT, 0, vtx);
		glDrawArrays(GL_LINES, 0, 8);
	}

	glDisableClientState(GL_VERTEX_ARRAY);

	DrawTargetSquares();

	glDisable(GL_BLEND);
}

void WorldView::DrawTargetSquares()
{
	glPushAttrib(GL_CURRENT_BIT | GL_LINE_BIT);
	glLineWidth(2.0f);

	if(Pi::player->GetNavTarget()) {
		glColor3f(0.0f, 1.0f, 0.0f);
		DrawTargetSquare(Pi::player->GetNavTarget());
	}

	if(Pi::player->GetCombatTarget()) {
//		glColor3f(1.0f, 0.0f, 0.0f);
//		DrawTargetSquare(Pi::player->GetCombatTarget());

// ok, let's put the fancy stuff in here

		DrawCombatTargetIndicator(static_cast<Ship *>(Pi::player->GetCombatTarget()));
	}

	glPopAttrib();
}


void WorldView::DrawCombatTargetIndicator(const Ship* const target)
{
	if (!target->IsOnscreen()) return;
	vector3d pos1 = target->GetProjectedPos();
	vector3d pos2 = m_targLeadPos;
	vector3d dir = (pos2 - pos1); dir.z = 0.0;
	if (dir.Length() == 0.0 || !m_targLeadOnscreen) dir = vector3d(1,0,0);
	else dir = dir.Normalized();

	float x1 = float(pos1.x), y1 = float(pos1.y);
	float x2 = float(pos2.x), y2 = float(pos2.y);
	float xd = float(dir.x), yd = float(dir.y);

	glColor4f(1.0f, 0.0f, 0.0f, 0.5f);
	GLfloat vtx[28] = {
		x1+10*xd, y1+10*yd,	x1+20*xd, y1+20*yd,		// target crosshairs
		x1-10*xd, y1-10*yd,	x1-20*xd, y1-20*yd,
		x1-10*yd, y1+10*xd,	x1-20*yd, y1+20*xd,
		x1+10*yd, y1-10*xd,	x1+20*yd, y1-20*xd,

		x2-10*xd, y2-10*yd,	x2+10*xd, y2+10*yd,		// lead crosshairs
		x2-10*yd, y2+10*xd,	x2+10*yd, y2-10*xd,

		x1+20*xd, y1+20*yd,	x2-10*xd, y2-10*yd,		// line between crosshairs
	};
	glEnableClientState(GL_VERTEX_ARRAY);
	glVertexPointer(2, GL_FLOAT, 0, vtx);
	glDrawArrays(GL_LINES, 0, 8);
	if (m_targLeadOnscreen) glDrawArrays(GL_LINES, 8, 6);
	glDisableClientState(GL_VERTEX_ARRAY);

}

void WorldView::DrawTargetSquare(const Body* const target)
{
	if(target->IsOnscreen()) {
		const vector3d& _pos = target->GetProjectedPos();
		const float x1 = float(_pos.x - WorldView::PICK_OBJECT_RECT_SIZE * 0.5);
		const float x2 = float(x1 + WorldView::PICK_OBJECT_RECT_SIZE);
		const float y1 = float(_pos.y - WorldView::PICK_OBJECT_RECT_SIZE * 0.5);
		const float y2 = float(y1 + WorldView::PICK_OBJECT_RECT_SIZE);

		GLfloat vtx[8] = {
			x1, y1,
			x2, y1,
			x2, y2,
			x1, y2 };
		glEnableClientState(GL_VERTEX_ARRAY);
		glVertexPointer(2, GL_FLOAT, 0, vtx);
		glDrawArrays(GL_LINE_LOOP, 0, 4);
		glDisableClientState(GL_VERTEX_ARRAY);
	}
}

void WorldView::MouseButtonDown(int button, int x, int y)
{
	if (GetCamType() == CAM_EXTERNAL)
	{
		const float ft = Pi::GetFrameTime();
		if (Pi::MouseButtonState(SDL_BUTTON_WHEELDOWN))
				m_externalViewDist += 400*ft;
		if (Pi::MouseButtonState(SDL_BUTTON_WHEELUP))
				m_externalViewDist -= 400*ft;
	}
}<|MERGE_RESOLUTION|>--- conflicted
+++ resolved
@@ -156,37 +156,10 @@
 	m_onChangeFlightControlStateCon =
 		Pi::onPlayerChangeFlightControlState.connect(sigc::mem_fun(this, &WorldView::OnPlayerChangeFlightControlState));
 	m_onMouseButtonDown =
-<<<<<<< HEAD
-		Pi::onMouseButtonDown.connect(sigc::mem_fun(this, &WorldView::MouseButtonDown));
-
-	for (int i=0; i<BG_STAR_MAX; i++) {
-		float col = float(Pi::rng.NDouble(4));
-		col = Clamp(col, 0.05f, 1.0f);
-		s_bgstar[i].r = col;
-		s_bgstar[i].g = col;
-		s_bgstar[i].b = col;
-		// this is proper random distribution on a sphere's surface
-		// XXX TODO
-		// perhaps distribute stars to give greater density towards the galaxy's centre and in the galactic plane?
-		const float theta = float(Pi::rng.Double(0.0, 2.0*M_PI));
-		const float u = float(Pi::rng.Double(-1.0, 1.0));
-		s_bgstar[i].x = 1000.0f * sqrt(1.0f - u*u) * cos(theta);
-		s_bgstar[i].y = 1000.0f * u;
-		s_bgstar[i].z = 1000.0f * sqrt(1.0f - u*u) * sin(theta);
-	}
-	if (USE_VBO) {
-		glGenBuffersARB(1, &m_bgstarsVbo);
-		glBindBufferARB(GL_ARRAY_BUFFER, m_bgstarsVbo);
-		glBufferDataARB(GL_ARRAY_BUFFER, sizeof(BgStar)*BG_STAR_MAX, s_bgstar, GL_STATIC_DRAW);
-		glBindBufferARB(GL_ARRAY_BUFFER, 0);
-	}
-	m_bgStarShader = new Render::Shader("bgstars");
-=======
 		Pi::onMouseButtonDown.connect(sigc::mem_fun(this, &WorldView::MouseButtonDown));	
 	
 	m_bgStarShader = 0;
 	m_haveStars = false;
->>>>>>> 45dd2a39
 }
 
 WorldView::~WorldView()
