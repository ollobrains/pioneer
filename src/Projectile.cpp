--- conflicted
+++ resolved
@@ -252,11 +252,7 @@
 
 	//fade out side quads when facing nearly edge on
 	vector3f cdir(0.f, 0.f, 1.f);
-<<<<<<< HEAD
-	color.a = base_alpha * (1.f - Clamp(powf(fabs(dir.Dot(cdir)), size*size), 0.f, 1.f));
-=======
 	color.a = base_alpha * (1.f - powf(fabs(dir.Dot(cdir)), size*size));
->>>>>>> 063ff71d
 
 	m_sideTex->Bind();
 	Render::State::UseProgram(m_prog);
@@ -269,11 +265,7 @@
 	glDrawArrays(GL_TRIANGLES, 0, flare_size);
 
 	//fade out glow quads when facing nearly edge on
-<<<<<<< HEAD
-	color.a = base_alpha * Clamp(powf(fabs(dir.Dot(cdir)), size*0.5f), 0.f, 1.f);
-=======
 	color.a = base_alpha * powf(fabs(dir.Dot(cdir)), size*0.5f);
->>>>>>> 063ff71d
 
 	m_glowTex->Bind();
 	m_prog->SetUniform("color", color);
