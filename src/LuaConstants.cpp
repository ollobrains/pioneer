--- conflicted
+++ resolved
@@ -357,9 +357,6 @@
 	};
 	_create_constant_table(l, "ShipJumpStatus", ship_jump_status_constants);
 
-<<<<<<< HEAD
-=======
-
 	static const pi_lua_constant_t ship_alert_status_constants[] = {
 		{ "NONE",        Ship::ALERT_NONE },
 		{ "SHIP_NEARBY", Ship::ALERT_SHIP_NEARBY },
@@ -368,6 +365,6 @@
 	};
 	_create_constant_table(l, "ShipAlertStatus", ship_alert_status_constants);
 
->>>>>>> 6182c78e
+
 	LUA_DEBUG_END(l, 0);
 }