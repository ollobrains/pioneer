--- conflicted
+++ resolved
@@ -496,7 +496,6 @@
 	return 1;
 }
 
-<<<<<<< HEAD
 /*
  * Method: GetDockedWith
  *
@@ -510,7 +509,28 @@
  *
  *  experimental
  */
-=======
+static int l_ship_get_docked_with(lua_State *l)
+{
+	Ship *s = LuaShip::GetFromLua(1);
+	SpaceStation *station = s->GetDockedWith();
+	if (!station) return 0;
+	LuaSpaceStation::PushToLua(station);
+	return 1;
+}
+
+/*
+ * Method: FireMissileAt
+ *
+ * Fire a missile at the given target
+ *
+ * Availability:
+ *
+ *  alpha 10
+ *
+ * Status:
+ *
+ *  experimental
+ */
 static int l_ship_fire_missile_at(lua_State *l)
 {
 	Ship *s = LuaShip::GetFromLua(1);
@@ -535,16 +555,6 @@
 	return 1;
 }
 
->>>>>>> 6182c78e
-static int l_ship_get_docked_with(lua_State *l)
-{
-	Ship *s = LuaShip::GetFromLua(1);
-	SpaceStation *station = s->GetDockedWith();
-	if (!station) return 0;
-	LuaSpaceStation::PushToLua(station);
-	return 1;
-}
-
 /*
  * Method: Undock
  *
@@ -568,9 +578,8 @@
 	return 1;
 }
 
-<<<<<<< HEAD
-/*
- * Method: Kill
+/*
+ * Method: AIKill
  *
  * Attack a target ship and continue until it is destroyed
  *
@@ -582,10 +591,7 @@
  *
  *  experimental
  */
-static int l_ship_kill(lua_State *l)
-=======
 static int l_ship_ai_kill(lua_State *l)
->>>>>>> 6182c78e
 {
 	Ship *s = LuaShip::GetFromLua(1);
 	Ship *target = LuaShip::GetFromLua(2);
@@ -593,9 +599,8 @@
 	return 0;
 }
 
-<<<<<<< HEAD
-/*
- * Method: FlyTo
+/*
+ * Method: AIFlyTo
  *
  * Fly to vicinity of a given physics body
  *
@@ -607,10 +612,7 @@
  *
  *  experimental
  */
-static int l_ship_fly_to(lua_State *l)
-=======
 static int l_ship_ai_fly_to(lua_State *l)
->>>>>>> 6182c78e
 {
 	Ship *s = LuaShip::GetFromLua(1);
 	Body *target = LuaBody::GetFromLua(2);
@@ -618,9 +620,8 @@
 	return 0;
 }
 
-<<<<<<< HEAD
-/*
- * Method: DockWith
+/*
+ * Method: AIDockWith
  *
  * Fly to and dock with a given station
  *
@@ -632,10 +633,7 @@
  *
  *  experimental
  */
-static int l_ship_dock_with(lua_State *l)
-=======
 static int l_ship_ai_dock_with(lua_State *l)
->>>>>>> 6182c78e
 {
 	Ship *s = LuaShip::GetFromLua(1);
 	SpaceStation *target = LuaSpaceStation::GetFromLua(2);
@@ -643,9 +641,8 @@
 	return 0;
 }
 
-<<<<<<< HEAD
-/*
- * Method: EnterLowOrbit
+/*
+ * Method: AIEnterLowOrbit
  *
  * Fly to and enter a low orbit around a given physics body
  *
@@ -657,10 +654,7 @@
  *
  *  experimental
  */
-static int l_ship_enter_low_orbit(lua_State *l)
-=======
 static int l_ship_ai_enter_low_orbit(lua_State *l)
->>>>>>> 6182c78e
 {
 	Ship *s = LuaShip::GetFromLua(1);
 	Body *target = LuaBody::GetFromLua(2);
@@ -668,9 +662,8 @@
 	return 0;
 }
 
-<<<<<<< HEAD
-/*
- * Method: EnterMediumOrbit
+/*
+ * Method: AIEnterMediumOrbit
  *
  * Fly to and enter a medium orbit around a given physics body
  *
@@ -682,10 +675,7 @@
  *
  *  experimental
  */
-static int l_ship_enter_medium_orbit(lua_State *l)
-=======
 static int l_ship_ai_enter_medium_orbit(lua_State *l)
->>>>>>> 6182c78e
 {
 	Ship *s = LuaShip::GetFromLua(1);
 	Body *target = LuaBody::GetFromLua(2);
@@ -693,9 +683,8 @@
 	return 0;
 }
 
-<<<<<<< HEAD
-/*
- * Method: EnterHighOrbit
+/*
+ * Method: AIEnterHighOrbit
  *
  * Fly to and enter a high orbit around a given physics body
  *
@@ -707,10 +696,7 @@
  *
  *  experimental
  */
-static int l_ship_enter_high_orbit(lua_State *l)
-=======
 static int l_ship_ai_enter_high_orbit(lua_State *l)
->>>>>>> 6182c78e
 {
 	Ship *s = LuaShip::GetFromLua(1);
 	Body *target = LuaBody::GetFromLua(2);
@@ -718,7 +704,26 @@
 	return 0;
 }
 
-<<<<<<< HEAD
+/*
+ * Method: CancelAI
+ *
+ * Cancel the current AI command
+ *
+ * Availability:
+ *
+ *  alpha 10
+ *
+ * Status:
+ *
+ *  experimental
+ */
+static int l_ship_cancel_ai(lua_State *l)
+{
+	Ship *s = LuaShip::GetFromLua(1);
+	s->AIClearInstructions();
+	return 0;
+}
+
 /*
  * Method: CanHyperspaceTo
  *
@@ -733,15 +738,6 @@
  *
  *  experimental
  */
-=======
-static int l_ship_cancel_ai(lua_State *l)
-{
-	Ship *s = LuaShip::GetFromLua(1);
-	s->AIClearInstructions();
-	return 0;
-}
-
->>>>>>> 6182c78e
 static int l_ship_can_hyperspace_to(lua_State *l)
 {
 	Ship *s = LuaShip::GetFromLua(1);
@@ -796,6 +792,19 @@
 	return 1;
 }
 
+/*
+ * Attribute: alertStatus
+ *
+ * A <Constants.ShipAlertStatus> string describing the current alert status.
+ *
+ * Availability:
+ *
+ *  alpha 10
+ *
+ * Status:
+ *
+ *  experimental
+ */
 static int l_ship_attr_alert_status(lua_State *l)
 {
 	Ship *s = LuaShip::GetFromLua(1);
