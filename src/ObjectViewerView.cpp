--- conflicted
+++ resolved
@@ -144,10 +144,6 @@
 	const fixed mass = fixed((int)65536.0*atof(m_sbodyMass->GetText().c_str()), 65536);
 	const fixed radius = fixed((int)65536.0*atof(m_sbodyRadius->GetText().c_str()), 65536);
 
-<<<<<<< HEAD
-	terrain_style = Clamp(terrain_style, 0, (int)GeoSphereStyle::TERRAIN_MAX);
-	color_style = Clamp(color_style, 0, (int)GeoSphereStyle::COLOR_MAX);
-=======
 	sbody.parent = 0;
 	sbody.name = "Test";
 	/* These should be the only SBody attributes GeoSphereStyle uses */
@@ -163,7 +159,6 @@
 	sbody.m_volcanicity = volcanicity;
 	sbody.m_life = life;
 	sbody.heightMapFilename = 0;
->>>>>>> fdc824f5
 
 	Body *body = Pi::player->GetNavTarget();
 	if (body->IsType(Object::PLANET)) {
