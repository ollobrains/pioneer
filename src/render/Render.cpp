--- conflicted
+++ resolved
@@ -64,11 +64,7 @@
 class LuminanceTarget : public RenderTarget {
 public:
 	LuminanceTarget(unsigned int w, unsigned int h) :
-<<<<<<< HEAD
-		RenderTarget(w, h, GL_TEXTURE_2D, Texture::Format(GL_RGB16F, GL_RGB, GL_FLOAT))
-=======
 		RenderTarget(w, h, GL_TEXTURE_2D, Texture::Format(GL_RGB16F, GL_RGB, GL_FLOAT), true)
->>>>>>> 80066ffc
 	{ }
 
 	void UpdateMipmaps() {
