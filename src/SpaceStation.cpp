--- conflicted
+++ resolved
@@ -176,10 +176,6 @@
 
 	SceneGraph::ModelSkin skin;
 	skin.SetDecal("pioneer");
-<<<<<<< HEAD
-=======
-	skin.Apply(model);
->>>>>>> 5549ee26
 
 	if (model->SupportsPatterns()) {
 		Random rand(m_sbody->GetSeed());
