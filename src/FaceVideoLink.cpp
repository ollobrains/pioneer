#include "FaceVideoLink.h"
#include "PiLang.h"

#define FACE_WIDTH  295
#define FACE_HEIGHT 285

// XXX these shouldn't really be hardcoded. it'd be much nicer to poke through
// the facegen/ dir and figure out what we've got available. that or some
// config file
#define MAX_HEAD  20
#define MAX_EYES  20
#define MAX_NOSE  20
#define MAX_MOUTH 20
#define MAX_HAIR  20

#define MAX_CLOTHES     20
#define MAX_ARMOUR      3
#define MAX_ACCESSORIES 16

#define MAX_BACKGROUND 18

static void _blit_image(SDL_Surface *s, const char *filename, int xoff, int yoff)
{
	SDL_Surface *is = IMG_Load(filename);
	if (!is) {
		fprintf(stderr, "FaceVideoLink: couldn't load '%s'\n", filename);
		return;
	}

	SDL_Rect destrec = { ((FACE_WIDTH-is->w-1)/2)+xoff, yoff, 0, 0 };
	SDL_BlitSurface(is, NULL, s, &destrec);
	SDL_FreeSurface(is);
}

FaceVideoLink::FaceVideoLink(float w, float h, Uint32 flags, Uint32 seed) : VideoLink(w, h) {
	m_created = SDL_GetTicks();
	m_message = new Gui::ToolTip(PiLang::VID_LINK_ESTABLISHED);

	if (!seed) seed = time(NULL);
	MTRand rand(seed);

	m_flags = flags;
	m_seed = seed;

	int race = rand.Int32(0,2);

	int gender;
	switch (flags & GENDER_MASK) {
		case GENDER_MALE:
			gender = 0;
			break;
		case GENDER_FEMALE:
			gender = 1;
			break;
		case GENDER_RAND:
		default:
			gender = rand.Int32(0,1);
			break;
	}

	int head  = rand.Int32(0,MAX_HEAD);
	int eyes  = rand.Int32(0,MAX_EYES);
	int nose  = rand.Int32(0,MAX_NOSE);
	int mouth = rand.Int32(0,MAX_MOUTH);
	int hair  = rand.Int32(0,MAX_HAIR);

	int clothes = rand.Int32(0,MAX_CLOTHES);

	int armour = rand.Int32(0,MAX_ARMOUR);

	int accessories = rand.Int32(0,MAX_ACCESSORIES);

	int background = rand.Int32(0,MAX_BACKGROUND);

	char filename[1024];

	SDL_Surface *s = SDL_CreateRGBSurface(SDL_SWSURFACE, ceil_pow2(FACE_WIDTH), ceil_pow2(FACE_HEIGHT), 32, 0xff, 0xff00, 0xff0000, 0xff000000);

	snprintf(filename, sizeof(filename), PIONEER_DATA_DIR "/facegen/backgrounds/background_%d.png", background);
	//printf("%s\n", filename);
	_blit_image(s, filename, 0, 0);

	snprintf(filename, sizeof(filename), PIONEER_DATA_DIR "/facegen/race_%d/head/head_%d_%d.png", race, gender, head);
	//printf("%s\n", filename);
	_blit_image(s, filename, 0, 0);

	if (!(flags & ARMOUR)) {
		snprintf(filename, sizeof(filename), PIONEER_DATA_DIR "/facegen/clothes/cloth_%d_%d.png", gender, clothes);
		//printf("%s\n", filename);
		_blit_image(s, filename, 0, 135);
	}

	snprintf(filename, sizeof(filename), PIONEER_DATA_DIR "/facegen/race_%d/eyes/eyes_%d_%d.png", race, gender, eyes);
	//printf("%s\n", filename);
	_blit_image(s, filename, 0, 41);

	snprintf(filename, sizeof(filename), PIONEER_DATA_DIR "/facegen/race_%d/nose/nose_%d_%d.png", race, gender, nose);
	//printf("%s\n", filename);
	_blit_image(s, filename, 1, 89);

	snprintf(filename, sizeof(filename), PIONEER_DATA_DIR "/facegen/race_%d/mouth/mouth_%d_%d.png", race, gender, mouth);
	//printf("%s\n", filename);
	_blit_image(s, filename, 0, 155);

	if (!(flags & ARMOUR)) {
		snprintf(filename, sizeof(filename), PIONEER_DATA_DIR "/facegen/accessories/acc_%d.png", accessories);
		//printf("%s\n", filename);
		if (rand.Int32(0,1)>0)	_blit_image(s, filename, 0, 0);

		snprintf(filename, sizeof(filename), PIONEER_DATA_DIR "/facegen/race_%d/hair/hair_%d_%d.png", race, gender, hair);
		//printf("%s\n", filename);
		_blit_image(s, filename, 0, 0);
	}
	else {
		snprintf(filename, sizeof(filename), PIONEER_DATA_DIR "/facegen/clothes/armour_%d.png", armour);
		_blit_image(s, filename, 0, 0);
	}

	glEnable(GL_TEXTURE_2D);
	glGenTextures(1, &m_tex);
	glBindTexture(GL_TEXTURE_2D, m_tex);
	glTexImage2D(GL_TEXTURE_2D, 0, GL_RGBA, s->w, s->h, 0, GL_RGBA, GL_UNSIGNED_BYTE, s->pixels);
	glTexParameterf(GL_TEXTURE_2D, GL_TEXTURE_WRAP_S, GL_CLAMP);
	glTexParameterf(GL_TEXTURE_2D, GL_TEXTURE_WRAP_T, GL_CLAMP);
	glTexParameterf(GL_TEXTURE_2D, GL_TEXTURE_MAG_FILTER, GL_LINEAR);
	glTexParameterf(GL_TEXTURE_2D, GL_TEXTURE_MIN_FILTER, GL_LINEAR);
	glDisable(GL_TEXTURE_2D);

	SDL_FreeSurface(s);
}

FaceVideoLink::~FaceVideoLink() {
	delete m_message;

	glDeleteTextures(1, &m_tex);
}

void FaceVideoLink::Draw() {
<<<<<<< HEAD
	float size[2]; GetSize(size);
	if (SDL_GetTicks() - m_created < 1500) {
		m_message->SetText(PiLang::VID_CONNECTING);
=======
	float size[2];
	GetSize(size);

	Uint32 now = SDL_GetTicks();

	if (now - m_created < 1500) {
>>>>>>> effe2d1d
		glBegin(GL_QUADS);
			glColor3f(0,0,0);
			glVertex2f(0,0);
			glVertex2f(0,size[1]);
			glVertex2f(size[0],size[1]);
			glVertex2f(size[0],0);
		glEnd();

		m_message->SetText("Connecting...");
		DrawMessage();
<<<<<<< HEAD
	} else {
		m_message->SetText(PiLang::VID_LINK_ESTABLISHED);
=======
>>>>>>> effe2d1d

		return;
	}

	glEnable(GL_TEXTURE_2D);
	glBindTexture(GL_TEXTURE_2D, m_tex);
	glTexEnvf(GL_TEXTURE_ENV, GL_TEXTURE_ENV_MODE, GL_REPLACE);
	glBegin(GL_QUADS);
		float w = float(FACE_WIDTH) / ceil_pow2(FACE_WIDTH);
		float h = float(FACE_HEIGHT) / ceil_pow2(FACE_HEIGHT);
		glColor3f(0,0,0);
		glTexCoord2f(0,h);
		glVertex2f(0,size[1]);
		glTexCoord2f(w,h);
		glVertex2f(size[0],size[1]);
		glTexCoord2f(w,0);
		glVertex2f(size[0],0);
		glTexCoord2f(0,0);
		glVertex2f(0,0);
	glEnd();
	glDisable(GL_TEXTURE_2D);

	if (now - m_created < 4500) {
		m_message->SetText("Video link established.");
		DrawMessage();
	}
}

void FaceVideoLink::DrawMessage() {
	float size[2];
	GetSize(size);

	float msgSize[2];
	m_message->GetSize(msgSize);

	glPushMatrix();
	glTranslatef(size[0]*0.5f-msgSize[0]*0.5f, size[1]-msgSize[1]*1.5f, 0);
	m_message->Draw();
	glPopMatrix();
}<|MERGE_RESOLUTION|>--- conflicted
+++ resolved
@@ -136,18 +136,12 @@
 }
 
 void FaceVideoLink::Draw() {
-<<<<<<< HEAD
-	float size[2]; GetSize(size);
-	if (SDL_GetTicks() - m_created < 1500) {
-		m_message->SetText(PiLang::VID_CONNECTING);
-=======
 	float size[2];
 	GetSize(size);
 
 	Uint32 now = SDL_GetTicks();
 
 	if (now - m_created < 1500) {
->>>>>>> effe2d1d
 		glBegin(GL_QUADS);
 			glColor3f(0,0,0);
 			glVertex2f(0,0);
@@ -156,13 +150,8 @@
 			glVertex2f(size[0],0);
 		glEnd();
 
-		m_message->SetText("Connecting...");
+		m_message->SetText(PiLang::VID_CONNECTING);
 		DrawMessage();
-<<<<<<< HEAD
-	} else {
-		m_message->SetText(PiLang::VID_LINK_ESTABLISHED);
-=======
->>>>>>> effe2d1d
 
 		return;
 	}
