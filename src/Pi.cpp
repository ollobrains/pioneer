--- conflicted
+++ resolved
@@ -228,18 +228,10 @@
 //_controlfp_s(&control_word, _EM_INEXACT | _EM_UNDERFLOW | _EM_ZERODIVIDE, _MCW_EM);
 //double fpexcept = Pi::timeAccelRates[1] / Pi::timeAccelRates[0];
 
-<<<<<<< HEAD
-
-	draw_progress(0.5f);
-	ShipType::Init();
-
-
-=======
 	draw_progress(0.4f);
 	ShipType::Init();
 	draw_progress(0.5f);
 	GeoSphere::Init();
->>>>>>> 1c839917
 	draw_progress(0.6f);
 	GeoSphere::Init();
 	draw_progress(0.7f);
