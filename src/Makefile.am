--- conflicted
+++ resolved
@@ -1,9 +1,5 @@
 ## Process this file with automake to produce Makefile.in
-<<<<<<< HEAD
-SUBDIRS = collider gui graphics terrain newmodel
-=======
 SUBDIRS = collider gui graphics terrain text ui
->>>>>>> 318c61bd
 
 include $(top_srcdir)/Makefile.common
 
@@ -36,8 +32,8 @@
 	FaceVideoLink.h \
 	FileSelectorWidget.h \
 	FileSystem.h \
-	Font.h \
 	FontCache.h \
+	FontConfig.h \
 	Form.h \
 	FormController.h \
 	Frame.h \
@@ -51,7 +47,6 @@
 	InfoView.h \
 	IniConfig.h \
 	GameConfig.h \
-	FontConfig.h \
 	KeyBindings.h \
 	Lang.h \
 	LangStrings.inc.h \
@@ -141,9 +136,6 @@
 	SystemPath.h \
 	SystemView.h \
 	TerrainBody.h \
-	TextureFont.h \
-	TextSupport.h \
-	VectorFont.h \
 	VideoLink.h \
 	View.h \
 	WorldView.h \
@@ -180,8 +172,8 @@
 	FileSelectorWidget.cpp \
 	FileSourceZip.cpp \
 	FileSystem.cpp \
-	Font.cpp \
 	FontCache.cpp \
+	FontConfig.cpp \
 	FormController.cpp \
 	Frame.cpp \
 	GalacticView.cpp \
@@ -194,7 +186,6 @@
 	InfoView.cpp \
 	IniConfig.cpp \
 	GameConfig.cpp \
-	FontConfig.cpp \
 	KeyBindings.cpp \
 	Light.cpp \
 	Lang.cpp \
@@ -277,9 +268,6 @@
 	SystemInfoView.cpp \
 	SystemView.cpp \
 	TerrainBody.cpp \
-	TextureFont.cpp \
-	TextSupport.cpp \
-	VectorFont.cpp \
 	View.cpp \
 	WorldView.cpp \
 	WorldViewCamera.cpp \
@@ -289,11 +277,7 @@
 	utils.cpp \
 	enum_table.cpp
 
-<<<<<<< HEAD
-pioneer_LDADD = ../contrib/oolua/liboolua.a collider/libcollider.a gui/libgui.a graphics/libgraphics.a terrain/libterrain.a newmodel/libnewmodel.a \
-=======
 pioneer_LDADD = ../contrib/oolua/liboolua.a ../contrib/miniz/libminiz.a collider/libcollider.a text/libtext.a gui/libgui.a graphics/libgraphics.a terrain/libterrain.a ui/libui.a \
->>>>>>> 318c61bd
 		$(FREETYPE_LIBS) $(GLEW_LIBS) $(GLU_LIBS) $(GL_LIBS) \
 		$(SDL_LIBS) $(SIGC_LIBS) $(LUA_LIBS) $(VORBIS_LIBS) \
 		$(PNG_LIBS)
@@ -304,15 +288,11 @@
 modelviewer_SOURCES = \
 	Color.cpp \
 	CRC32.cpp \
-<<<<<<< HEAD
-	Font.cpp \
-=======
 	FileSourceZip.cpp \
->>>>>>> 318c61bd
 	FileSystem.cpp \
+	FontCache.cpp \
+	FontConfig.cpp \
 	IniConfig.cpp \
-	FontConfig.cpp \
-	FontCache.cpp \
 	Lang.cpp \
 	LmrModel.cpp \
 	LuaModelViewer.cpp \
@@ -324,23 +304,15 @@
 	MyLuaMathTypes.cpp \
 	SDLWrappers.cpp \
 	StringF.cpp \
-	TextureFont.cpp \
-	TextSupport.cpp \
-	VectorFont.cpp \
 	perlin.cpp \
 	utils.cpp \
 	enum_table.cpp
-<<<<<<< HEAD
-modelviewer_LDADD = collider/libcollider.a gui/libgui.a graphics/libgraphics.a terrain/libterrain.a newmodel/libnewmodel.a \
-=======
 modelviewer_LDADD = ../contrib/miniz/libminiz.a collider/libcollider.a text/libtext.a gui/libgui.a graphics/libgraphics.a terrain/libterrain.a ui/libui.a \
->>>>>>> 318c61bd
 		    $(FREETYPE_LIBS) $(GLEW_LIBS) $(GLU_LIBS) $(GL_LIBS) \
 		    $(SDL_LIBS) $(SIGC_LIBS) $(LUA_LIBS) $(PNG_LIBS)
 if !HAVE_LUA
 modelviewer_LDADD += ../contrib/lua/liblua.a
 endif
-modelviewer_LDADD += -lassimp
 
 check_PROGRAMS = tests uitest
 tests_SOURCES = \
@@ -377,4 +349,4 @@
 if BUILD_POSIX
     pioneer_SOURCES += FileSystemPosix.cpp
     modelviewer_SOURCES += FileSystemPosix.cpp
-endif+endif
