--- conflicted
+++ resolved
@@ -5,11 +5,7 @@
 if BUILD_POSIX
     PLATFORM_SUBDIRS = posix
 endif
-<<<<<<< HEAD
-SUBDIRS = collider gui graphics galaxy newmodel terrain text ui $(PLATFORM_SUBDIRS)
-=======
-SUBDIRS = collider gui graphics galaxy terrain text ui gameui $(PLATFORM_SUBDIRS)
->>>>>>> 9e4f75d8
+SUBDIRS = collider gui graphics galaxy newmodel terrain text ui gameui $(PLATFORM_SUBDIRS)
 
 include $(top_srcdir)/Makefile.common
 
