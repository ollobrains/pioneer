--- conflicted
+++ resolved
@@ -266,14 +266,10 @@
 	void OnEquipmentChange(Equip::Type e);
 	void EnterHyperspace();
 
-<<<<<<< HEAD
 	shipstats_t m_stats;
 
 	FlightState m_flightState;
-=======
->>>>>>> 9535ca76
 	bool m_testLanded;
-	FlightState m_flightState;
 	float m_launchLockTimeout;
 	float m_wheelState;
 	int m_wheelTransition;
