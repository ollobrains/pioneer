// Copyright © 2008-2013 Pioneer Developers. See AUTHORS.txt for details
// Licensed under the terms of the GPL v3. See licenses/GPL-3.txt

#include "ModelSpinner.h"
#include "Shields.h"
#include "Ship.h"
#include "Pi.h"
#include "Game.h"
#include "scenegraph/Model.h"

using namespace UI;

namespace GameUI {

ModelSpinner::ModelSpinner(Context *context, SceneGraph::Model *model, const SceneGraph::ModelSkin &skin) : Widget(context),
	m_skin(skin),
	m_rotX(DEG2RAD(-15.0)), m_rotY(DEG2RAD(180.0)),
	m_rightMouseButton(false)
{
	m_model.reset(model->MakeInstance());
	m_skin.Apply(m_model.get());
	m_shields.reset(new Shields(model));

	Color lc(1.f);
	m_light.SetDiffuse(lc);
	m_light.SetSpecular(lc);
	m_light.SetPosition(vector3f(0.f, 1.f, 1.f));
	m_light.SetType(Graphics::Light::LIGHT_DIRECTIONAL);
}

void ModelSpinner::Layout()
{
	Point size(GetSize());
	Point activeArea(std::min(size.x, size.y));
	Point activeOffset(std::max(0, (size.x-activeArea.x)/2), std::max(0, (size.y-activeArea.y)/2));
	SetActiveArea(activeArea, activeOffset);
}

void ModelSpinner::Update()
{
	if (!(m_rightMouseButton && IsMouseActive()))
		m_rotY += Pi::GetFrameTime();
<<<<<<< HEAD
	}

	if (m_model) {
		m_shields->SetEnabled(false);
		m_shields->Update(0.0f, 0.0f);
	}
=======
>>>>>>> 48c0bdea
}

void ModelSpinner::Draw()
{
	Graphics::Renderer *r = GetContext()->GetRenderer();

	Graphics::Renderer::StateTicket ticket(r);

	const float fov = 45.f;
	r->SetPerspectiveProjection(fov, 1.f, 1.f, 10000.f);
	r->SetTransform(matrix4x4f::Identity());

	r->SetDepthWrite(true);
	r->SetDepthTest(true);
	r->ClearDepthBuffer();

	r->SetLights(1, &m_light);
	
	Point pos(GetAbsolutePosition() + GetActiveOffset());
	Point size(GetActiveArea());

	r->SetViewport(pos.x, GetContext()->GetSize().y - pos.y - size.y, size.x, size.y);

	matrix4x4f rot = matrix4x4f::RotateXMatrix(m_rotX);
	rot.RotateY(m_rotY);
	const float dist = m_model->GetDrawClipRadius() / sinf(DEG2RAD(fov*0.5f));
	rot[14] = -dist;
	m_model->Render(rot);
}

void ModelSpinner::HandleMouseDown(const MouseButtonEvent &event)
{
	m_rightMouseButton = event.button == UI::MouseButtonEvent::BUTTON_RIGHT;
}

void ModelSpinner::HandleMouseMove(const UI::MouseMotionEvent &event)
{
	if (m_rightMouseButton && IsMouseActive()) {
		m_rotX += -0.002*event.rel.y;
		m_rotY += -0.002*event.rel.x;
	}
}


}<|MERGE_RESOLUTION|>--- conflicted
+++ resolved
@@ -40,15 +40,11 @@
 {
 	if (!(m_rightMouseButton && IsMouseActive()))
 		m_rotY += Pi::GetFrameTime();
-<<<<<<< HEAD
-	}
 
 	if (m_model) {
 		m_shields->SetEnabled(false);
 		m_shields->Update(0.0f, 0.0f);
 	}
-=======
->>>>>>> 48c0bdea
 }
 
 void ModelSpinner::Draw()
