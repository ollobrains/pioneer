--- conflicted
+++ resolved
@@ -2299,12 +2299,8 @@
 		double n = m_invMaxHeight*height;
 		double flatness = pow(p.Dot(norm), 8.0);
 		//textures:
-<<<<<<< HEAD
-		double rock = 0, rock2 = 0, mud = 0, sand = 0, sand2 = 0, grass = 0, grass2 = 0, water = 0;
-=======
-		double tex_rock, tex_mud, tex_sand, tex_grass, tex_forest, tex_water;
-
->>>>>>> 70f00280
+		double tex_rock = 0, tex_mud = 0, tex_sand = 0, tex_grass = 0, tex_forest = 0, tex_water = 0;
+
 		if (textures == true) {
 			tex_rock   =   rock;
 			tex_mud    =    mud;
