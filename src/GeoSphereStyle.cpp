#include "GeoSphereStyle.h"
#include "perlin.h"


/**
 * All these stinking octavenoise functions return range [0,1] if roughness = 0.5
 */
static inline double octavenoise(fracdef_t &def, double roughness, const vector3d &p);
static inline double river_octavenoise(fracdef_t &def, double roughness, const vector3d &p);
static inline double ridged_octavenoise(fracdef_t &def, double roughness, const vector3d &p);
static inline double billow_octavenoise(fracdef_t &def, double roughness, const vector3d &p);
static inline double voronoiscam_octavenoise(fracdef_t &def, double roughness, const vector3d &p);
static inline double dunes_octavenoise(fracdef_t &def, double roughness, const vector3d &p);
//static inline double dunes_octavenoise(int octaves, double roughness, double lacunarity, const vector3d &p);
static double canyon_ridged_function(const fracdef_t &def, const vector3d &p);
static double canyon2_ridged_function(const fracdef_t &def, const vector3d &p);
static double canyon3_ridged_function(const fracdef_t &def, const vector3d &p);
static double canyon_normal_function(const fracdef_t &def, const vector3d &p);
static double canyon2_normal_function(const fracdef_t &def, const vector3d &p);
static double canyon3_normal_function(const fracdef_t &def, const vector3d &p);
static double canyon_voronoi_function(const fracdef_t &def, const vector3d &p);
static double canyon2_voronoi_function(const fracdef_t &def, const vector3d &p);
static double canyon3_voronoi_function(const fracdef_t &def, const vector3d &p);
static double canyon_billow_function(const fracdef_t &def, const vector3d &p);
static double canyon2_billow_function(const fracdef_t &def, const vector3d &p);
static double canyon3_billow_function(const fracdef_t &def, const vector3d &p);
static double crater_function(const fracdef_t &def, const vector3d &p);
static double impact_crater_function(const fracdef_t &def, const vector3d &p);
static double volcano_function(const fracdef_t &def, const vector3d &p);
static double megavolcano_function(const fracdef_t &def, const vector3d &p);
static double river_function(const fracdef_t &def, const vector3d &p);
static double river2_function(const fracdef_t &def, const vector3d &p);
static double cliff_function(const fracdef_t &def, const vector3d &p);

int GeoSphereStyle::GetRawHeightMapVal(int x, int y)
{
	return m_heightMap[Clamp(y, 0, m_heightMapSizeY-1)*m_heightMapSizeX + Clamp(x, 0, m_heightMapSizeX-1)];
}

/*
 * Bicubic interpolation!!!
 */
double GeoSphereStyle::GetHeightMapVal(const vector3d &pt)
{     // This is all used for Earth and Earth alone
	double latitude = -asin(pt.y);
	if (pt.y < -1.0) latitude = -0.5*M_PI;
	if (pt.y > 1.0) latitude = 0.5*M_PI;
//	if (!isfinite(latitude)) {
//		// pt.y is just out of asin domain [-1,1]
//		latitude = (pt.y < 0 ? -0.5*M_PI : M_PI*0.5);
//	}
	double longitude = atan2(pt.x, pt.z);
	double px = (((m_heightMapSizeX-1) * (longitude + M_PI)) / (2*M_PI));
	double py = ((m_heightMapSizeY-1)*(latitude + 0.5*M_PI)) / M_PI;
	int ix = floor(px);
	int iy = floor(py);
	ix = Clamp(ix, 0, m_heightMapSizeX-1);
	iy = Clamp(iy, 0, m_heightMapSizeY-1);
	double dx = px-ix;
	double dy = py-iy;

	// p0,3 p1,3 p2,3 p3,3
	// p0,2 p1,2 p2,2 p3,2
	// p0,1 p1,1 p2,1 p3,1
	// p0,0 p1,0 p2,0 p3,0
	double p[4][4];
	for (int x=-1; x<3; x++) {
		for (int y=-1; y<3; y++) {
			p[1+x][1+y] = GetRawHeightMapVal(ix+x, iy+y);
		}
	}

	double c[4];
	for (int j=0; j<4; j++) {
		double d0 = p[0][j] - p[1][j];
		double d2 = p[2][j] - p[1][j];
		double d3 = p[3][j] - p[1][j];
		double a0 = p[1][j];
		double a1 = -(1/3.0)*d0 + d2 - (1/6.0)*d3;
		double a2 = 0.5*d0 + 0.5*d2;
		double a3 = -(1/6.0)*d0 - 0.5*d2 + (1/6.0)*d3;
		c[j] = a0 + a1*dx + a2*dx*dx + a3*dx*dx*dx;
	}

	{
		double d0 = c[0] - c[1];
		double d2 = c[2] - c[1];
		double d3 = c[3] - c[1];
		double a0 = c[1];
		double a1 = -(1/3.0)*d0 + d2 - (1/6.0)*d3;
		double a2 = 0.5*d0 + 0.5*d2;
		double a3 = -(1/6.0)*d0 - 0.5*d2 + (1/6.0)*d3;
		double v = a0 + a1*dy + a2*dy*dy + a3*dy*dy*dy;
		
		v = (v<0 ? 0 : v);
		double h = v;

		//Here's where we add some noise over the heightmap so it doesnt look so boring, we scale by height so values are greater high up
		//large mountainous shapes
		v += h*h*0.001*ridged_octavenoise(m_fracdef[0], Clamp(h*0.0002, 0.5, 0.5), pt);
		//smaller ridged mountains   Clamp(h*0.0002, 0.5, 0.5), pt) doesnt really do anything anymore, at one stage I altered the values and should probably do so again
		v += h*h*0.0002*ridged_octavenoise(m_fracdef[4], Clamp(h*0.0002, 0.5, 0.5), pt);
		//high altitude detail/mountains
		v += h*h*0.000003*ridged_octavenoise(m_fracdef[2], Clamp(h*0.0002, 0.5, 0.5), pt);		
		//low altitude detail/dunes
		if (v < 8.0){
			v += 0.2*v*voronoiscam_octavenoise(m_fracdef[3], Clamp(h*0.00002, 0.5, 0.5), pt);
		} else if (v <16.0){
			v += 1.6*voronoiscam_octavenoise(m_fracdef[3], Clamp(h*0.00002, 0.5, 0.5), pt);
		} else {
			v += (16.0/v)*1.6*voronoiscam_octavenoise(m_fracdef[3], Clamp(h*0.00002, 0.5, 0.5), pt);
		}
		//ridges and bumps
		v += h*0.2*billow_octavenoise(m_fracdef[4], Clamp(h*0.0002, 0.5, 0.5), pt);
		v += v*0.2*river_octavenoise(m_fracdef[4], Clamp(h*0.0002, 0.5, 0.5), pt);

		return (v<0 ? 0 : v);
	}
}

static inline vector3d interpolate_color(double n, vector3d start, vector3d end)
{
	n = Clamp(n, 0.0, 1.0);
	return start*(1.0-n) + end*n;
}

void GeoSphereStyle::PickAtmosphere(const SBody *sbody)
{
	/* Alpha value isn't real alpha. in the shader fog depth is determined
	 * by density*alpha, so that we can have very dense atmospheres
	 * without having them a big stinking solid color obscuring everything

	  These are our atmosphere colours, for terrestrial planets we use m_atmosOxidizing
	  for some variation to atmosphere colours
	 */
	switch (sbody->type) {
		case SBody::TYPE_PLANET_GAS_GIANT:
			m_atmosColor = Color(1.0f, 1.0f, 1.0f, 0.005f);
			m_atmosDensity = 14.0;
			break;
		case SBody::TYPE_PLANET_ASTEROID:
			m_atmosColor = Color(0.0f, 0.0f, 0.0f, 0.0f);
			m_atmosDensity = 0.0;
			break;
		//default:
		case SBody::TYPE_PLANET_TERRESTRIAL:
			double r,g,b;
			r = sbody->m_atmosOxidizing.ToDouble();
			g = r;
			b = r;
			if ((sbody->m_atmosOxidizing > fixed(1,100)) 
			&& (sbody->m_volatileGas > fixed(1,10))) {
				if (sbody->m_atmosOxidizing < fixed(1,2)) {
					if (sbody->mass > fixed(3,1)) {
						// hydrogen
						r = 1.0f;
						g = 1.0f;
						b = 1.0f;
						m_atmosColor = Color(r, g, b, 1.0f);
					} else {
						// methane
						r = 0.8f + (r * 1.4);
						g = 1.0f - (g * 1.85) ;
						b = 0.82f - (b * 0.6);
						m_atmosColor = Color(r, g, b, 1.0f);
					}
				} else {
					if (sbody->m_life > fixed(1,2)) {
						// oxygen
						r = 1.0f - (r * 0.8);
						g = 1.0f - (g * 0.7) ;
						b = 0.9f + (b * 0.3);
						m_atmosColor = Color(r, g, b, 3.0f);
					} else {
						// co2
						r = 1.0f - (r * 0.3);
						g = 0.9f - (g * 0.25);
						b = 1.0f - (b * 0.3);
						m_atmosColor = Color(r, g, b, 1.0f);
					}
				}
			} else m_atmosColor = Color(0.6f, 0.6f, 0.6f, 1.0f);;

			m_atmosDensity = sbody->m_volatileGas.ToDouble();
			break;
		default:
			m_atmosColor = Color(0.6f, 0.6f, 0.6f, 1.0f);
			m_atmosDensity = sbody->m_volatileGas.ToDouble();
			break;
	}
}

void GeoSphereStyle::InitHeightMap(const SBody *body)
{
	/* Height map? */
	if (body->heightMapFilename) {
		FILE *f;
		f = fopen_or_die(body->heightMapFilename, "r");
		// read size!
		Uint16 v;
		fread(&v, 2, 1, f); m_heightMapSizeX = v;
		fread(&v, 2, 1, f); m_heightMapSizeY = v;
		m_heightMap = new Sint16[m_heightMapSizeX * m_heightMapSizeY];
		// XXX TODO XXX what about bigendian archs...
		fread(m_heightMap, sizeof(Sint16), m_heightMapSizeX * m_heightMapSizeY, f);
		fclose(f);
	} else {
		m_heightMap = 0;
	}	
}

GeoSphereStyle::GeoSphereStyle(const SBody *body)
{
	MTRand rand;
	rand.seed(body->seed);
	m_seed = body->seed;

	/* Pick terrain and color fractals to use */
	if (body->type == SBody::TYPE_PLANET_GAS_GIANT) {
		m_terrainType = TERRAIN_GASGIANT;
		switch (rand.Int32(4)) {
			case 0: m_colorType = COLOR_GG_SATURN; break;
			case 1: m_colorType = COLOR_GG_URANUS; break;
			case 2: m_colorType = COLOR_GG_JUPITER; break;
			default: m_colorType = COLOR_GG_NEPTUNE; break;
		}
	} else if (body->type == SBody::TYPE_PLANET_ASTEROID) {
		m_terrainType = TERRAIN_ASTEROID;
		m_colorType = COLOR_ASTEROID;
	} else /* SBody::TYPE_PLANET_TERRESTRIAL */ {
		/* Pick terrain and color fractals for terrestrial planets */
		if ((body->m_life > fixed(7,10)) &&  
		   (body->m_volatileGas > fixed(2,10))){
			   // There would be no life on the surface without atmosphere
			const enum TerrainFractal choices[] = {
				//TERRAIN_HILLS_RIDGED,
				//TERRAIN_HILLS_RIVERS,
				//TERRAIN_MOUNTAINS_RIDGED,
				TERRAIN_MOUNTAINS_NORMAL,  // HQ terrain
				TERRAIN_MOUNTAINS_RIVERS,  // HQ terrain
				//TERRAIN_MOUNTAINS_VOLCANO,
				//TERRAIN_MOUNTAINS_RIVERS_VOLCANO,
			};
			m_terrainType = choices[rand.Int32(2)];
			//m_terrainType = TERRAIN_MOUNTAINS_NORMAL;
			m_colorType = COLOR_EARTHLIKE;
		} else if ((body->m_volatileGas > fixed(2,10)) &&
				  (body->m_life > fixed(4,10)) ) {
			const enum TerrainFractal choices[] = {
				//TERRAIN_HILLS_RIDGED,
				//TERRAIN_HILLS_RIVERS,
				TERRAIN_MOUNTAINS_NORMAL,
				//TERRAIN_MOUNTAINS_RIDGED,
				//TERRAIN_MOUNTAINS_VOLCANO,
				//TERRAIN_MOUNTAINS_RIVERS_VOLCANO,
				TERRAIN_MOUNTAINS_RIVERS,
				//TERRAIN_RUGGED_DESERT,
			};
			m_terrainType = choices[rand.Int32(2)];
			//m_terrainType = TERRAIN_MOUNTAINS_RIVERS;
			m_colorType = COLOR_TFGOOD;
		} else if ((body->m_volatileGas > fixed(1,10)) &&
				  (body->m_life > fixed(1,10)) ) {
			const enum TerrainFractal choices[] = {
				//TERRAIN_HILLS_RIDGED,
				//TERRAIN_HILLS_RIVERS,
				TERRAIN_MOUNTAINS_NORMAL,
				//TERRAIN_MOUNTAINS_RIDGED,
				//TERRAIN_MOUNTAINS_VOLCANO,
				//TERRAIN_MOUNTAINS_RIVERS_VOLCANO,
				TERRAIN_MOUNTAINS_RIVERS,
				//TERRAIN_RUGGED_DESERT,
			};
			m_terrainType = choices[rand.Int32(2)];
			//m_terrainType = TERRAIN_MOUNTAINS_RIVERS;
			m_colorType = COLOR_TFPOOR;
		} else if ((body->m_volatileLiquid < fixed(1,10)) &&
		           (body->m_volatileGas > fixed(1,5))) {
			const enum TerrainFractal choices[] = {
				TERRAIN_H2O_SOLID,
				TERRAIN_RUGGED_DESERT,
				TERRAIN_RUGGED_LAVA,
				TERRAIN_MOUNTAINS_VOLCANO,
				TERRAIN_MOUNTAINS_RIVERS_VOLCANO,
			};
			m_terrainType = choices[rand.Int32(5)];
			//m_terrainType = TERRAIN_MOUNTAINS_NORMAL;
			m_colorType = COLOR_DESERT;
		} else if ((body->m_volatileIces > fixed(8,10)) &&  
		           (body->averageTemp < fixed(250))) {
			const enum TerrainFractal choices[] = {
				TERRAIN_HILLS_CRATERS,
				TERRAIN_MOUNTAINS_CRATERS,
				TERRAIN_H2O_SOLID,
				TERRAIN_H2O_SOLID_CANYONS,
				TERRAIN_RUGGED_DESERT,
			};
			m_terrainType = choices[rand.Int32(4)];
			m_colorType = COLOR_ICEWORLD;
		} else if (body->m_volcanicity > fixed(7,10)) {
					   // Volcanic world
			m_terrainType = TERRAIN_RUGGED_LAVA;
			if (body->m_life > fixed(5,10)) { // life on a volcanic world ;)
				m_colorType = COLOR_TFGOOD;
			} else if (body->m_life > fixed(1,10)) {
				m_colorType = COLOR_TFPOOR;
			} else m_colorType = COLOR_VOLCANIC;
		} else if (body->m_life > fixed(1,10))  {
			const enum TerrainFractal choices[] = {
				TERRAIN_HILLS_RIDGED,
				TERRAIN_HILLS_RIVERS,
				TERRAIN_MOUNTAINS_NORMAL,
				TERRAIN_MOUNTAINS_RIDGED,
				TERRAIN_MOUNTAINS_VOLCANO,
				TERRAIN_MOUNTAINS_RIVERS_VOLCANO,
				TERRAIN_MOUNTAINS_RIVERS,
				TERRAIN_H2O_SOLID,
				TERRAIN_RUGGED_LAVA,
				TERRAIN_RUGGED_DESERT,
			};
			//m_terrainType = TERRAIN_MOUNTAINS_RIVERS;
			m_terrainType = choices[rand.Int32(9)];
			m_colorType = COLOR_TFPOOR;
		} else if (body->m_volatileGas > fixed(1,10)) {
				const enum TerrainFractal choices[] = {
				TERRAIN_HILLS_NORMAL,
				TERRAIN_MOUNTAINS_NORMAL,
				TERRAIN_RUGGED_DESERT,
			};
			m_terrainType = choices[rand.Int32(3)];
			m_colorType = COLOR_ROCK;
		} else if (body->m_volatileGas > fixed(1,20)) {
				const enum TerrainFractal choices[] = {
				TERRAIN_HILLS_CRATERS,
				TERRAIN_MOUNTAINS_CRATERS,
				TERRAIN_H2O_SOLID,
			};
			m_terrainType = choices[rand.Int32(3)];
			m_colorType = COLOR_ROCK;
		} else {
			const enum TerrainFractal choices[] = {
				TERRAIN_HILLS_CRATERS2,
				TERRAIN_MOUNTAINS_CRATERS2,
			};
			m_terrainType = choices[rand.Int32(2)];
			m_colorType = COLOR_ROCK;
		}
	}
	// XXX override the above so you can test particular fractals XXX

	//m_terrainType = TERRAIN_RUGGED_DESERT;
	//m_colorType = COLOR_DESERT;

	m_sealevel = Clamp(body->m_volatileLiquid.ToDouble(), 0.0, 1.0);
	m_icyness = Clamp(body->m_volatileIces.ToDouble(), 0.0, 1.0);
	m_volcanic = Clamp(body->m_volcanicity.ToDouble(), 0.0, 1.0); // height scales with volcanicity as well

	const double rad = body->GetRadius();
	m_maxHeightInMeters = std::max(100.0, (9000.0*rad*rad*(m_volcanic+0.5)) / (body->GetMass() * 6.64e-12));
	if (!isfinite(m_maxHeightInMeters)) m_maxHeightInMeters = rad * 0.5;
	//             ^^^^ max mountain height for earth-like planet (same mass, radius)
	// and then in sphere normalized jizz
	m_maxHeight = std::min(0.5, m_maxHeightInMeters / rad);
	//printf("%s: max terrain height: %fm [%f]\n", body->name.c_str(), m_maxHeightInMeters, m_maxHeight);
	m_invMaxHeight = 1.0 / m_maxHeight;
	m_planetRadius = rad;
	m_planetEarthRadii = rad / EARTH_RADIUS;

	// Pick some colors, mainly reds and greens
	for (int i=0; i<12; i++) m_entropy[i] = rand.Double();
	for (int i=0; i<8; i++) {
		double r,g,b;
		r = rand.Double(0.5, 1.0);
		g = rand.Double(0.5, r);
		b = rand.Double(0.5, std::min(r, g));
		r = std::max(b, r * body->m_metallicity.ToFloat());
		g = std::max(b, g * body->m_metallicity.ToFloat());
		m_rockColor[i] = vector3d(r, g, b);
	}

	// Pick some darker colours mainly reds and greens
	for (int i=0; i<12; i++) m_entropy[i] = rand.Double();
	for (int i=0; i<8; i++) {
		double r,g,b;
		r = rand.Double(0.05, 0.3);
		g = rand.Double(0.05, r);
		b = rand.Double(0.05, std::min(r, g));
		r = std::max(b, r * body->m_metallicity.ToFloat());
		g = std::max(b, g * body->m_metallicity.ToFloat());
		m_darkrockColor[i] = vector3d(r, g, b);
	}



	// grey colours, in case you simply must have a grey colour on a world with high metallicity
	for (int i=0; i<12; i++) m_entropy[i] = rand.Double();
	for (int i=0; i<8; i++) {
		double g;
		g = rand.Double(0.3, 0.9);
		m_greyrockColor[i] = vector3d(g, g, g);
	}

	// These are used for gas giant colours, they are more random and *should* really use volatileGasses
	for (int i=0; i<12; i++) m_entropy[i] = rand.Double();
	for (int i=0; i<8; i++) {
		double r,g,b;
		r = rand.Double(0.05, 0.5);
		g = rand.Double(0.05, 0.5);
		b = rand.Double(0.05, 0.5);
		m_gglightColor[i] = vector3d(r, g, b);
	}
	//darker gas giant colours, more reds and greens
	for (int i=0; i<12; i++) m_entropy[i] = rand.Double();
	for (int i=0; i<8; i++) {
		double r,g,b;
		r = rand.Double(0.05, 0.3);
		g = rand.Double(0.05, r);
		b = rand.Double(0.05, std::min(r, g));
		m_ggdarkColor[i] = vector3d(r, g, b);
	}

	PickAtmosphere(body);
	InitHeightMap(body);
	//fprintf(stderr, "picked terrain %d, colortype %d for %s\n", (int)m_terrainType, (int)m_colorType, body->name.c_str());
	InitFractalType(rand);
}

/**
 * Feature width means roughly one perlin noise blob or grain.
 * This will end up being one hill, mountain or continent, roughly.
 */
void GeoSphereStyle::SetFracDef(struct fracdef_t *def, double featureHeightMeters, double featureWidthMeters, MTRand &rand, double smallestOctaveMeters)
{
	// feature 
	def->amplitude = featureHeightMeters / (m_maxHeight * m_planetRadius);
	def->frequency = m_planetRadius / featureWidthMeters;
	def->octaves = std::max(1, (int)ceil(log(featureWidthMeters / smallestOctaveMeters) / log(2.0)));
	def->lacunarity = 2.0;
	printf("%d octaves\n", def->octaves); //print
}

// Fracdef is used to define the fractals width/area, height and detail
void GeoSphereStyle::InitFractalType(MTRand &rand)
{
	//Earth uses these fracdef settings
	if (m_heightMap) {		
		SetFracDef(&m_fracdef[0], m_maxHeightInMeters, 1e6, rand, 10);
		SetFracDef(&m_fracdef[1], m_maxHeightInMeters, 20.0, rand, 100);
		SetFracDef(&m_fracdef[2], m_maxHeightInMeters*0.05, 20.0, rand, 10);
		SetFracDef(&m_fracdef[3], m_maxHeightInMeters*0.01, 100.0, rand, 10);
		SetFracDef(&m_fracdef[4], m_maxHeightInMeters, 1e4, rand, 10);
		SetFracDef(&m_fracdef[5], m_maxHeightInMeters, 500.0, rand, 100);
		return;
	}
/*	
		case CONTINENT_VOLCANIC_MARE:
			SetFracDef(&m_fracdef[0], m_maxHeightInMeters, rand.Double(5e5,1.5e6), rand, 1e5);
			break;
*/
	switch (m_terrainType) {
		case TERRAIN_ASTEROID:
			//m_maxHeight = rand.Double(0.2,0.4);
			//m_invMaxHeight = 1.0 / m_maxHeight;
			SetFracDef(&m_fracdef[0], m_maxHeightInMeters, m_planetRadius, rand);
			// craters
			SetFracDef(&m_fracdef[1], 5000.0, 1000000.0, rand, 1000.0);
			break;
		case TERRAIN_HILLS_NORMAL:
		case TERRAIN_HILLS_RIDGED:
		case TERRAIN_HILLS_RIVERS:
		{
			//fractal definitions:  fracdef[], feature height, feature area/width, rand, detail up to XXX meters low number is higher detail, dont go below 10
			SetFracDef(&m_fracdef[0], m_maxHeightInMeters, rand.Double(1e6,1e7), rand);
			double height = m_maxHeightInMeters*0.7;
			SetFracDef(&m_fracdef[1], height, rand.Double(40.0, 2000.0)*height, rand);
			SetFracDef(&m_fracdef[2], m_maxHeightInMeters, rand.Double(500.0, 10000.0)*m_maxHeightInMeters, rand);
			break;
		}
		case TERRAIN_HILLS_CRATERS:
		{
			SetFracDef(&m_fracdef[0], m_maxHeightInMeters, rand.Double(1e6,1e7), rand);
			double height = m_maxHeightInMeters*0.3;
			SetFracDef(&m_fracdef[1], height, rand.Double(4.0, 20.0)*height, rand);
			SetFracDef(&m_fracdef[2], m_maxHeightInMeters, rand.Double(50.0, 100.0)*m_maxHeightInMeters, rand);
			SetFracDef(&m_fracdef[3], m_maxHeightInMeters*0.07, 1e6, rand, 20.0);
			SetFracDef(&m_fracdef[4], m_maxHeightInMeters*0.05, 8e5, rand, 10.0);
			break;
		}
		case TERRAIN_HILLS_CRATERS2:
		{
			SetFracDef(&m_fracdef[0], m_maxHeightInMeters, rand.Double(1e6,1e7), rand);
			double height = m_maxHeightInMeters*0.6;
			SetFracDef(&m_fracdef[1], height, rand.Double(4.0, 20.0)*height, rand);
			SetFracDef(&m_fracdef[2], m_maxHeightInMeters, rand.Double(50.0, 100.0)*m_maxHeightInMeters, rand);
			SetFracDef(&m_fracdef[3], m_maxHeightInMeters*0.07, 11e5, rand, 100.0);
			SetFracDef(&m_fracdef[4], m_maxHeightInMeters*0.05, 98e4, rand, 80.0);
			SetFracDef(&m_fracdef[5], m_maxHeightInMeters*0.05, 1e6, rand, 40.0);
			SetFracDef(&m_fracdef[6], m_maxHeightInMeters*0.04, 99e4, rand, 20.0);
			SetFracDef(&m_fracdef[7], m_maxHeightInMeters*0.05, 12e5, rand, 10.0);
			SetFracDef(&m_fracdef[8], m_maxHeightInMeters*0.04, 9e5, rand, 10.0);
			break;
		}
		case TERRAIN_MOUNTAINS_NORMAL:
		{
			SetFracDef(&m_fracdef[0], m_maxHeightInMeters, rand.Double(1e6, 1e7), rand, 10);
			SetFracDef(&m_fracdef[1], m_maxHeightInMeters*0.00000000001, 100.0, rand, 10);
			SetFracDef(&m_fracdef[2], m_maxHeightInMeters*0.0000001, rand.Double(500, 2e3), rand, 10);
			SetFracDef(&m_fracdef[3], m_maxHeightInMeters*0.00002, rand.Double(1500, 1e4), rand, 10);
			SetFracDef(&m_fracdef[4], m_maxHeightInMeters*0.08, 1e4, rand, 10);
			SetFracDef(&m_fracdef[5], m_maxHeightInMeters*0.2, 1e5, rand, 10);
			SetFracDef(&m_fracdef[6], m_maxHeightInMeters*0.5, 1e6, rand, 10);
			SetFracDef(&m_fracdef[7], m_maxHeightInMeters*0.5, rand.Double(1e6,1e7), rand, 10);
			SetFracDef(&m_fracdef[8], m_maxHeightInMeters, rand.Double(3e6, 1e7), rand, 10);
			break;
		}
		case TERRAIN_MOUNTAINS_RIDGED:
		{
			SetFracDef(&m_fracdef[0], m_maxHeightInMeters, rand.Double(1e6,1e7), rand);
			double height = m_maxHeightInMeters*0.9;
			SetFracDef(&m_fracdef[1], m_maxHeightInMeters, rand.Double(50.0, 100.0)*m_maxHeightInMeters, rand, 8);
			SetFracDef(&m_fracdef[2], height, rand.Double(4.0, 200.0)*height, rand, 10);
			SetFracDef(&m_fracdef[3], m_maxHeightInMeters, rand.Double(120.0, 2000.0)*m_maxHeightInMeters, rand, 10);

			height = m_maxHeightInMeters*0.4;
			SetFracDef(&m_fracdef[4], m_maxHeightInMeters, rand.Double(100.0, 200.0)*m_maxHeightInMeters, rand);
			SetFracDef(&m_fracdef[5], height*0.4, rand.Double(2.5,30.5)*height, rand);
			SetFracDef(&m_fracdef[6], height*0.2, rand.Double(20.5,350.5)*height, rand, 1000);

			SetFracDef(&m_fracdef[7], m_maxHeightInMeters, rand.Double(100.0, 2000.0)*m_maxHeightInMeters, rand, 100);
			SetFracDef(&m_fracdef[8], height*0.3, rand.Double(2.5,300.5)*height, rand, 50);
			SetFracDef(&m_fracdef[9], height*0.2, rand.Double(2.5,300.5)*height, rand, 20);
			break;
		}
		case TERRAIN_MOUNTAINS_RIVERS:
		{
			SetFracDef(&m_fracdef[0], m_maxHeightInMeters, rand.Double(1e6, 2e6), rand, 10);
			SetFracDef(&m_fracdef[1], m_maxHeightInMeters, 15e6, rand, 100.0);
			SetFracDef(&m_fracdef[2], m_maxHeightInMeters*0.0000001, rand.Double(500, 2e3), rand, 10);
			SetFracDef(&m_fracdef[3], m_maxHeightInMeters*0.00002, rand.Double(1500, 1e4), rand, 10);
			SetFracDef(&m_fracdef[4], m_maxHeightInMeters*0.08, 1e4, rand, 10);
			SetFracDef(&m_fracdef[5], m_maxHeightInMeters*0.2, 1e5, rand, 10);
			SetFracDef(&m_fracdef[6], m_maxHeightInMeters*0.5, 1e6, rand, 100);
			SetFracDef(&m_fracdef[7], m_maxHeightInMeters*0.5, rand.Double(1e6,5e6), rand, 100);
			SetFracDef(&m_fracdef[8], m_maxHeightInMeters, rand.Double(12e5, 22e5), rand, 10);
			SetFracDef(&m_fracdef[9], m_maxHeightInMeters, 1e7, rand, 100.0);
			break;
		}
		case TERRAIN_MOUNTAINS_CRATERS:
		{
			SetFracDef(&m_fracdef[0], m_maxHeightInMeters, rand.Double(1e6,1e7), rand);
			double height = m_maxHeightInMeters*0.3;
			SetFracDef(&m_fracdef[1], height, rand.Double(4.0, 20.0)*height, rand);
			SetFracDef(&m_fracdef[2], m_maxHeightInMeters, rand.Double(50.0, 100.0)*m_maxHeightInMeters, rand);

			height = m_maxHeightInMeters*0.3;
			SetFracDef(&m_fracdef[4], m_maxHeightInMeters, rand.Double(100.0, 200.0)*m_maxHeightInMeters, rand);
			SetFracDef(&m_fracdef[3], height, rand.Double(2.5,3.5)*height, rand);

			SetFracDef(&m_fracdef[5], m_maxHeightInMeters*0.05, 8e5, rand, 10.0);
			SetFracDef(&m_fracdef[6], m_maxHeightInMeters*0.05, 1e6, rand, 10.0);
			break;
		}
		case TERRAIN_MOUNTAINS_CRATERS2:
		{
			SetFracDef(&m_fracdef[0], m_maxHeightInMeters, rand.Double(1e6,1e7), rand);
			double height = m_maxHeightInMeters*0.5;
			SetFracDef(&m_fracdef[1], height, rand.Double(50.0, 200.0)*height, rand, 10);
			SetFracDef(&m_fracdef[2], m_maxHeightInMeters, rand.Double(500.0, 5000.0)*m_maxHeightInMeters, rand);

			height = m_maxHeightInMeters*0.4;
			SetFracDef(&m_fracdef[3], height, rand.Double(2.5,3.5)*height, rand);
			SetFracDef(&m_fracdef[4], m_maxHeightInMeters, rand.Double(100.0, 200.0)*m_maxHeightInMeters, rand);
			SetFracDef(&m_fracdef[5], m_maxHeightInMeters*0.05, 1e6, rand, 10000.0);
			SetFracDef(&m_fracdef[6], m_maxHeightInMeters*0.04, 9e5, rand, 10000.0);
			SetFracDef(&m_fracdef[7], m_maxHeightInMeters*0.05, 8e5, rand, 10000.0);
			SetFracDef(&m_fracdef[8], m_maxHeightInMeters*0.04, 11e5, rand, 10000.0);
			SetFracDef(&m_fracdef[9], m_maxHeightInMeters*0.07, 12e5, rand, 10000.0);
			break;
		}
		case TERRAIN_MOUNTAINS_VOLCANO:  
		{
			SetFracDef(&m_fracdef[0], m_maxHeightInMeters, rand.Double(1e6,1e7), rand);
			double height = m_maxHeightInMeters*0.8;
			SetFracDef(&m_fracdef[1], m_maxHeightInMeters, rand.Double(50.0, 100.0)*m_maxHeightInMeters, rand);
			SetFracDef(&m_fracdef[2], height, rand.Double(4.0, 20.0)*height, rand);
			SetFracDef(&m_fracdef[3], height, rand.Double(12.0, 200.0)*height, rand);

			height = m_maxHeightInMeters*0.7;
			SetFracDef(&m_fracdef[4], m_maxHeightInMeters, rand.Double(100.0, 200.0)*m_maxHeightInMeters, rand);
			SetFracDef(&m_fracdef[5], height, rand.Double(2.5,3.5)*height, rand);
			SetFracDef(&m_fracdef[6], height, rand.Double(2.5,3.5)*height, rand);
			// volcano
			SetFracDef(&m_fracdef[7], 20000.0, 5000000.0, rand, 10.0);

			// canyons 
			SetFracDef(&m_fracdef[8], m_maxHeightInMeters*0.5, 2e6, rand, 10.0);
			//SetFracDef(&m_fracdef[9], m_maxHeightInMeters*0.1, 1.5e6, rand, 100.0);
			//SetFracDef(&m_fracdef[10], m_maxHeightInMeters*0.1, 2e6, rand, 100.0);
			break;
		}
		case TERRAIN_MOUNTAINS_RIVERS_VOLCANO:  //old terraformed mars terrain 
		{
			SetFracDef(&m_fracdef[0], m_maxHeightInMeters, rand.Double(1e6,1e7), rand);
			double height = m_maxHeightInMeters*0.6;
			SetFracDef(&m_fracdef[1], m_maxHeightInMeters, rand.Double(50.0, 100.0)*m_maxHeightInMeters, rand);
			SetFracDef(&m_fracdef[2], height, rand.Double(4.0, 20.0)*height, rand);
			SetFracDef(&m_fracdef[3], m_maxHeightInMeters, rand.Double(120.0, 2000.0)*m_maxHeightInMeters, rand, 20);

			height = m_maxHeightInMeters*0.3;
			SetFracDef(&m_fracdef[4], m_maxHeightInMeters, rand.Double(100.0, 200.0)*m_maxHeightInMeters, rand);
			SetFracDef(&m_fracdef[5], height, rand.Double(2.5,3.5)*height, rand);
			SetFracDef(&m_fracdef[6], height, rand.Double(2.5,3.5)*height, rand);
			// volcano
			SetFracDef(&m_fracdef[7], 20000.0, 5000000.0, rand, 10.0);

			// canyons and rivers
			SetFracDef(&m_fracdef[8], m_maxHeightInMeters*1.0, 4e6, rand, 10.0);
			SetFracDef(&m_fracdef[9], m_maxHeightInMeters*1.0, 5e6, rand, 10.0);
			//SetFracDef(&m_fracdef[10], m_maxHeightInMeters*0.5, 2e6, rand, 100.0);
			break;
		}
		case TERRAIN_RUGGED_LAVA:
		{
			SetFracDef(&m_fracdef[0], m_maxHeightInMeters, rand.Double(1e6,1e7), rand);
			double height = m_maxHeightInMeters*1.0;
			SetFracDef(&m_fracdef[1], m_maxHeightInMeters, rand.Double(50.0, 100.0)*m_maxHeightInMeters, rand);
			SetFracDef(&m_fracdef[2], height, rand.Double(4.0, 20.0)*height, rand);
			SetFracDef(&m_fracdef[3], height, rand.Double(12.0, 200.0)*height, rand);

			height = m_maxHeightInMeters*0.3;
			SetFracDef(&m_fracdef[4], m_maxHeightInMeters, rand.Double(100.0, 200.0)*m_maxHeightInMeters, rand);
			SetFracDef(&m_fracdef[5], height, rand.Double(2.5,3.5)*height, rand);

			// volcanoes
			SetFracDef(&m_fracdef[6], height, 5e6, rand, 10.0);
			SetFracDef(&m_fracdef[7], height, 3e6, rand, 10.0);

			// canyon
			SetFracDef(&m_fracdef[8], m_maxHeightInMeters*0.4, 4e6, rand, 10.0);
			// bumps/rocks
			SetFracDef(&m_fracdef[9], height*0.001, rand.Double(10,100), rand, 2.0);
			break;
		}
		case TERRAIN_H2O_SOLID:
		{
			SetFracDef(&m_fracdef[0], m_maxHeightInMeters, rand.Double(5e6,1e8), rand);
			double height = m_maxHeightInMeters*0.3;
			SetFracDef(&m_fracdef[1], height, rand.Double(4.0, 20.0)*height, rand);
			SetFracDef(&m_fracdef[2], m_maxHeightInMeters, rand.Double(200.0, 1000.0)*m_maxHeightInMeters, rand);

			// mountains with some canyons
			SetFracDef(&m_fracdef[3], m_maxHeightInMeters*0.4, 4e6, rand);
			SetFracDef(&m_fracdef[4], m_maxHeightInMeters*0.4, 5e6, rand);
			//crater
			SetFracDef(&m_fracdef[5], m_maxHeightInMeters*0.4, 1.5e7, rand, 50000.0);
			break;
			break;
		}
		case TERRAIN_H2O_SOLID_CANYONS:
		{
			SetFracDef(&m_fracdef[0], m_maxHeightInMeters, rand.Double(5e6,1e8), rand);
			double height = m_maxHeightInMeters*0.3;
			SetFracDef(&m_fracdef[1], height, rand.Double(4.0, 20.0)*height, rand);
			SetFracDef(&m_fracdef[2], m_maxHeightInMeters, rand.Double(200.0, 1000.0)*m_maxHeightInMeters, rand);

			// mountains with some canyons
			SetFracDef(&m_fracdef[3], m_maxHeightInMeters*0.4, 4e6, rand);
			SetFracDef(&m_fracdef[4], m_maxHeightInMeters*0.4, 5e6, rand);
			//crater
			SetFracDef(&m_fracdef[5], m_maxHeightInMeters*0.4, 15e6, rand, 50000.0);
			//canyons
			//SetFracDef(&m_fracdef[6], m_maxHeightInMeters*0.4, 12e6, rand, 50000.0);
			//SetFracDef(&m_fracdef[7], m_maxHeightInMeters*0.4, 9e6, rand, 50000.0);
			break;
		}
		case TERRAIN_RUGGED_DESERT:
		{
			SetFracDef(&m_fracdef[0], 0.1*m_maxHeightInMeters, 2e6, rand, 180e3);
			double height = m_maxHeightInMeters*0.9;
			SetFracDef(&m_fracdef[1], height, rand.Double(120.0, 10000.0)*height, rand, 10);
			SetFracDef(&m_fracdef[2], m_maxHeightInMeters, rand.Double(1.0, 2.0)*m_maxHeightInMeters, rand);

			height = m_maxHeightInMeters*0.3;
			SetFracDef(&m_fracdef[3], height, rand.Double(20.0,240.0)*height, rand);
			SetFracDef(&m_fracdef[4], m_maxHeightInMeters, rand.Double(1.0, 2.0)*m_maxHeightInMeters, rand);
			// dunes
			height = m_maxHeightInMeters*0.2;
			SetFracDef(&m_fracdef[5], height*0.1, rand.Double(5,75)*height, rand, 1000.0);
			// canyon
			SetFracDef(&m_fracdef[6], m_maxHeightInMeters*0.2, 1e6, rand, 20.0);
			SetFracDef(&m_fracdef[7], m_maxHeightInMeters*0.35, 1.5e6, rand, 10.0);
			SetFracDef(&m_fracdef[8], m_maxHeightInMeters*0.2, 3e6, rand, 10.0);

			//SetFracDef(&m_fracdef[9], m_maxHeightInMeters*0.1, 100, rand, 10.0);
			// adds bumps to the landscape
			SetFracDef(&m_fracdef[9], height*0.0025, rand.Double(1,100), rand, 10.0);
            break;
		}
        case TERRAIN_GASGIANT:
        case TERRAIN_NONE:
            // Added in to prevent compiler warnings
            break;
	}

// We set some fracdefs here for colours if we need them:
	switch (m_colorType) {
		case COLOR_NONE:
		case COLOR_GG_JUPITER: 
			{
				// spots
				double height = m_maxHeightInMeters*0.1;
				SetFracDef(&m_fracdef[0], height, 1e8, rand, 1000.0);
				SetFracDef(&m_fracdef[1], height, 8e7, rand, 1000.0);
				SetFracDef(&m_fracdef[2], height, 4e7, rand, 1000.0);
				SetFracDef(&m_fracdef[3], height, 1e7, rand, 100.0);
				break;
			}
		case COLOR_GG_SATURN:
		case COLOR_GG_URANUS: 
		case COLOR_GG_NEPTUNE:
			{
				// spots
				double height = m_maxHeightInMeters*0.1;
				SetFracDef(&m_fracdef[0], height, 1e8, rand, 20.0);
				SetFracDef(&m_fracdef[1], height, 8e7, rand, 20.0);
				break;
			}
		case COLOR_EARTHLIKE: 
			{
				// crappy water
				//double height = m_maxHeightInMeters*0.5;
				//SetFracDef(&m_fracdef[3], m_maxHeightInMeters, 1e8, rand, 50.0);
				//SetFracDef(&m_fracdef[2], m_maxHeightInMeters, 10, rand, 10.0);
				break;
			}
		case COLOR_DEAD_WITH_H2O: 
		case COLOR_ICEWORLD: 
		case COLOR_DESERT:
		case COLOR_ROCK:
		case COLOR_ROCK2:
		case COLOR_ASTEROID:
		case COLOR_VOLCANIC:
		case COLOR_METHANE:
		case COLOR_TFGOOD:
		case COLOR_TFPOOR:
		case COLOR_BANDED_ROCK:
			{
				break;
			}

	}
}

/*
 * Must return >= 0.0
  Here we create the noise used to generate the landscape, the noise should use the fracdef[] settings that were defined earlier.
 */
double GeoSphereStyle::GetHeight(const vector3d &p)
{
	if (m_heightMap) return GetHeightMapVal(p) / m_planetRadius;

	double continents;

	switch (m_terrainType) {
		case TERRAIN_NONE:
		case TERRAIN_GASGIANT:
			return 0;
		case TERRAIN_ASTEROID:
		{
			return std::max(0.0, m_maxHeight * (octavenoise(m_fracdef[0], 0.5, p) + 
					m_fracdef[1].amplitude * crater_function(m_fracdef[1], p)));
		}
		case TERRAIN_HILLS_NORMAL:
		{
			double continents = octavenoise(m_fracdef[0], 0.5, p) - m_sealevel;
			if (continents < 0) return 0;
			double out = 0.3 * continents;
			double distrib = octavenoise(m_fracdef[2], 0.5, p);
			double m = m_fracdef[1].amplitude * octavenoise(m_fracdef[1], 0.5*distrib, p);
			// cliffs at shore
			if (continents < 0.001) out += m * continents * 1000.0f;
			else out += m;
			return m_maxHeight * out;
		}
		case TERRAIN_HILLS_RIDGED:
		{
			double continents = octavenoise(m_fracdef[0], 0.5, p) - m_sealevel;
			if (continents < 0) return 0;
			// == TERRAIN_HILLS_NORMAL except ridged_octavenoise
			double out = 0.3 * continents;
			double distrib = ridged_octavenoise(m_fracdef[2], 0.5, p);
			double m = m_fracdef[1].amplitude * ridged_octavenoise(m_fracdef[1], 0.5*distrib, p);
			// cliffs at shore
			if (continents < 0.001) out += m * continents * 1000.0f;
			else out += m;
			return m_maxHeight * out;
		}
		case TERRAIN_HILLS_RIVERS:
		{
			double continents = octavenoise(m_fracdef[0], 0.5, p) - m_sealevel;
			if (continents < 0) return 0;
			// == TERRAIN_HILLS_NORMAL except river_octavenoise
			double out = 0.3 * continents;
			double distrib = river_octavenoise(m_fracdef[2], 0.5, p);
			double m = m_fracdef[1].amplitude * river_octavenoise(m_fracdef[1], 0.5*distrib, p);
			// cliffs at shore
			if (continents < 0.001) out += m * continents * 1000.0f;
			else out += m;
			return m_maxHeight * out;
		}
		case TERRAIN_HILLS_CRATERS:
		{
			double continents = octavenoise(m_fracdef[0], 0.5, p) - m_sealevel;
			if (continents < 0) return 0;
			// == TERRAIN_HILLS_NORMAL except river_octavenoise
			double out = 0.3 * continents;
			double distrib = river_octavenoise(m_fracdef[2], 0.5, p);
			double m = m_fracdef[1].amplitude * river_octavenoise(m_fracdef[1], 0.5*distrib, p);
			// cliffs at shore
			if (continents < 0.001) out += m * continents * 1000.0f;
			else out += m;
			out += crater_function(m_fracdef[3], p);
			out += crater_function(m_fracdef[4], p);
			return m_maxHeight * out;
		}
		case TERRAIN_HILLS_CRATERS2:
		{
			double continents = octavenoise(m_fracdef[0], 0.5, p) - m_sealevel;
			if (continents < 0) return 0;
			// == TERRAIN_HILLS_NORMAL except river_octavenoise
			double out = 0.3 * continents;
			double distrib = river_octavenoise(m_fracdef[2], 0.5, p);
			double m = m_fracdef[1].amplitude * river_octavenoise(m_fracdef[1], 0.5*distrib, p);
			// cliffs at shore
			if (continents < 0.001) out += m * continents * 1000.0f;
			else out += m;
			out += crater_function(m_fracdef[3], p);
			out += crater_function(m_fracdef[4], p);
			out += crater_function(m_fracdef[5], p);
			out += crater_function(m_fracdef[6], p);
			out += crater_function(m_fracdef[7], p);
			out += crater_function(m_fracdef[8], p);
			return m_maxHeight * out;
		}
		case TERRAIN_MOUNTAINS_NORMAL:
			//This is among the most complex of terrains, so I'll use this as an example:
		{
			//We need a continental pattern to place our noise onto, the 0.7*ridged_octavnoise..... is important here
			// for making 'broken up' coast lines, as opposed to circular land masses, it will reduce the frequency of our
			// continents depending on the ridged noise value, we subtract sealevel so that sea level will have an effect on the continents size
			double continents = octavenoise(m_fracdef[0], 0.7*
				ridged_octavenoise(m_fracdef[8], 0.58, p), p) - m_sealevel*0.65;
			// if there are no continents on an area, we want it to be sea level
			if (continents < 0) return 0;
			double n = continents - (m_fracdef[0].amplitude*m_sealevel*0.5);
			// we save the height n now as a constant h
			const double h = n;
		/*  Definitions here for easy referral
			SetFracDef(&m_fracdef[0], m_maxHeightInMeters, rand.Double(1e6, 1e8), rand, 100);
			SetFracDef(&m_fracdef[1], m_maxHeightInMeters*0.00001, 20.0, rand, 100);
			SetFracDef(&m_fracdef[2], m_maxHeightInMeters*0.00001, rand.Double(500, 2e3), rand, 10);
			SetFracDef(&m_fracdef[3], m_maxHeightInMeters*0.00002, rand.Double(1500, 1e4), rand, 10);
			SetFracDef(&m_fracdef[4], m_maxHeightInMeters*0.08, 1e4, rand, 10);
			SetFracDef(&m_fracdef[5], m_maxHeightInMeters*0.3, 1e5, rand, 10);
			SetFracDef(&m_fracdef[6], m_maxHeightInMeters*0.8, 1e6, rand, 10);
			SetFracDef(&m_fracdef[7], m_maxHeightInMeters, 1e7, rand, 10);
		*/
			//We don't want to apply noise to sea level n=0
			if (n > 0.0) {
				//large mountainous shapes
				n += h*0.2*ridged_octavenoise(m_fracdef[7], 
					0.5*octavenoise(m_fracdef[6], 0.5, p), p);

				// This smoothes edges near the coast, we cant have vertical terrain its not handled correctly.
				if (n < 0.4){
					n += n*1.25*ridged_octavenoise(m_fracdef[6], 
						Clamp(h*0.00002, 0.3, 0.7)*
						ridged_octavenoise(m_fracdef[5], 0.5, p), p);
				} else {
					n += 0.5*ridged_octavenoise(m_fracdef[6], 
						Clamp(h*0.00002, 0.3, 0.7)*
						ridged_octavenoise(m_fracdef[5], 0.5, p), p);
				}

				if (n < 0.2){
					n += n*15.0*river_octavenoise(m_fracdef[6], 
						Clamp(h*0.00002, 0.5, 0.7), p);
				} else {
					n += 3.0*river_octavenoise(m_fracdef[6], 
						Clamp(h*0.00002, 0.5, 0.7), p);
				}

				if (n < 0.4){
					n += n*billow_octavenoise(m_fracdef[6], 
						0.5*octavenoise(m_fracdef[5], 0.5, p), p);
				} else {
					n += (0.16/n)*billow_octavenoise(m_fracdef[6], 
						0.5*octavenoise(m_fracdef[5], 0.5, p), p);
				}

				if (n < 0.2){
					n += n*billow_octavenoise(m_fracdef[5], 
						0.5*octavenoise(m_fracdef[5], 0.5, p), p);
				} else {
					n += (0.04/n)*billow_octavenoise(m_fracdef[5], 
						0.5*octavenoise(m_fracdef[5], 0.5, p), p);
				}
				//smaller ridged mountains
				n += n*0.7*ridged_octavenoise(m_fracdef[5], 
					0.5*octavenoise(m_fracdef[6], 0.5, p), p);

				n = (n/2)+(n*n);
				
				//jagged surface for mountains
				//This is probably using far too much noise, some of it is just not needed
				// More specifically this: Clamp(h*0.0002*octavenoise(m_fracdef[5], 0.5, p),
				//		 0.5*octavenoise(m_fracdef[3], 0.5, p), 
				//		 0.5*octavenoise(m_fracdef[3], 0.5, p))
				//should probably be: Clamp(h*0.0002*octavenoise(m_fracdef[5], 0.5, p),
				//		 0.1, 
				//		 0.5)  But I have no time for testing
				if (n > 0.25) {
					n += (n-0.25)*0.1*octavenoise(m_fracdef[3], 
						Clamp(h*0.0002*octavenoise(m_fracdef[5], 0.5, p),
						 0.5*octavenoise(m_fracdef[3], 0.5, p), 
						 0.5*octavenoise(m_fracdef[3], 0.5, p)), p); //[4]?
				} 
				
				if (n > 0.25) {
					n = n;
				} else if (n > 0.2) {
					n += (0.25-n)*0.2*ridged_octavenoise(m_fracdef[3], 
						Clamp(h*0.0002*octavenoise(m_fracdef[5], 0.5, p),
						 0.5*octavenoise(m_fracdef[3], 0.5, p), 
						 0.5*octavenoise(m_fracdef[4], 0.5, p)), p);
				} else if (n > 0.05) {
					n += ((n-0.05)/15)*ridged_octavenoise(m_fracdef[3], 
						Clamp(h*0.0002*octavenoise(m_fracdef[5], 0.5, p),
						 0.5*octavenoise(m_fracdef[3], 0.5, p), 
						 0.5*octavenoise(m_fracdef[4], 0.5, p)), p);
				}
				n = n*0.2;

				if (n < 0.01){
					n += n*voronoiscam_octavenoise(m_fracdef[3], 
						Clamp(h*0.00002, 0.5, 0.5), p);
				} else if (n <0.02){
					n += 0.01*voronoiscam_octavenoise(m_fracdef[3], 
						Clamp(h*0.00002, 0.5, 0.5), p);
				} else {
					n += (0.02/n)*0.01*voronoiscam_octavenoise(m_fracdef[3], 
						Clamp(h*0.00002, 0.5, 0.5), p);
				}

				if (n < 0.001){
					n += n*3*dunes_octavenoise(m_fracdef[2], 
						1.0*octavenoise(m_fracdef[2], 0.5, p), p);
				} else if (n <0.01){
					n += 0.003*dunes_octavenoise(m_fracdef[2], 
						1.0*octavenoise(m_fracdef[2], 0.5, p), p);
				} else {
					n += (0.01/n)*0.003*dunes_octavenoise(m_fracdef[2], 
						1.0*octavenoise(m_fracdef[2], 0.5, p), p);
				}

				if (n < 0.001){
					n += n*0.2*ridged_octavenoise(m_fracdef[1], 
						0.5*octavenoise(m_fracdef[2], 0.5, p), p);
				} else if (n <0.01){
					n += 0.0002*ridged_octavenoise(m_fracdef[1], 
						0.5*octavenoise(m_fracdef[2], 0.5, p), p);
				} else {
					n += (0.01/n)*0.0002*ridged_octavenoise(m_fracdef[1], 
						0.5*octavenoise(m_fracdef[2], 0.5, p), p);
				}

				if (n < 0.1){
					n += n*0.05*dunes_octavenoise(m_fracdef[2], 
						n*river_octavenoise(m_fracdef[2], 0.5, p), p);
				} else if (n <0.2){
					n += 0.005*dunes_octavenoise(m_fracdef[2], 
						((n*n*10.0)+(3*(n-0.1)))*
						river_octavenoise(m_fracdef[2], 0.5, p), p);
				} else {
					n += (0.2/n)*0.005*dunes_octavenoise(m_fracdef[2], 
						Clamp(0.7-(1-(5*n)), 0.0, 0.7)*
						river_octavenoise(m_fracdef[2], 0.5, p), p);
				}
 
				//terrain is too mountainous, so we reduce the height
				n = n*0.3;

			}
			
			n = m_maxHeight*n;
			return (n > 0.0 ? n : 0.0); 
		}
		case TERRAIN_MOUNTAINS_RIDGED:
		{
			double continents = octavenoise(m_fracdef[0], 0.5, p) - m_sealevel;
			if (continents < 0) return 0;
			double mountain_distrib = octavenoise(m_fracdef[1], 0.5, p);
			double mountains = octavenoise(m_fracdef[2], 0.5, p);
			double mountains2 = ridged_octavenoise(m_fracdef[3], 0.5, p);

			double hill_distrib = octavenoise(m_fracdef[4], 0.5, p);
			double hills = hill_distrib * m_fracdef[5].amplitude * ridged_octavenoise(m_fracdef[5], 0.5, p);
			double hills2 = hill_distrib * m_fracdef[6].amplitude * octavenoise(m_fracdef[6], 0.5, p);

			double hill2_distrib = octavenoise(m_fracdef[7], 0.5, p);
			double hills3 = hill2_distrib * m_fracdef[8].amplitude * ridged_octavenoise(m_fracdef[8], 0.5, p);
			double hills4 = hill2_distrib * m_fracdef[9].amplitude * ridged_octavenoise(m_fracdef[9], 0.5, p);

			double n = continents - (m_fracdef[0].amplitude*m_sealevel);

			if (n > 0.0) {
				// smooth in hills at shore edges
				if (n < 0.1) n += hills * n * 10.0f;
				else n += hills;
				if (n < 0.05) n += hills2 * n * 20.0f;
				else n += hills2 ;

				if (n < 0.1) n += hills3 * n * 10.0f;
				else n += hills3;
				if (n < 0.05) n += hills4 * n * 20.0f;
				else n += hills4 ;

				mountains  = octavenoise(m_fracdef[1], 0.5, p) *
					m_fracdef[2].amplitude * mountains*mountains*mountains;
				mountains2 = octavenoise(m_fracdef[4], 0.5, p) *
					m_fracdef[3].amplitude * mountains2*mountains2*mountains2*mountains2;
				if (n > 0.2) n += mountains2 * (n - 0.2) ;
				if (n < 0.2) n += mountains * n * 5.0f ;
				else n += mountains  ; 
			}
			
			n = m_maxHeight*n;
			return (n > 0.0 ? n : 0.0); 
		}
		case TERRAIN_MOUNTAINS_RIVERS:
		{
			double continents = octavenoise(m_fracdef[0], 0.7*
				ridged_octavenoise(m_fracdef[8], 0.58, p), p) - m_sealevel*0.65;
			if (continents < 0) return 0;
			double n = (river_function(m_fracdef[9], p)*
				river_function(m_fracdef[7], p)*
				river_function(m_fracdef[6], p)*
				canyon3_normal_function(m_fracdef[1], p)*continents) -
				(m_fracdef[0].amplitude*m_sealevel*0.1);
			n *= 0.5;

			double h = n;
		/*  Definitions here for easy referral
			SetFracDef(&m_fracdef[0], m_maxHeightInMeters, rand.Double(1e6, 2e6), rand, 10);
			SetFracDef(&m_fracdef[1], m_maxHeightInMeters, 11e6, rand, 10);
			SetFracDef(&m_fracdef[2], m_maxHeightInMeters*0.0000001, rand.Double(500, 2e3), rand, 10);
			SetFracDef(&m_fracdef[3], m_maxHeightInMeters*0.00002, rand.Double(1500, 1e4), rand, 10);
			SetFracDef(&m_fracdef[4], m_maxHeightInMeters*0.08, 1e4, rand, 10);
			SetFracDef(&m_fracdef[5], m_maxHeightInMeters*0.2, 1e5, rand, 10);
			SetFracDef(&m_fracdef[6], m_maxHeightInMeters*0.5, 1e6, rand, 10);
			SetFracDef(&m_fracdef[7], m_maxHeightInMeters*0.5, rand.Double(1e6,5e6), rand, 10);
			SetFracDef(&m_fracdef[8], m_maxHeightInMeters, rand.Double(3e6, 1e7), rand, 10);
			SetFracDef(&m_fracdef[9], m_maxHeightInMeters, 1e7, rand, 10.0);
		*/

			if (n > 0.0) {
				// smooth in hills at shore edges
				//large mountainous shapes
				n += h*river_octavenoise(m_fracdef[7], 
					0.5*octavenoise(m_fracdef[6], 0.5, p), p);

				//if (n < 0.2) n += canyon3_billow_function(m_fracdef[9], p) * n * 5;
				//else if (n < 0.4) n += canyon3_billow_function(m_fracdef[9], p);
				//else n += canyon3_billow_function(m_fracdef[9], p) * (0.4/n);
				//n += -0.5;
			}

			if (n > 0.0) {
				if (n < 0.4){
					n += n*2.5*river_octavenoise(m_fracdef[6], 
						Clamp(h*0.00002, 0.3, 0.7)*
						ridged_octavenoise(m_fracdef[5], 0.5, p), p);
				} else {
					n += 1.0*river_octavenoise(m_fracdef[6], 
						Clamp(h*0.00002, 0.3, 0.7)*
						ridged_octavenoise(m_fracdef[5], 0.5, p), p);
				}
			}

			if (n > 0.0) {
				if (n < 0.2){
					n += n*5.0*billow_octavenoise(m_fracdef[6], 
						Clamp(h*0.00002, 0.5, 0.7), p);
				} else {
					n += billow_octavenoise(m_fracdef[6], 
						Clamp(h*0.00002, 0.5, 0.7), p);
				}
			}

			if (n > 0.0) {
				if (n < 0.4){
					n += n*2.0*river_octavenoise(m_fracdef[6], 
						0.5*octavenoise(m_fracdef[5], 0.5, p), p);
				} else {
					n += (0.32/n)*river_octavenoise(m_fracdef[6], 
						0.5*octavenoise(m_fracdef[5], 0.5, p), p);
				}

				if (n < 0.2){
					n += n*ridged_octavenoise(m_fracdef[5], 
						0.5*octavenoise(m_fracdef[5], 0.5, p), p);
				} else {
					n += (0.04/n)*ridged_octavenoise(m_fracdef[5], 
						0.5*octavenoise(m_fracdef[5], 0.5, p), p);
				}
				//smaller ridged mountains
				n += n*0.7*ridged_octavenoise(m_fracdef[5], 
					0.7*octavenoise(m_fracdef[6], 0.6, p), p);

				//n += n*0.7*voronoiscam_octavenoise(m_fracdef[5], 
				//	0.7*octavenoise(m_fracdef[6], 0.6, p), p);

				//n = n*0.6667;
				
				//jagged surface for mountains
				if (n > 0.25) {
					n += (n-0.25)*0.1*octavenoise(m_fracdef[3], 
						Clamp(h*0.0002*octavenoise(m_fracdef[5], 0.6, p),
						 0.5*octavenoise(m_fracdef[3], 0.5, p), 
						 0.6*octavenoise(m_fracdef[4], 0.6, p)), p);
				} 
				
				if (n > 0.25) {
					n = n;
				} else if (n > 0.2) {
					n += (0.25-n)*0.2*ridged_octavenoise(m_fracdef[3], 
						Clamp(h*0.0002*octavenoise(m_fracdef[5], 0.5, p),
						 0.5*octavenoise(m_fracdef[3], 0.5, p), 
						 0.5*octavenoise(m_fracdef[4], 0.5, p)), p);
				} else if (n > 0.05) {
					n += ((n-0.05)/15)*ridged_octavenoise(m_fracdef[3], 
						Clamp(h*0.0002*octavenoise(m_fracdef[5], 0.5, p),
						 0.5*octavenoise(m_fracdef[3], 0.5, p), 
						 0.5*octavenoise(m_fracdef[4], 0.5, p)), p);
				}
				//n = n*0.2;

				if (n < 0.01){
					n += n*voronoiscam_octavenoise(m_fracdef[3], 
						Clamp(h*0.00002, 0.5, 0.5), p);
				} else if (n <0.02){
					n += 0.01*voronoiscam_octavenoise(m_fracdef[3], 
						Clamp(h*0.00002, 0.5, 0.5), p);
				} else {
					n += (0.02/n)*0.01*voronoiscam_octavenoise(m_fracdef[3], 
						Clamp(h*0.00002, 0.5, 0.5), p);
				}

				if (n < 0.001){
					n += n*3*dunes_octavenoise(m_fracdef[2], 
						1.0*octavenoise(m_fracdef[2], 0.5, p), p);
				} else if (n <0.01){
					n += 0.003*dunes_octavenoise(m_fracdef[2], 
						1.0*octavenoise(m_fracdef[2], 0.5, p), p);
				} else {
					n += (0.01/n)*0.003*dunes_octavenoise(m_fracdef[2], 
						1.0*octavenoise(m_fracdef[2], 0.5, p), p);
				}

				//if (n < 0.001){
				//	n += n*0.2*ridged_octavenoise(m_fracdef[2], 
				//		0.5*octavenoise(m_fracdef[2], 0.5, p), p);
				//} else if (n <0.01){
				//	n += 0.0002*ridged_octavenoise(m_fracdef[2], 
				//		0.5*octavenoise(m_fracdef[2], 0.5, p), p);
				//} else {
				//	n += (0.01/n)*0.0002*ridged_octavenoise(m_fracdef[2], 
				//		0.5*octavenoise(m_fracdef[2], 0.5, p), p);
				//}

				if (n < 0.1){
					n += n*0.05*dunes_octavenoise(m_fracdef[2], 
						n*river_octavenoise(m_fracdef[2], 0.5, p), p);
				} else if (n <0.2){
					n += 0.005*dunes_octavenoise(m_fracdef[2], 
						((n*n*10.0)+(3*(n-0.1)))*
						river_octavenoise(m_fracdef[2], 0.5, p), p);
				} else {
					n += (0.2/n)*0.005*dunes_octavenoise(m_fracdef[2], 
						Clamp(0.7-(1-(5*n)), 0.0, 0.7)*
						river_octavenoise(m_fracdef[2], 0.5, p), p);
				}
 
				n *= 0.3;

			}
			
			n = m_maxHeight*n;
			return (n > 0.0 ? n : 0.0); 
		}
		case TERRAIN_MOUNTAINS_CRATERS:
		{
			continents = octavenoise(m_fracdef[0], 0.5, p) - m_sealevel;
			if (continents < 0) return 0;
			double out = 0.3 * continents;
			double m = m_fracdef[1].amplitude * ridged_octavenoise(m_fracdef[1], 0.5, p);
			double distrib = ridged_octavenoise(m_fracdef[4], 0.5, p);
			if (distrib > 0.5) m += 2.0 * (distrib-0.5) * m_fracdef[3].amplitude * ridged_octavenoise(m_fracdef[3], 0.5*distrib, p);
			// cliffs at shore
			if (continents < 0.001) out += m * continents * 1000.0f;
			else out += m;
			out += crater_function(m_fracdef[5], p);
			out += crater_function(m_fracdef[6], p);
			return m_maxHeight * out;
		}
		case TERRAIN_MOUNTAINS_CRATERS2:
		{
			continents = octavenoise(m_fracdef[0], 0.5, p) - m_sealevel;
			if (continents < 0) return 0;
			double out = 0.3 * continents;
			double m = 0;//m_fracdef[1].amplitude * octavenoise(m_fracdef[1], 0.5, p);
			double distrib = 0.5*ridged_octavenoise(m_fracdef[1], 0.5*octavenoise(m_fracdef[2], 0.5, p), p);
			distrib += 0.7*billow_octavenoise(m_fracdef[2], 0.5*ridged_octavenoise(m_fracdef[1], 0.5, p), p) +
				0.1*octavenoise(m_fracdef[3], 0.5*ridged_octavenoise(m_fracdef[2], 0.5, p), p);

			if (distrib > 0.5) m += 2.0 * (distrib-0.5) * m_fracdef[3].amplitude * octavenoise(m_fracdef[4], 0.5*distrib, p);
			// cliffs at shore
			if (continents < 0.001) out += m * continents * 1000.0f;
			else out += m;
			out += crater_function(m_fracdef[5], p);
			out += crater_function(m_fracdef[6], p);
			out += crater_function(m_fracdef[7], p);
			out += crater_function(m_fracdef[8], p);
			out += crater_function(m_fracdef[9], p);
			return m_maxHeight * out;
		}
		case TERRAIN_MOUNTAINS_VOLCANO:
		{
			double continents = octavenoise(m_fracdef[0], 0.5, p) - m_sealevel;
			if (continents < 0) return 0;
			double mountain_distrib = octavenoise(m_fracdef[1], 0.5, p);
			double mountains = octavenoise(m_fracdef[2], 0.5, p);
			double mountains2 = octavenoise(m_fracdef[3], 0.5, p);
			double hill_distrib = octavenoise(m_fracdef[4], 0.5, p);
			double hills = hill_distrib * m_fracdef[5].amplitude * octavenoise(m_fracdef[5], 0.5, p);
			double hills2 = hill_distrib * m_fracdef[6].amplitude * octavenoise(m_fracdef[6], 0.5, p);



			double n = continents - (m_fracdef[0].amplitude*m_sealevel);

			
			if (n < 0.01) n += megavolcano_function(m_fracdef[7], p) * n * 3000.0f;
			else n += megavolcano_function(m_fracdef[7], p) * 30.0f;

			n = (n > 0.0 ? n : 0.0); 

			if ((m_seed>>2)%3 > 2) {
				if (n < .2f) n += canyon3_ridged_function(m_fracdef[8], p) * n * 2;
				else if (n < .4f) n += canyon3_ridged_function(m_fracdef[8], p) * .4;
				else n += canyon3_ridged_function(m_fracdef[8], p) * (.4/n) * .4;
			} else if ((m_seed>>2)%3 > 1) {
				if (n < .2f) n += canyon3_billow_function(m_fracdef[8], p) * n * 2;
				else if (n < .4f) n += canyon3_billow_function(m_fracdef[8], p) * .4;
				else n += canyon3_billow_function(m_fracdef[8], p) * (.4/n) * .4;
			} else {
				if (n < .2f) n += canyon3_voronoi_function(m_fracdef[8], p) * n * 2;
				else if (n < .4f) n += canyon3_voronoi_function(m_fracdef[8], p) * .4;
				else n += canyon3_voronoi_function(m_fracdef[8], p) * (.4/n) * .4;
			}

			n += -0.05f;
			n = (n > 0.0 ? n : 0.0); 

			n = n*.01f;

			if (n > 0.0) {
				// smooth in hills at shore edges
				if (n < 0.01) n += hills * n * 100.0f;
				else n += hills;
				if (n < 0.02) n += hills2 * n * 50.0f;
				else n += hills2 * (0.02f/n);

				mountains  = octavenoise(m_fracdef[1], 0.5, p) *
					m_fracdef[2].amplitude * mountains*mountains*mountains;
				mountains2 = octavenoise(m_fracdef[4], 0.5, p) *
					m_fracdef[3].amplitude * mountains2*mountains2*mountains2;
				if (n > 2.5) n += mountains2 * (n - 2.5) * 0.6f;
				if (n < 0.01) n += mountains * n * 60.0f ;
				else n += mountains * 0.6f ; 
			}
			
			n = m_maxHeight*n;
			return (n > 0.0 ? n : 0.0); 
		}
		case TERRAIN_MOUNTAINS_RIVERS_VOLCANO:
		{
			double continents = octavenoise(m_fracdef[0], 0.5, p) - m_sealevel;
			if (continents < 0) return 0;
			double mountain_distrib = octavenoise(m_fracdef[1], 0.5, p);
			double mountains = octavenoise(m_fracdef[2], 0.5, p);
			double mountains2 = octavenoise(m_fracdef[3], 0.5, p);
			double hill_distrib = octavenoise(m_fracdef[4], 0.5, p);
			double hills = hill_distrib * m_fracdef[5].amplitude * octavenoise(m_fracdef[5], 0.5, p);
			double hills2 = hill_distrib * m_fracdef[6].amplitude * octavenoise(m_fracdef[6], 0.5, p);



			double n = continents - (m_fracdef[0].amplitude*m_sealevel);

			
			if (n < 0.01) n += megavolcano_function(m_fracdef[7], p) * n * 800.0f;
			else n += megavolcano_function(m_fracdef[7], p) * 8.0f;

			//n = (n > 0.0 ? n : 0.0); 
			//n = n*.1f;

			// BEWARE THE WALL OF TEXT
			if ((m_seed>>2) %3 > 2) {

				if (n < .2f) n += canyon3_ridged_function(m_fracdef[8], p) * n * 2;
				else if (n < .4f) n += canyon3_ridged_function(m_fracdef[8], p) * .4;
				else n += canyon3_ridged_function(m_fracdef[8], p) * (.4/n) * .4;

				if (n < .2f) n += canyon2_ridged_function(m_fracdef[8], p) * n * 2;
				else if (n < .4f) n += canyon2_ridged_function(m_fracdef[8], p) * .4;
				else n += canyon2_ridged_function(m_fracdef[8], p) * (.4/n) * .4;

				if (n < .2f) n += canyon_ridged_function(m_fracdef[8], p) * n * 2;
				else if (n < .4f) n += canyon_ridged_function(m_fracdef[8], p) * .4;
				else n += canyon_ridged_function(m_fracdef[8], p) * (.4/n) * .4;

				if (n < .2f) n += canyon3_ridged_function(m_fracdef[9], p) * n * 2;
				else if (n < .4f) n += canyon3_ridged_function(m_fracdef[9], p) * .4;
				else n += canyon3_ridged_function(m_fracdef[9], p) * (.4/n) * .4;

				if (n < .2f) n += canyon2_ridged_function(m_fracdef[9], p) * n * 2;
				else if (n < .4f) n += canyon2_ridged_function(m_fracdef[9], p) * .4;
				else n += canyon2_ridged_function(m_fracdef[9], p) * (.4/n) * .4;

				if (n < .2f) n += canyon_ridged_function(m_fracdef[9], p) * n * 2;
				else if (n < .4f) n += canyon_ridged_function(m_fracdef[9], p) * .4;
				else n += canyon_ridged_function(m_fracdef[9], p) * (.4/n) * .4;

			} else if ((m_seed>>2) %3 > 1) {

				if (n < .2f) n += canyon3_billow_function(m_fracdef[8], p) * n * 2;
				else if (n < .4f) n += canyon3_billow_function(m_fracdef[8], p) * .4;
				else n += canyon3_billow_function(m_fracdef[8], p) * (.4/n) * .4;

				if (n < .2f) n += canyon2_billow_function(m_fracdef[8], p) * n * 2;
				else if (n < .4f) n += canyon2_billow_function(m_fracdef[8], p) * .4;
				else n += canyon2_billow_function(m_fracdef[8], p) * (.4/n) * .4;

				if (n < .2f) n += canyon_billow_function(m_fracdef[8], p) * n * 2;
				else if (n < .4f) n += canyon_billow_function(m_fracdef[8], p) * .4;
				else n += canyon_billow_function(m_fracdef[8], p) * (.4/n) * .4;

				if (n < .2f) n += canyon3_billow_function(m_fracdef[9], p) * n * 2;
				else if (n < .4f) n += canyon3_billow_function(m_fracdef[9], p) * .4;
				else n += canyon3_billow_function(m_fracdef[9], p) * (.4/n) * .4;

				if (n < .2f) n += canyon2_billow_function(m_fracdef[9], p) * n * 2;
				else if (n < .4f) n += canyon2_billow_function(m_fracdef[9], p) * .4;
				else n += canyon2_billow_function(m_fracdef[9], p) * (.4/n) * .4;

				if (n < .2f) n += canyon_billow_function(m_fracdef[9], p) * n * 2;
				else if (n < .4f) n += canyon_billow_function(m_fracdef[9], p) * .4;
				else n += canyon_billow_function(m_fracdef[9], p) * (.4/n) * .4;

			} else {

				if (n < .2f) n += canyon3_voronoi_function(m_fracdef[8], p) * n * 2;
				else if (n < .4f) n += canyon3_voronoi_function(m_fracdef[8], p) * .4;
				else n += canyon3_voronoi_function(m_fracdef[8], p) * (.4/n) * .4;

				if (n < .2f) n += canyon2_voronoi_function(m_fracdef[8], p) * n * 2;
				else if (n < .4f) n += canyon2_voronoi_function(m_fracdef[8], p) * .4;
				else n += canyon2_voronoi_function(m_fracdef[8], p) * (.4/n) * .4;

				if (n < .2f) n += canyon_voronoi_function(m_fracdef[8], p) * n * 2;
				else if (n < .4f) n += canyon_voronoi_function(m_fracdef[8], p) * .4;
				else n += canyon_voronoi_function(m_fracdef[8], p) * (.4/n) * .4;

				if (n < .2f) n += canyon3_voronoi_function(m_fracdef[9], p) * n * 2;
				else if (n < .4f) n += canyon3_voronoi_function(m_fracdef[9], p) * .4;
				else n += canyon3_voronoi_function(m_fracdef[9], p) * (.4/n) * .4;

				if (n < .2f) n += canyon2_voronoi_function(m_fracdef[9], p) * n * 2;
				else if (n < .4f) n += canyon2_voronoi_function(m_fracdef[9], p) * .4;
				else n += canyon2_voronoi_function(m_fracdef[9], p) * (.4/n) * .4;

				if (n < .2f) n += canyon_voronoi_function(m_fracdef[9], p) * n * 2;
				else if (n < .4f) n += canyon_voronoi_function(m_fracdef[9], p) * .4;
				else n += canyon_voronoi_function(m_fracdef[9], p) * (.4/n) * .4;

			}

			n += -1.0f;
			n = (n > 0.0 ? n : 0.0); 

			n = n*.03f;

			//n += continents - (m_fracdef[0].amplitude*m_sealevel);

			if (n > 0.0) {
				// smooth in hills at shore edges
				if (n < 0.1) n += hills * n * 10.0f;
				else n += hills;
				if (n < 0.05) n += hills2 * n * 20.0f;
				else n += hills2 ;

				mountains  = octavenoise(m_fracdef[1], 0.5, p) *
					m_fracdef[2].amplitude * mountains*mountains*mountains;
				mountains2 = octavenoise(m_fracdef[4], 0.5, p) *
					m_fracdef[3].amplitude * mountains2*mountains2*mountains2;
				if (n > 0.5) n += mountains2 * (n - 0.5) ;
				if (n < 0.2) n += mountains * n * 5.0f ;
				else n += mountains  ; 
			}
			
			n = m_maxHeight*n;
			return (n > 0.0 ? n : 0.0); 
		}
		case TERRAIN_RUGGED_LAVA:
		{
			double continents = octavenoise(m_fracdef[0], 0.5, p) - m_sealevel;
			if (continents < 0) return 0;
			double mountain_distrib = octavenoise(m_fracdef[1], 0.5, p);
			double mountains = octavenoise(m_fracdef[2], 0.5, p);
			double mountains2 = octavenoise(m_fracdef[3], 0.5, p);
			double hill_distrib = octavenoise(m_fracdef[4], 0.5, p);
			double hills = hill_distrib * m_fracdef[5].amplitude * octavenoise(m_fracdef[5], 0.5, p);
			double rocks = octavenoise(m_fracdef[9], 0.5, p);

			
			double n = continents - (m_fracdef[0].amplitude*m_sealevel);
			//double n = (megavolcano_function(p) + volcano_function(p) + smlvolcano_function(p));
			n += megavolcano_function(m_fracdef[6], p);
			n += volcano_function(m_fracdef[6], p);
			
			n += megavolcano_function(m_fracdef[7], p);
			n += volcano_function(m_fracdef[7], p);

			
			//n += 1.4*(continents - targ.continents.amplitude*targ.sealevel + (volcano_function(p)*1)) ;
			//smooth canyon transitions and limit height of canyon placement
			if (n < .01) n += n * 100.0f * canyon3_ridged_function(m_fracdef[8], p);
			else if (n < .7) n += canyon3_ridged_function(m_fracdef[8], p);
			else n += canyon3_ridged_function(m_fracdef[8], p);

			if (n < .01) n += n * 100.0f * canyon2_ridged_function(m_fracdef[8], p);
			else if (n < .7) n += canyon2_ridged_function(m_fracdef[8], p);
			else n += canyon2_ridged_function(m_fracdef[8], p);
			n = n*.3f;

			n += hills ;

			mountains  = octavenoise(m_fracdef[1], 0.5, p) *
					m_fracdef[2].amplitude * mountains*mountains*mountains;
			mountains2 = octavenoise(m_fracdef[4], 0.5, p) *
					m_fracdef[3].amplitude * mountains2*mountains2*mountains2;
			/*mountains = fractal(2, targ.mountainDistrib, (m_seed>>2)&3, p) *
				targ.mountains.amplitude * mountains*mountains*mountains;
			mountains2 = fractal(24, targ.mountainDistrib, (m_seed>>2)&3, p) *
				targ.mountains.amplitude * mountains*mountains*mountains;*/
				
			n += mountains ;
			if (n < 0.01) n += mountains2 * n * 40.0f ;
			else n += mountains2*.4f ;

			rocks = mountain_distrib * m_fracdef[9].amplitude * rocks*rocks*rocks;
			n += rocks ;
		
			n = (n<0.0 ? 0.0 : m_maxHeight*n);
			return n;
		}
		case TERRAIN_H2O_SOLID:
		{
			double continents = 0.7*river_octavenoise(m_fracdef[2], 0.5, p)-m_sealevel;
			continents = m_fracdef[0].amplitude * ridged_octavenoise(m_fracdef[0], 
				Clamp(continents, 0.0, 0.6), p);
			double mountains = ridged_octavenoise(m_fracdef[2], 0.5, p);
			double hills = octavenoise(m_fracdef[2], 0.5, p) *
				m_fracdef[1].amplitude * river_octavenoise(m_fracdef[1], 0.5, p);
			double n = continents - (m_fracdef[0].amplitude*m_sealevel);
			// craters
			n += crater_function(m_fracdef[5], p);	
			if (n > 0.0) {
				// smooth in hills at shore edges 
				if (n < 0.05) {
					n += hills * n * 4.0 ;
					n += n * 20.0 * (billow_octavenoise(m_fracdef[3], 0.5*
						ridged_octavenoise(m_fracdef[2], 0.5, p), p) +
						river_octavenoise(m_fracdef[4], 0.5*
						ridged_octavenoise(m_fracdef[3], 0.5, p), p) +
						billow_octavenoise(m_fracdef[3], 0.6*
						ridged_octavenoise(m_fracdef[4], 0.55, p), p));
				} else {
					n += hills * .2f ;
					n += billow_octavenoise(m_fracdef[3], 0.5*
						ridged_octavenoise(m_fracdef[2], 0.5, p), p) +
						river_octavenoise(m_fracdef[4], 0.5*
						ridged_octavenoise(m_fracdef[3], 0.5, p), p) +
						billow_octavenoise(m_fracdef[3], 0.6*
						ridged_octavenoise(m_fracdef[4], 0.55, p), p);
				}
				// adds mountains hills craters 
				mountains = octavenoise(m_fracdef[3], 0.5, p) *
					m_fracdef[2].amplitude * mountains*mountains*mountains;
				if (n < 0.4) n += 2.0 * n * mountains;
				else n += mountains * .8f;
			}			
			n = m_maxHeight*n;
			n = (n<0.0 ? -n : n);
			n = (n>1.0 ? 2.0-n : n);
			return n;
		}
		case TERRAIN_H2O_SOLID_CANYONS:
		{
			double continents = 0.7*river_octavenoise(m_fracdef[2], 0.5, p)-m_sealevel;
			continents = m_fracdef[0].amplitude * ridged_octavenoise(m_fracdef[0], 
				Clamp(continents, 0.0, 0.6), p);
			double mountains = ridged_octavenoise(m_fracdef[2], 0.5, p);
			double hills = octavenoise(m_fracdef[2], 0.5, p) *
				m_fracdef[1].amplitude * river_octavenoise(m_fracdef[1], 0.5, p);
			double n = continents - (m_fracdef[0].amplitude*m_sealevel);
			if (n > 0.0) {
				// smooth in hills at shore edges 
				if (n < 0.05) {
					n += hills * n * 4.0 ;
					n += n * 20.0 * (billow_octavenoise(m_fracdef[3], 0.5*
						ridged_octavenoise(m_fracdef[2], 0.5, p), p) +
						river_octavenoise(m_fracdef[4], 0.5*
						ridged_octavenoise(m_fracdef[3], 0.5, p), p) +
						billow_octavenoise(m_fracdef[3], 0.6*
						ridged_octavenoise(m_fracdef[4], 0.55, p), p));
				} else {
					n += hills * .2f ;
					n += billow_octavenoise(m_fracdef[3], 0.5*
						ridged_octavenoise(m_fracdef[2], 0.5, p), p) +
						river_octavenoise(m_fracdef[4], 0.5*
						ridged_octavenoise(m_fracdef[3], 0.5, p), p) +
						billow_octavenoise(m_fracdef[3], 0.6*
						ridged_octavenoise(m_fracdef[4], 0.55, p), p);
				}
				// adds mountains hills craters 
				mountains = octavenoise(m_fracdef[3], 0.5, p) *
					m_fracdef[2].amplitude * mountains*mountains*mountains;
				if (n < 0.4) n += 2.0 * n * mountains;
				else n += mountains * .8f;
			}	
			// craters
			n += 3.0*impact_crater_function(m_fracdef[5], p);	
			n = m_maxHeight*n;
			n = (n<0.0 ? 0 : n);
			n = (n>1.0 ? 2.0-n : n);
			return n;
		}
		case TERRAIN_RUGGED_DESERT:
		{
			double continents = octavenoise(m_fracdef[0], 0.5, p) - m_sealevel + (cliff_function(m_fracdef[7], p)*0.5);
			if (continents < 0) return 0;
			double mountain_distrib = octavenoise(m_fracdef[2], 0.5, p);
			double mountains = octavenoise(m_fracdef[1], 0.5, p);
			double rocks = octavenoise(m_fracdef[9], 0.5, p);
			double hill_distrib = octavenoise(m_fracdef[4], 0.5, p);
			double hills = hill_distrib * m_fracdef[3].amplitude * octavenoise(m_fracdef[3], 0.5, p);
			double dunes = hill_distrib * m_fracdef[5].amplitude * octavenoise(m_fracdef[5], 0.5, p);

			double n = continents * m_fracdef[0].amplitude * 2;//+ (cliff_function(m_fracdef[7], p)*0.5);
			n += canyon_normal_function(m_fracdef[6], p);
			n += canyon2_normal_function(m_fracdef[6], p);
			n += canyon3_ridged_function(m_fracdef[6], p);
			n = (n<1 ? n : 1/n ); //sometimes creates some interesting features
			n += canyon_billow_function(m_fracdef[7], p);
			n += canyon2_ridged_function(m_fracdef[7], p);
			n += canyon3_normal_function(m_fracdef[7], p);
			n += canyon_normal_function(m_fracdef[8], p);
			n += canyon2_ridged_function(m_fracdef[8], p);
			n += canyon3_voronoi_function(m_fracdef[8], p);
			n += -0.5;
			n = n * 0.5;
			n = (n<0.0 ? 0.0 : n);

			// makes larger dunes at lower altitudes, flat ones at high altitude.
			mountains = mountain_distrib * m_fracdef[1].amplitude * mountains*mountains*mountains;
			// smoothes edges of mountains and places them only above a set altitude
			if (n < 0.1) n += n * 10.0f * hills;
			else n += hills;
			if (n > 0.2) n += dunes * (0.2/n);  
			else n += dunes;
			if (n < 0.1) n += n * 10.0f * mountains;
			else n += mountains;	
			
			
			rocks = mountain_distrib * m_fracdef[9].amplitude * rocks*rocks*rocks;
			n += rocks ;
			
			
			//n = (n<0.0 ? 0.0 : m_maxHeight*n);
			n = m_maxHeight*n;
			return n;
		}
	}
}

/* These fuctions should not be used by GeoSphereStyle::GetHeight, so don't move these definitions
   to above that function. GetHeight should use the versions of these functions that take fracdef_t
   objects, ensuring that the resulting terrains have the desired scale */
static inline double octavenoise(int octaves, double roughness, double lacunarity, const vector3d &p);
static inline double river_octavenoise(int octaves, double roughness, double lacunarity, const vector3d &p);
static inline double ridged_octavenoise(int octaves, double roughness, double lacunarity, const vector3d &p);
static inline double billow_octavenoise(int octaves, double roughness, double lacunarity, const vector3d &p);
static inline double voronoiscam_octavenoise(int octaves, double roughness, double lacunarity, const vector3d &p);

/**
 * Height: 0.0 would be sea-level. 1.0 would be an extra elevation of 1 radius (huge)
 */
vector3d GeoSphereStyle::GetColor(const vector3d &p, double height, const vector3d &norm)
{
	switch (m_colorType) {
	case COLOR_NONE:
		return vector3d(1.0);
<<<<<<< HEAD
	/*case COLOR_GG_JUPITER: {
		//SetFracDef(&m_fracdef[0], m_maxHeightInMeters*0.05, 1e6, rand, 50.0);
		double n = octavenoise(24, 0.5f*m_entropy[0] + 0.25f, 2.0, noise(vector3d(p.x, p.y*m_planetEarthRadii, p.z))*p);
		n = (1.0 + n)*0.5;// *crater_function(m_fracdef[0], p)*octavenoise(m_fracdef[1], 0.5, p);
		n += -volcano_function(m_fracdef[0], p)*
			(billow_octavenoise(24, 0.5f*m_entropy[1] + 0.25f, 2.0,
			noise(vector3d(p.x, p.y*m_planetEarthRadii, p.z))*p));
		n += -megavolcano_function(m_fracdef[0], p)*
			(river2_octavenoise(24, 0.5f*m_entropy[1] + 0.25f, 2.0,
			noise(vector3d(p.x, p.y*m_planetEarthRadii, p.z))*p));
		//return interpolate_color(n, m_darkatmoColor[0], m_atmoColor[0]);
		return interpolate_color(n, vector3d(.38,.12,.08), vector3d(.99,.76,.62));
		}*/
=======
>>>>>>> 65f2937b
	case COLOR_GG_JUPITER: {
		double n;
		double h = river_octavenoise(m_fracdef[0], 0.5*m_entropy[0] + 
			0.25f, noise(vector3d(p.x*8, p.y*32, p.z*8)))*.125;
		double equatorial_region_1 = billow_octavenoise(m_fracdef[0], 0.54, p) * p.y * p.x;
		double equatorial_region_2 = octavenoise(m_fracdef[1], 0.58, p) * p.x * p.x;
		vector3d col;
		col = interpolate_color(equatorial_region_1, m_ggdarkColor[0], m_ggdarkColor[1]);
		col = interpolate_color(equatorial_region_2, col, vector3d(.45, .3, .0));
		//top stripe
		if (p.y < 0.5 && p.y > 0.1) {
			for(float i=-1 ; i < 1; i+=0.6){
				double temp = p.y - i;
				if ( temp < .15+h && temp > -.15+h ){
					n = billow_octavenoise(m_fracdef[2], 0.5*m_entropy[0], 
						noise(vector3d(p.x, p.y*m_planetEarthRadii*0.3, p.z))*p);
					n += 0.5*octavenoise(m_fracdef[1], 0.5*m_entropy[0],
						noise(vector3d(p.x, p.y*m_planetEarthRadii, p.z))*p);
					n += ridged_octavenoise(m_fracdef[1], 0.5*m_entropy[0], 
						noise(vector3d(p.x, p.y*m_planetEarthRadii*0.3, p.z))*p);
					//n += 0.5;
					n *= n;
					n = (n<0.0 ? -n : n);
					n = (n>1.0 ? 2.0-n : n);
					if (n >0.8) {
						n -= 0.8; n *= 5.0;
						col = interpolate_color(n, col, m_ggdarkColor[7] );
						return col;
					} else if (n>0.6) {
						n -= 0.6; n*= 5.0;
						col = interpolate_color(n, m_gglightColor[4], col );
						return col;
					} else if (n>0.4) {
						n -= 0.4; n*= 5.0;
						col = interpolate_color(n, vector3d(.9, .89, .85), m_gglightColor[4] );
						return col;
					} else if (n>0.2) {
						n -= 0.2; n*= 5.0;
						col = interpolate_color(n, m_ggdarkColor[2], vector3d(.9, .89, .85) );
						return col;
					} else {
						n *= 5.0;
						col = interpolate_color(n, col, m_ggdarkColor[2] );
						return col;
					}
				}
			} // bottom stripe
		} else if (p.y < -0.1 && p.y > -0.5) { 
			for(float i=-1 ; i < 1; i+=0.6){
				double temp = p.y - i;
				if ( temp < .15+h && temp > -.15+h ){
					n = billow_octavenoise(m_fracdef[2], 0.5*m_entropy[0], 
						noise(vector3d(p.x, p.y*m_planetEarthRadii*0.3, p.z))*p);
					n += 0.5*octavenoise(m_fracdef[1], 0.5*m_entropy[0],
						noise(vector3d(p.x, p.y*m_planetEarthRadii, p.z))*p);
					n += ridged_octavenoise(m_fracdef[1], 0.5*m_entropy[0], 
						noise(vector3d(p.x, p.y*m_planetEarthRadii*0.3, p.z))*p);
					//n += 0.5;
					//n *= n;
					n = (n<0.0 ? -n : n);
					n = (n>1.0 ? 2.0-n : n);
					if (n >0.8) {
						n -= 0.8; n *= 5.0;
						col = interpolate_color(n, col, m_ggdarkColor[7] );
						return col;
					} else if (n>0.6) {
						n -= 0.6; n*= 5.0;
						col = interpolate_color(n, m_gglightColor[4], col );
						return col;
					} else if (n>0.4) {
						n -= 0.4; n*= 5.0;
						col = interpolate_color(n, vector3d(.9, .89, .85), m_gglightColor[4] );
						return col;
					} else if (n>0.2) {
						n -= 0.2; n*= 5.0;
						col = interpolate_color(n, m_ggdarkColor[2], vector3d(.9, .89, .85) );
						return col;
					} else {
						n *= 5.0;
						col = interpolate_color(n, col, m_ggdarkColor[2] );
						return col;
					}
				}
			}
		} else {  //small stripes
			for(float i=-1 ; i < 1; i+=0.3){
				double temp = p.y - i;
				if ( temp < .1+h && temp > -.0+h ){
					n = billow_octavenoise(m_fracdef[2], 0.5*m_entropy[0], 
						noise(vector3d(p.x, p.y*m_planetEarthRadii*0.3, p.z))*p);
					n += 0.5*octavenoise(m_fracdef[1], 0.5*m_entropy[0],
						noise(vector3d(p.x, p.y*m_planetEarthRadii, p.z))*p);
					n += ridged_octavenoise(m_fracdef[1], 0.5*m_entropy[0], 
						noise(vector3d(p.x, p.y*m_planetEarthRadii*0.3, p.z))*p);
					//n += 0.5;
					//n *= n;
					n = (n<0.0 ? -n : n);
					n = (n>1.0 ? 2.0-n : n);
					if (n >0.8) {
						n -= 0.8; n *= 5.0;
						col = interpolate_color(n, col, m_ggdarkColor[7] );
						return col;
					} else if (n>0.6) {
						n -= 0.6; n*= 5.0;
						col = interpolate_color(n, m_gglightColor[4], col );
						return col;
					} else if (n>0.4) {
						n -= 0.4; n*= 5.0;
						col = interpolate_color(n, vector3d(.9, .89, .85), m_gglightColor[4] );
						return col;
					} else if (n>0.2) {
						n -= 0.2; n*= 5.0;
						col = interpolate_color(n, m_ggdarkColor[2], vector3d(.9, .89, .85) );
						return col;
					} else {
						n *= 5.0;
						col = interpolate_color(n, col, m_ggdarkColor[2] );
						return col;
					}
				}
			}
		}
		//if is not a stripe.
		n = octavenoise(m_fracdef[1], 0.5*m_entropy[0] + 
			0.25f,noise(vector3d(p.x, p.y*m_planetEarthRadii*3, p.z))*p);
		//n += 0.5;
		n *= n*n*n;
		n = (n<0.0 ? -n : n);
		n = (n>1.0 ? 2.0-n : n);
	
		if (n>0.5) {
			n -= 0.5; n*= 2.0;
			col = interpolate_color(n, col, m_gglightColor[2] );
			return col;
		} else {
			n *= 2.0;
			col = interpolate_color(n, vector3d(.9, .89, .85), col );
			return col;
		}
			//printf("%d", n);
		//col = interpolate_color(n, vector3d(.9, .9, .9), col  );
		//col = interpolate_color(equatorial_region_2, col, vector3d(.2, 0, .0));
		//return col;
		//return vector3d(rar,rar,rar);
		}
	case COLOR_GG_SATURN: {
		double n = octavenoise(12, 0.5f*m_entropy[0] + 0.25f, 2.0, noise(vector3d(p.x, p.y*m_planetEarthRadii, p.z))*p);
		n = (1.0 + n)*0.5;
		return interpolate_color(n, vector3d(.69, .53, .43), vector3d(.99, .76, .62));
		}
	case COLOR_GG_URANUS: {
		double n = octavenoise(12, 0.5f*m_entropy[0] + 0.25f, 2.0, noise(vector3d(p.x, p.y*m_planetEarthRadii, p.z))*p);
		n = (1.0 + n)*0.5;
		return interpolate_color(n, vector3d(.63, .76, .77), vector3d(.70,.85,.86));
		}
	case COLOR_GG_NEPTUNE: {
		double n = octavenoise(12, 0.5f*m_entropy[0] + 0.25f, 2.0, noise(vector3d(p.x, p.y*m_planetEarthRadii, p.z))*p);
		n = (1.0 + n)*0.5;
		return interpolate_color(n*n, vector3d(.21, .34, .54), vector3d(.31, .44, .73)); 
		}
	case COLOR_EARTHLIKE:
	{
		double n = m_invMaxHeight*height;
		const double flatness = pow(p.Dot(norm), 8.0);
		const vector3d color_cliffs = m_rockColor[5];
		// ice on mountains and poles
			if (fabs(m_icyness*p.y) + m_icyness*n > 1) {
				return interpolate_color(flatness, color_cliffs, vector3d(1,1,1));
			}
		double equatorial_desert = (2.0-m_icyness)*(-1.0+2.0*octavenoise(12, 0.5, 2.0, (n*2.0)*p)) *
				1.0*(2.0-m_icyness)*(1.0-p.y*p.y);
		// This is for fake ocean depth by the coast.
		double continents = 0;
			if (m_heightMap) {
				continents = 0;
			} else {
				continents = octavenoise(m_fracdef[0], 0.7*
					ridged_octavenoise(m_fracdef[8], 0.58, p), p) - m_sealevel*0.6;
			}
		vector3d col;
		//we don't want water on the poles if there are ice-caps
		if (fabs(m_icyness*p.y) > 0.67) {
			col = interpolate_color(equatorial_desert, vector3d(0.42, 0.46, 0), vector3d(0.5, 0.3, 0));
			col = interpolate_color(flatness, col, vector3d(1,1,1));
			return col;
		}
		// water
		if (n <= 0) {
			if (m_heightMap) {	
				// waves
				n += dunes_octavenoise(m_fracdef[2], 0.5, p);
				n *= 0.1;
			} else {
			// Oooh, pretty coastal regions with shading based on underwater depth.
				n += continents - (m_fracdef[0].amplitude*m_sealevel*0.49);
				n *= 10.0;
				n = (n>0.3 ? 0.3-(n*n*n-0.027) : n);
			}
			col = interpolate_color(equatorial_desert, vector3d(0,0,0.15), vector3d(0,0,0.25));
			col = interpolate_color(n, col, vector3d(0,0.8,0.6));
			return col;
		}
		// More sensitive height detection for application of colours	
		if (n > 0.5) {
		col = interpolate_color(equatorial_desert, m_rockColor[2], m_rockColor[4]);
		col = interpolate_color(n, col, m_darkrockColor[6]);
		col = interpolate_color(flatness, color_cliffs, col);
		return col;
		}
		else if (n > 0.25) { 
		vector3d color_cliffs = m_darkrockColor[1];
		col = interpolate_color(equatorial_desert, m_darkrockColor[5], m_darkrockColor[7]);
		col = interpolate_color(n, col, m_rockColor[1]);
		col = interpolate_color(flatness, color_cliffs, col);
		return col;
		}
		else if (n > 0.05) {  
		col = interpolate_color(equatorial_desert, m_darkrockColor[5], m_darkrockColor[7]);
		vector3d color_cliffs = col;
		col = interpolate_color(equatorial_desert, vector3d(0.05,0.15,-.5), vector3d(0.5,0.35,-.5));
		col = interpolate_color(n, col, m_darkrockColor[3]);
		col = interpolate_color(flatness, color_cliffs, col);
		return col;
		}
		else if (n > 0.01) { 
		vector3d color_cliffs = vector3d(0,0.1,0.4);
		col = interpolate_color(equatorial_desert, vector3d(0.42, 0.46, 0), vector3d(0.5, 0.3, 0));
		col = interpolate_color(n, col, vector3d(-5,-4.5,0));
		col = interpolate_color(flatness, color_cliffs, col);
		return col;
		}
		else if (n > 0.005) {   
		vector3d color_cliffs = vector3d(0,0.1,0.4);
		col = interpolate_color(equatorial_desert, vector3d(0.04,.06,.0), vector3d(0.1,.02,.0));
		col = interpolate_color(n, col, vector3d(42,50.8,0));
		col = interpolate_color(flatness, color_cliffs, col);
		return col;
		}
		else { 
		vector3d color_cliffs = vector3d(0,0.1,0.4);
		col = interpolate_color(equatorial_desert, vector3d(0.9,0.84,0), vector3d(0.9,0.8,0));
		col = interpolate_color(n, col, vector3d(-125,-98,-159));
		col = interpolate_color(flatness, color_cliffs, col);
		return col;
		}
	}
	case COLOR_DEAD_WITH_H2O: {
		double n = m_invMaxHeight*height;
		if (n <= 0) return vector3d(0.0,0.0,0.5);
		else return interpolate_color(n, vector3d(.2,.2,.2), vector3d(.6,.6,.6));
	}
	case COLOR_ICEWORLD:
	{
		double n = m_invMaxHeight*height;

		if (n <= 0.0) return vector3d(0.96,0.96,0.96);

		const double flatness = pow(p.Dot(norm), 24.0);
		double equatorial_desert = (2.0-m_icyness)*(-1.0+2.0*octavenoise(12, 0.5, 2.0, (n*2.0)*p)) *
				1.0*(2.0-m_icyness)*(1.0-p.y*p.y);
		double equatorial_region_1 = billow_octavenoise(m_fracdef[0], 0.5, p) * p.y * p.y;
		double equatorial_region_2 = ridged_octavenoise(m_fracdef[5], 0.5, p) * p.x * p.x;
		// cliff colours
		vector3d color_cliffs;
		// adds some variation
		color_cliffs = interpolate_color(equatorial_region_1, m_rockColor[3],  m_rockColor[0] );
		color_cliffs = interpolate_color(equatorial_region_2, color_cliffs,  m_rockColor[2] );
		// main colours
		vector3d col;
		// start by interpolating between noise values for variation
		col = interpolate_color(equatorial_region_1, m_darkrockColor[0], vector3d(1, 1, 1) );
		col = interpolate_color(equatorial_region_2, m_darkrockColor[1], col );
		col = interpolate_color(equatorial_desert, col, vector3d(.96, .95, .94));
		// scale by different colours depending on height for more variation
		if (n > .666) {  
			n -= 0.666; n*= 3.0;
			col = interpolate_color(n, vector3d(.96, .95, .94), col);
			col = interpolate_color(flatness, color_cliffs, col);
			return col;
		}
		else if (n > 0.333) {
			n -= 0.333; n*= 3.0;
			col = interpolate_color(n, col, vector3d(.96, .95, .94));
			col = interpolate_color(flatness, color_cliffs, col);
		return col;
		}
		else {   
			n *= 3.0;
			col = interpolate_color(n, vector3d(.96, .95, .94), col);
			col = interpolate_color(flatness, color_cliffs, col);
		return col;
		}
	}
	case COLOR_DESERT:
	{
		double n = m_invMaxHeight*height/2;
		const double flatness = pow(p.Dot(norm), 6.0);
		const vector3d color_cliffs = m_rockColor[1];
		// Ice has been left as is so the occasional desert world will have polar ice-caps like mars
		if (fabs(m_icyness*p.y) + m_icyness*n > 1) {
			return interpolate_color(flatness, color_cliffs, vector3d(1,1,1));
		}
		double equatorial_desert = (2.0-m_icyness)*(-1.0+2.0*octavenoise(12, 0.5, 2.0, (n*2.0)*p)) *
				1.0*(2.0-m_icyness)*(1.0-p.y*p.y);
		vector3d col;
		if (n > .4) {
			n = n*n;
			col = interpolate_color(equatorial_desert, vector3d(.8,.75,.5), vector3d(.52, .5, .3));
			col = interpolate_color(n, col, vector3d(.1, .0, .0));
			col = interpolate_color(flatness, color_cliffs, col);
			return col;
		} else if (n > .3) {
			n = n*n;
			col = interpolate_color(equatorial_desert, vector3d(.81, .68, .3), vector3d(.85, .7, 0));
			col = interpolate_color(n, col, vector3d(-1.2,-.84,.35));
			col = interpolate_color(flatness, color_cliffs, col);
			return col;
		} else if (n > .2) {
			col = interpolate_color(equatorial_desert, vector3d(-0.4, -0.47, -0.6), vector3d(-.6, -.7, -2));
			col = interpolate_color(n, col, vector3d(4, 3.95, 3.94));
			col = interpolate_color(flatness, color_cliffs, col);
			return col;
		} else {
			col = interpolate_color(equatorial_desert, vector3d(.78, .73, .68), vector3d(.8, .77, .5));
			col = interpolate_color(n, col, vector3d(-2.0, -2.3, -2.4));
			col = interpolate_color(flatness, color_cliffs, col);
			return col;
		}	
	}
	case COLOR_ROCK:
		{
		double n = m_invMaxHeight*height/2;
		if (n <= 0) return m_rockColor[1];		
		const double flatness = pow(p.Dot(norm), 6.0);
		const vector3d color_cliffs = m_rockColor[0];
		double equatorial_desert = (2.0-m_icyness)*(-1.0+2.0*octavenoise(12, 0.5, 2.0, (n*2.0)*p)) *
				1.0*(2.0-m_icyness)*(1.0-p.y*p.y);
		double equatorial_region = octavenoise(m_fracdef[0], 0.54, p) * p.y * p.x;
		double equatorial_region_2 = ridged_octavenoise(m_fracdef[1], 0.58, p) * p.x * p.x;
		// Below is to do with variable colours for different heights, it gives a nice effect.
		// n is height.
		vector3d col;
		col = interpolate_color(equatorial_desert, m_rockColor[2], m_rockColor[3]);
		col = interpolate_color(equatorial_region, col, m_darkrockColor[4]);
		col = interpolate_color(equatorial_region_2, m_rockColor[1], col);
		if (n > 0.9) {
			n -= 0.9; n *= 10.0;
			col = interpolate_color(n, m_rockColor[6], col );
			col = interpolate_color(flatness, color_cliffs, col);
		return col;
		}
		else if (n > 0.8) {
			n -= 0.8; n *= 10.0;
			col = interpolate_color(n, col, m_rockColor[5]);
			col = interpolate_color(flatness, color_cliffs, col);
		return col;
		}
		else if (n > 0.7) {
			n -= 0.7; n *= 10.0;
			col = interpolate_color(n, m_rockColor[4], col);
			col = interpolate_color(flatness, color_cliffs, col);
		return col;
		}
		else if (n > 0.6) {
			n -= 0.6; n *= 10.0;
			col = interpolate_color(n, m_rockColor[0], m_rockColor[4]);
			col = interpolate_color(flatness, color_cliffs, col);
		return col;
		}
		else if (n > 0.5) {
			n -= 0.5; n *= 10.0;
			col = interpolate_color(n, col, m_rockColor[0]);
			col = interpolate_color(flatness, color_cliffs, col);
		return col;
		}
		else if (n > 0.4) {
			n -= 0.4; n *= 10.0;
			col = interpolate_color(n, m_darkrockColor[3], col);
			col = interpolate_color(flatness, color_cliffs, col);
		return col;
		}
		if (n > 0.3) {
			n -= 0.3; n *= 10.0;
			col = interpolate_color(n, col, m_darkrockColor[3]);
			col = interpolate_color(flatness, color_cliffs, col);
		return col;
		}
		else if (n > 0.2) {
			n -= 0.2; n *= 10.0;
			col = interpolate_color(n, m_darkrockColor[1], col);
			col = interpolate_color(flatness, color_cliffs, col);
		return col;
		}
		else if (n > 0.1) {
			n -= 0.1; n *= 10.0;
			col = interpolate_color(n, col, m_darkrockColor[1]);
			col = interpolate_color(flatness, color_cliffs, col);
		return col;
		}
		else {
			n *= 10.0;
			col = interpolate_color(n, m_darkrockColor[0], col);
			col = interpolate_color(flatness, color_cliffs, col);
		return col;
		}
	}
	case COLOR_ROCK2:
		{
		double n = m_invMaxHeight*height/2;

		if (n <= 0) return m_greyrockColor[1];		

		const double flatness = pow(p.Dot(norm), 6.0);
		const vector3d color_cliffs = m_greyrockColor[1];

		double equatorial_desert = (2.0-m_icyness)*(-1.0+2.0*octavenoise(12, 0.5, 2.0, (n*2.0)*p)) *
				1.0*(2.0-m_icyness)*(1.0-p.y*p.y);


		// Below is to do with variable colours for different heights, it gives a nice effect.
		// n is height.
		vector3d col;
		col = interpolate_color(equatorial_desert, m_greyrockColor[2], m_greyrockColor[3]);
		if (n > 0.45) {
		col = interpolate_color(n, col, m_greyrockColor[6]);
		col = interpolate_color(flatness, color_cliffs, col);
		return col;
		}
		else if (n > 0.4) {
		col = interpolate_color(n, col, m_greyrockColor[5]);
		col = interpolate_color(flatness, color_cliffs, col);
		return col;
		}
		else if (n > 0.35) {
		col = interpolate_color(n, m_greyrockColor[7], col);
		col = interpolate_color(flatness, color_cliffs, col);
		return col;
		}
		else if (n > 0.3) {
		col = interpolate_color(n, m_greyrockColor[0], col);
		col = interpolate_color(flatness, color_cliffs, col);
		return col;
		}
		else if (n > 0.25) {
		col = interpolate_color(n, col, m_greyrockColor[0]);
		col = interpolate_color(flatness, color_cliffs, col);
		return col;
		}
		else if (n > 0.2) {
		col = interpolate_color(n, m_greyrockColor[2], col);
		col = interpolate_color(flatness, color_cliffs, col);
		return col;
		}
		else if (n > 0.15) {
		col = interpolate_color(n, m_greyrockColor[3], col);
		col = interpolate_color(flatness, color_cliffs, col);
		return col;
		}
		else if (n > 0.1) {
		col = interpolate_color(n, col, m_greyrockColor[3]);
		col = interpolate_color(flatness, color_cliffs, col);
		return col;
		}
		else if (n > 0.05) {
		col = interpolate_color(n, col, m_greyrockColor[1]);
		col = interpolate_color(flatness, color_cliffs, col);
		return col;
		}
		else {
		col = interpolate_color(n, m_greyrockColor[0], col);
		col = interpolate_color(flatness, color_cliffs, col);
		return col;
		}

	}
	case COLOR_ASTEROID:
		{
		double n = m_invMaxHeight*height/2;

		if (n <= 0.02) {
			const double flatness = pow(p.Dot(norm), 6.0);
			const vector3d color_cliffs = m_rockColor[1];

			double equatorial_desert = (2.0)*(-1.0+2.0*octavenoise(12, 0.5, 2.0, (n*2.0)*p)) *
				1.0*(2.0)*(1.0-p.y*p.y);

			vector3d col;
			col = interpolate_color(equatorial_desert, m_rockColor[0], m_greyrockColor[3]);
			col = interpolate_color(n, col, vector3d(1.5,1.35,1.3));
			col = interpolate_color(flatness, color_cliffs, col);
			return col;
		} else {
			const double flatness = pow(p.Dot(norm), 6.0);
			const vector3d color_cliffs = m_greyrockColor[1];

			double equatorial_desert = (2.0)*(-1.0+2.0*octavenoise(12, 0.5, 2.0, (n*2.0)*p)) *
				1.0*(2.0)*(1.0-p.y*p.y);

			vector3d col;
			col = interpolate_color(equatorial_desert, m_greyrockColor[0], m_greyrockColor[2]);
			col = interpolate_color(n, col, m_rockColor[3]);
			col = interpolate_color(flatness, color_cliffs, col);
			return col;
		}


	}
	case COLOR_VOLCANIC:
	{
		double n = m_invMaxHeight*height;
		const double flatness = pow(p.Dot(norm), 6.0);
		const vector3d color_cliffs = m_rockColor[2];		
		double equatorial_desert = (-1.0+2.0*octavenoise(12, 0.5, 2.0, (n*2.0)*p)) *
				1.0*(1.0-p.y*p.y);

		vector3d col;

		if (n > 0.4){
		col = interpolate_color(equatorial_desert, vector3d(.3,.2,0), vector3d(.3, .1, .0));
		col = interpolate_color(n, col, vector3d(.1, .0, .0));
		col = interpolate_color(flatness, color_cliffs, col);
		} else if (n > 0.2){
		col = interpolate_color(equatorial_desert, vector3d(1.2,1,0), vector3d(.9, .3, .0));
		col = interpolate_color(n, col, vector3d(-1.1, -1, .0));
		col = interpolate_color(flatness, color_cliffs, col);
		} else if (n > 0.1){
		col = interpolate_color(equatorial_desert, vector3d(.2,.1,0), vector3d(.1, .05, .0));
		col = interpolate_color(n, col, vector3d(2.5, 2, .0));
		col = interpolate_color(flatness, color_cliffs, col);
		} else {
		col = interpolate_color(equatorial_desert, vector3d(.75,.6,0), vector3d(.75, .2, .0));
		col = interpolate_color(n, col, vector3d(-2, -2.2, .0));
		col = interpolate_color(flatness, color_cliffs, col);
		}
		return col;
	}
	case COLOR_METHANE: {
		double n = m_invMaxHeight*height;
		if (n <= 0) return vector3d(.3,.0,.0);
		else return interpolate_color(n, vector3d(.3,.2,.0), vector3d(.6,.3,.0));
	}
	case COLOR_TFGOOD:
	{
		double n = m_invMaxHeight*height;
		const double flatness = pow(p.Dot(norm), 8.0);
		const vector3d color_cliffs = m_rockColor[5];
		// ice on mountains and poles
			if (fabs(m_icyness*p.y) + m_icyness*n > 1) {
				return interpolate_color(flatness, color_cliffs, vector3d(1,1,1));
			}

		double equatorial_desert = (2.0-m_icyness)*(-1.0+2.0*octavenoise(12, 0.5, 2.0, (n*2.0)*p)) *
				1.0*(2.0-m_icyness)*(1.0-p.y*p.y);
		// This is for fake ocean depth by the coast.
		double continents = octavenoise(m_fracdef[0], 0.7*
					ridged_octavenoise(m_fracdef[8], 0.58, p), p) - m_sealevel*0.6;

		vector3d col;
		//we don't want water on the poles if there are ice-caps
		if (fabs(m_icyness*p.y) > 0.75) {
			col = interpolate_color(equatorial_desert, vector3d(0.42, 0.46, 0), vector3d(0.5, 0.3, 0));
			col = interpolate_color(flatness, col, vector3d(1,1,1));
			return col;
		}
		// water
		if (n <= 0) {
				// Oooh, pretty coastal regions with shading based on underwater depth.
			n += continents - (m_fracdef[0].amplitude*m_sealevel*0.49);
			n *= 10.0;
			n = (n>0.3 ? 0.3-(n*n*n-0.027) : n);
			col = interpolate_color(equatorial_desert, vector3d(0,0,0.15), vector3d(0,0,0.25));
			col = interpolate_color(n, col, vector3d(0,0.8,0.6));
			return col;
		}

		// More sensitive height detection for application of colours
		
		if (n > 0.5) {
		col = interpolate_color(equatorial_desert, m_rockColor[2], m_rockColor[4]);
		col = interpolate_color(n, col, m_darkrockColor[6]);
		col = interpolate_color(flatness, color_cliffs, col);
		return col;
		}
		else if (n > 0.25) { 
		vector3d color_cliffs = m_darkrockColor[1];
		col = interpolate_color(equatorial_desert, m_darkrockColor[5], m_darkrockColor[7]);
		col = interpolate_color(n, col, m_rockColor[1]);
		col = interpolate_color(flatness, color_cliffs, col);
		return col;
		}
		else if (n > 0.05) {  
		col = interpolate_color(equatorial_desert, m_darkrockColor[5], m_darkrockColor[7]);
		vector3d color_cliffs = col;
		col = interpolate_color(equatorial_desert, vector3d(.45,.43, .2), vector3d(.4, .43, .2));
		col = interpolate_color(n, col, vector3d(-1.66,-2.3, -1.75));
		col = interpolate_color(flatness, color_cliffs, col);
		return col;
		}
		else if (n > 0.01) { 
		vector3d color_cliffs = vector3d(0.2,0.28,0.2);
		col = interpolate_color(equatorial_desert, vector3d(.15,.5, -.1), vector3d(.2, .6, -.1));
		col = interpolate_color(n, col, vector3d(5,-5, 5));
		col = interpolate_color(flatness, color_cliffs, col);
		return col;
		}
		else if (n > 0.005) {   
		vector3d color_cliffs = vector3d(0.25,0.28,0.2);
		col = interpolate_color(equatorial_desert, vector3d(.45,.6,0), vector3d(.5, .6, .0));
		col = interpolate_color(n, col, vector3d(-10,-10,0));
		col = interpolate_color(flatness, color_cliffs, col);
		return col;
		}
		else { 
		vector3d color_cliffs = vector3d(0.3,0.1,0.0);
		col = interpolate_color(equatorial_desert, vector3d(.35,.3,0), vector3d(.4, .3, .0));
		col = interpolate_color(n, col, vector3d(0,20,0));
		col = interpolate_color(flatness, color_cliffs, col);
		return col;
		}
	}
	case COLOR_TFPOOR:
	{
		double n = m_invMaxHeight*height;
		const double flatness = pow(p.Dot(norm), 56.0);
		const vector3d color_cliffs = m_rockColor[0];
		// ice on mountains and poles
			if (fabs(m_icyness*p.y*p.y) + m_icyness*n > 1) {
				return interpolate_color(flatness, color_cliffs, vector3d(1,1,1));
			}

		double equatorial_desert = (2.0-m_icyness)*(-1.0+2.0*octavenoise(10, 0.5, 2.0, (n*2.0)*p)) *
				1.0*(2.0-m_icyness)*(1.0-p.y*p.y);
		double equatorial_region = octavenoise(m_fracdef[4], 0.54, p) * p.y * p.x;
		double equatorial_region_2 = ridged_octavenoise(m_fracdef[8], 0.58, p) * p.x * p.x;
		// This is for fake ocean depth by the coast.
		double continents = 0;
			if (m_heightMap) {
				continents = 0;
			} else {
				continents = octavenoise(m_fracdef[0], 0.7*
					ridged_octavenoise(m_fracdef[8], 0.58, p), p) - m_sealevel*0.6;
			}

		vector3d col;
		//we don't want water on the poles if there are ice-caps
		if (fabs(m_icyness*p.y) > 0.67) {
			col = interpolate_color(equatorial_region, color_cliffs, m_darkrockColor[0]);
			col = interpolate_color(flatness, col, vector3d(1,1,1));
			return col;
		}
		// water
		if (n <= 0) {
			// Oooh, pretty coastal regions with shading based on underwater depth.
			n += continents - (m_fracdef[0].amplitude*m_sealevel*0.49);
			n *= 10.0;
			n = (n>0.4 ? 0.4-(n*n*n-0.064) : n);
			col = interpolate_color(equatorial_desert, vector3d(0,0,0.15), vector3d(0,0,0.25));
			col = interpolate_color(n, col, vector3d(0.2,0.8,0.6));
			return col;
		}

		if (n > .35) {
			n = n*n*n ;
			col = interpolate_color(n, vector3d(.07,.03,0), vector3d(.35, .15, .0));
			vector3d color_cliffs = col;
			col = interpolate_color(equatorial_desert, vector3d(.8,.75,.5), vector3d(.52, .5, .3));
			col = interpolate_color(equatorial_region_2, col, m_darkrockColor[2]);
			col = interpolate_color(n, col, vector3d(.1, .05, .0));
			col = interpolate_color(equatorial_region, col, m_darkrockColor[1]);
			col = interpolate_color(flatness, color_cliffs, col);
			return col;
		} else if (n > .1) {
			n += -.1;
			n *= 4;
			vector3d color_cliffs = vector3d(.25,.2,0);
			col = interpolate_color(equatorial_desert, vector3d(.2, .05, -1), vector3d(.2, .12, 0));
			col = interpolate_color(equatorial_region, col, vector3d(.2, .04, .05));
			col = interpolate_color(equatorial_region_2, col, vector3d(.1, .06, 0));
			col = interpolate_color(n, col, vector3d(.7,.65,.4));
			col = interpolate_color(flatness, color_cliffs, col);
			return col;
		} else {
			n *= 10;
			vector3d color_cliffs = vector3d(0.1,0.05,0);
			col = interpolate_color(equatorial_desert, vector3d(.65, .5, .3), vector3d(.45, .4, 0));
			col = interpolate_color(equatorial_region, col, vector3d(.29, .23, .1));
			col = interpolate_color(equatorial_region_2, col, vector3d(.65, .45, .4));
			col = interpolate_color(n, col, vector3d(.2, .085, -.5));
			col = interpolate_color(flatness, color_cliffs, col);
			return col;
		}
	}
	case COLOR_BANDED_ROCK: {
		const double flatness = pow(p.Dot(norm), 6.0);
		double n = fabs(noise(vector3d(height*10000.0,0.0,0.0)));
		vector3d col = interpolate_color(n, m_rockColor[0], m_rockColor[1]);
		return interpolate_color(flatness, col, m_rockColor[2]);
	}
	}

}

static inline double octavenoise(int octaves, double roughness, double lacunarity, const vector3d &p)
{
	double n = 0;
	double octaveAmplitude = roughness;
	double jizm = 1.0;
	while (octaves--) {
		n += octaveAmplitude * noise(jizm*p);
		octaveAmplitude *= roughness;
		jizm *= lacunarity;
	}
	return (n+1.0)*0.5;
}
static inline double river_octavenoise(int octaves, double roughness, double lacunarity, const vector3d &p)
{
	double n = 0;
	double octaveAmplitude = roughness;
	double jizm = 1.0;
	while (octaves--) {
		n += octaveAmplitude * fabs(noise(jizm*p));
		octaveAmplitude *= roughness;
		jizm *= lacunarity;
	}
	return n;
}
static inline double ridged_octavenoise(int octaves, double roughness, double lacunarity, const vector3d &p)
{
	double n = 0;
	double octaveAmplitude = roughness;
	double jizm = 1.0;
	while (octaves--) {
		n += octaveAmplitude * noise(jizm*p);
		octaveAmplitude *= roughness;
		jizm *= lacunarity;
	}
	n = 1.0 - fabs(n);
	n *= n;
	return n;
}

static inline double billow_octavenoise(int octaves, double roughness, double lacunarity, const vector3d &p)
{
	double n = 0;
	double octaveAmplitude = roughness;
	double jizm = 1.0;
	while (octaves--) {
		n += octaveAmplitude * noise(jizm*p);
		octaveAmplitude *= roughness;
		jizm *= lacunarity;
	}
	return (2.0 * fabs(n) - 1.0)+1.0;
}

static inline double voronoiscam_octavenoise(int octaves, double roughness, double lacunarity, const vector3d &p)
{
	double n = 0;
	double octaveAmplitude = roughness;
	double jizm = 1.0;
	while (octaves--) {
		n += octaveAmplitude * noise(jizm*p);
		octaveAmplitude *= roughness;
		jizm *= lacunarity;
	}
	return sqrt(10.0 * fabs(n));
}

static inline double octavenoise(fracdef_t &def, double roughness, const vector3d &p)
{
	double n = 0;
	double octaveAmplitude = roughness;
	double jizm = def.frequency;
	for (int i=0; i<def.octaves; i++) {
		n += octaveAmplitude * noise(jizm*p);
		octaveAmplitude *= roughness;
		jizm *= def.lacunarity;
	}
	return (n+1.0)*0.5;
}

static inline double river_octavenoise(fracdef_t &def, double roughness, const vector3d &p)
{
	double n = 0;
	double octaveAmplitude = roughness;
	double jizm = def.frequency;
	for (int i=0; i<def.octaves; i++) {
		n += octaveAmplitude * fabs(noise(jizm*p));
		octaveAmplitude *= roughness;
		jizm *= def.lacunarity;
	}
	return fabs(n);
}

static inline double ridged_octavenoise(fracdef_t &def, double roughness, const vector3d &p)
{
	double n = 0;
	double octaveAmplitude = roughness;
	double jizm = def.frequency;
	for (int i=0; i<def.octaves; i++) {
		n += octaveAmplitude * noise(jizm*p);
		octaveAmplitude *= roughness;
		jizm *= def.lacunarity;
	}
	n = 1.0 - fabs(n);
	n *= n;
	return n;
	//return 1.0 - fabs(n);
}

static inline double billow_octavenoise(fracdef_t &def, double roughness, const vector3d &p)
{
	double n = 0;
	double octaveAmplitude = roughness;
	double jizm = def.frequency;
	for (int i=0; i<def.octaves; i++) {
		n += octaveAmplitude * noise(jizm*p);
		octaveAmplitude *= roughness;
		jizm *= def.lacunarity;
	}
	return (2.0 * fabs(n) - 1.0)+1.0;
}

static inline double voronoiscam_octavenoise(fracdef_t &def, double roughness, const vector3d &p)
{
	double n = 0;
	double octaveAmplitude = roughness;
	double jizm = def.frequency;
	for (int i=0; i<def.octaves; i++) {
		n += octaveAmplitude * noise(jizm*p);
		octaveAmplitude *= roughness;
		jizm *= def.lacunarity;
	}
	return sqrt(10.0 * fabs(n));
}


static inline double dunes_octavenoise(fracdef_t &def, double roughness, const vector3d &p)
{
	double n = 0;
	double octaveAmplitude = roughness;
	double jizm = def.frequency;
	for (int i=0; i<3; i++) {
		n += octaveAmplitude * noise(jizm*p);
		octaveAmplitude *= roughness;
		jizm *= def.lacunarity;
	}
	return 1.0 - fabs(n);
}

// Creates small canyons.
static double canyon_ridged_function(const fracdef_t &def, const vector3d &p)
{
	double h;
	double n = 0;
	n = ridged_octavenoise(def.octaves, 0.54, 2.0, def.frequency*p);
	const double outer = 0.71;
	const double inner = 0.715;
	const double inner2 = 0.715;
	const double outer2 = 0.72;
	if (n > outer2) {
		h = 1;
	} else if (n > inner2) {
		h = 0.0+1.0*(n-inner2)*(1.0/(outer2-inner2));
	} else if (n > inner) {
		h = 0;
	} else if (n > outer) {
		h = 1.0-1.0*(n-outer)*(1.0/(inner-outer));
	} else {
		h = 1.0;
	}
	return h * def.amplitude;
}

// Larger canyon.
double canyon2_ridged_function(const fracdef_t &def, const vector3d &p)
{
	double h;
	double n = 0; //octavenoise(def.octaves, 0.56, 2.0, def.frequency*p);
	n = ridged_octavenoise(def.octaves, 0.56, 2.0, def.frequency*p);
	const double outer = 0.7;
	const double inner = 0.71;
	const double inner2 = 0.72;
	const double outer2 = 0.73;
	if (n > outer2) {
		h = 1;
	} else if (n > inner2) {
		h = 0.0+1.0*(n-inner2)*(1.0/(outer2-inner2));
	} else if (n > inner) {
		h = 0;
	} else if (n > outer) {
		h = 1.0-1.0*(n-outer)*(1.0/(inner-outer));
	} else {
		h = 1.0;
	}
	return h * def.amplitude;
}

// Largest and best looking canyon, combine them together for best results.
double canyon3_ridged_function(const fracdef_t &def, const vector3d &p)
{
	double h;
	double n = 0; //octavenoise(def.octaves, 0.585, 2.0, def.frequency*p);
	n = ridged_octavenoise(def.octaves, 0.585, 2.0, def.frequency*p);
	const double outer = 0.7;
	const double inner = 0.71;
	const double inner2 = 0.72;
	const double outer2 = 0.73;
	if (n > outer2) {
		h = 1.0;
	} else if (n > inner2) {
		h = 0.0+1.0*(n-inner2)*(1.0/(outer2-inner2));
	} else if (n > inner) {
		h = 0.0;
	} else if (n > outer) {
		h = 1.0-1.0*(n-outer)*(1.0/(inner-outer));
	} else {
		h = 1.0;
	}
	return h * def.amplitude;
}

static double canyon_normal_function(const fracdef_t &def, const vector3d &p)
{
	double h;
	double n = 0;
	n = octavenoise(def.octaves, 0.54, 2.0, def.frequency*p);
	const double outer = 0.71;
	const double inner = 0.715;
	const double inner2 = 0.715;
	const double outer2 = 0.72;
	if (n > outer2) {
		h = 1;
	} else if (n > inner2) {
		h = 0.0+1.0*(n-inner2)*(1.0/(outer2-inner2));
	} else if (n > inner) {
		h = 0;
	} else if (n > outer) {
		h = 1.0-1.0*(n-outer)*(1.0/(inner-outer));
	} else {
		h = 1.0;
	}
	return h * def.amplitude;
}

double canyon2_normal_function(const fracdef_t &def, const vector3d &p)
{
	double h;
	double n = 0;
	n = octavenoise(def.octaves, 0.56, 2.0, def.frequency*p);
	const double outer = 0.7;
	const double inner = 0.71;
	const double inner2 = 0.72;
	const double outer2 = 0.73;
	if (n > outer2) {
		h = 1;
	} else if (n > inner2) {
		h = 0.0+1.0*(n-inner2)*(1.0/(outer2-inner2));
	} else if (n > inner) {
		h = 0;
	} else if (n > outer) {
		h = 1.0-1.0*(n-outer)*(1.0/(inner-outer));
	} else {
		h = 1.0;
	}
	return h * def.amplitude;
}

double canyon3_normal_function(const fracdef_t &def, const vector3d &p)
{
	double h;
	double n = 0;
	n = octavenoise(def.octaves, 0.585, 2.0, def.frequency*p);
	const double outer = 0.7;
	const double inner = 0.71;
	const double inner2 = 0.72;
	const double outer2 = 0.73;
	if (n > outer2) {
		h = 1.0;
	} else if (n > inner2) {
		h = 0.0+1.0*(n-inner2)*(1.0/(outer2-inner2));
	} else if (n > inner) {
		h = 0.0;
	} else if (n > outer) {
		h = 1.0-1.0*(n-outer)*(1.0/(inner-outer));
	} else {
		h = 1.0;
	}
	return h * def.amplitude;
}

static double canyon_voronoi_function(const fracdef_t &def, const vector3d &p)
{
	double h;
	double n = 0;
	n = octavenoise(def.octaves, 0.54, 2.0, def.frequency*p);
	const double outer = 0.71;
	const double inner = 0.715;
	const double inner2 = 0.715;
	const double outer2 = 0.72;
	if (n > outer2) {
		h = 1;
	} else if (n > inner2) {
		h = 0.0+1.0*(n-inner2)*(1.0/(outer2-inner2));
	} else if (n > inner) {
		h = 0;
	} else if (n > outer) {
		h = 1.0-1.0*(n-outer)*(1.0/(inner-outer));
	} else {
		h = 1.0;
	}
	return h * def.amplitude;
}

double canyon2_voronoi_function(const fracdef_t &def, const vector3d &p)
{
	double h;
	double n = 0;
	n = octavenoise(def.octaves, 0.56, 2.0, def.frequency*p);
	const double outer = 0.7;
	const double inner = 0.71;
	const double inner2 = 0.72;
	const double outer2 = 0.73;
	if (n > outer2) {
		h = 1;
	} else if (n > inner2) {
		h = 0.0+1.0*(n-inner2)*(1.0/(outer2-inner2));
	} else if (n > inner) {
		h = 0;
	} else if (n > outer) {
		h = 1.0-1.0*(n-outer)*(1.0/(inner-outer));
	} else {
		h = 1.0;
	}
	return h * def.amplitude;
}

double canyon3_voronoi_function(const fracdef_t &def, const vector3d &p)
{
	double h;
	double n = 0;
	n = octavenoise(def.octaves, 0.585, 2.0, def.frequency*p);
	const double outer = 0.7;
	const double inner = 0.71;
	const double inner2 = 0.72;
	const double outer2 = 0.73;
	if (n > outer2) {
		h = 1.0;
	} else if (n > inner2) {
		h = 0.0+1.0*(n-inner2)*(1.0/(outer2-inner2));
	} else if (n > inner) {
		h = 0.0;
	} else if (n > outer) {
		h = 1.0-1.0*(n-outer)*(1.0/(inner-outer));
	} else {
		h = 1.0;
	}
	return h * def.amplitude;
}

static double canyon_billow_function(const fracdef_t &def, const vector3d &p)
{
	double h;
	double n = 0;
	n = octavenoise(def.octaves, 0.54, 2.0, def.frequency*p);
	const double outer = 0.71;
	const double inner = 0.715;
	const double inner2 = 0.715;
	const double outer2 = 0.72;
	if (n > outer2) {
		h = 1;
	} else if (n > inner2) {
		h = 0.0+1.0*(n-inner2)*(1.0/(outer2-inner2));
	} else if (n > inner) {
		h = 0;
	} else if (n > outer) {
		h = 1.0-1.0*(n-outer)*(1.0/(inner-outer));
	} else {
		h = 1.0;
	}
	return h * def.amplitude;
}

double canyon2_billow_function(const fracdef_t &def, const vector3d &p)
{
	double h;
	double n = 0;
	n = octavenoise(def.octaves, 0.56, 2.0, def.frequency*p);
	const double outer = 0.7;
	const double inner = 0.71;
	const double inner2 = 0.72;
	const double outer2 = 0.73;
	if (n > outer2) {
		h = 1;
	} else if (n > inner2) {
		h = 0.0+1.0*(n-inner2)*(1.0/(outer2-inner2));
	} else if (n > inner) {
		h = 0;
	} else if (n > outer) {
		h = 1.0-1.0*(n-outer)*(1.0/(inner-outer));
	} else {
		h = 1.0;
	}
	return h * def.amplitude;
}

double canyon3_billow_function(const fracdef_t &def, const vector3d &p)
{
	double h;
	double n = 0;
	n = octavenoise(def.octaves, 0.585, 2.0, def.frequency*p);
	const double outer = 0.7;
	const double inner = 0.71;
	const double inner2 = 0.72;
	const double outer2 = 0.73;
	if (n > outer2) {
		h = 1.0;
	} else if (n > inner2) {
		h = 0.0+1.0*(n-inner2)*(1.0/(outer2-inner2));
	} else if (n > inner) {
		h = 0.0;
	} else if (n > outer) {
		h = 1.0-1.0*(n-outer)*(1.0/(inner-outer));
	} else {
		h = 1.0;
	}
	return h * def.amplitude;
}

/*double rock_function(const fracdef_t &def, const vector3d &p)
{
	double h;
	double n = octavenoise(def.octaves, 0.788, 2.0, def.frequency*p);
	const double outer = 0.1;
	const double inner = 0.3;
	const double inner2 = 0.7;
	const double outer2 = 0.9;
	if (n > outer2) {
		h = 0.0;
	} else if (n > inner2) {
		h = 1.0 - ((n-inner2)*(1.0/(outer2-inner2)));
	} else if (n > inner) {
		h = 1.0;
	} else if (n > outer) {
		h = 0.0+1.0*(n-outer)*(1.0/(inner-outer));
	} else {
		h = 0.0;
	}
	return h * def.amplitude;
}*/

static void crater_function_1pass(const vector3d &p, double &out, const double height)
{
	double n = fabs(noise(p));
	const double ejecta_outer = 0.6;
	const double outer = 0.9;
	const double inner = 0.94;
	const double midrim = 0.93;
	if (n > inner) {
		//out = 0;
	} else if (n > midrim) {
		double hrim = inner - midrim;
		double descent = (hrim-(n-midrim))/hrim;
		out += height * descent * descent;
	} else if (n > outer) {
		double hrim = midrim - outer;
		double ascent = (n-outer)/hrim;
		out += height * ascent * ascent;
	} else if (n > ejecta_outer) {
		// blow down walls of other craters too near this one,
		// so we don't have sharp transition
		//out *= (outer-n)/-(ejecta_outer-outer);
	}
}

// makes large and small craters across the entire planet.
static double crater_function(const fracdef_t &def, const vector3d &p) 
{
	double crater = 0.0;
	double sz = def.frequency;
	double max_h = def.amplitude;
	for (int i=0; i<def.octaves; i++) {
		crater_function_1pass(sz*p, crater, max_h);
		sz *= 2.0;
		max_h *= 0.5;
	}
	return crater;
}

static void impact_crater_function_1pass(const vector3d &p, double &out, const double height)
{
	double n = fabs(noise(p));
	const double ejecta_outer = 0.6;
	const double outer = 0.9; 
	const double midrim = 0.93;
	double hrim;
	double descent;
	if (n > midrim) {
		out -= height;
	} else if (n > outer) {
		hrim = midrim - outer;
		descent = (n-outer)/hrim;
		out -= height * descent * descent;
	} else if (n > ejecta_outer) {
		// blow down walls of other craters too near this one,
		// so we don't have sharp transition
		//out *= (outer-n)/-(ejecta_outer-outer);
	}
}

// makes large and small craters across the entire planet.
static double impact_crater_function(const fracdef_t &def, const vector3d &p) 
{
	double crater = 0.0;
	double sz = def.frequency;
	double max_h = def.amplitude;
	for (int i=0; i<def.octaves; i++) {
		impact_crater_function_1pass(sz*p, crater, max_h);
		sz *= 2.0;
		max_h *= 0.5;
	}
	return crater;
}

static void volcano_function_1pass(const vector3d &p, double &out, const double height)
{
	double n = fabs(noise(p));
	const double ejecta_outer = 0.6;
	const double outer = 0.9; 
	const double inner = 0.975;
	const double midrim = 0.971;
	if (n > inner) {
		//out = 0;
	} else if (n > midrim) {
		double hrim = inner - midrim;
		double descent = (hrim-(n-midrim))/hrim;
		out += height * descent;
	} else if (n > outer) {
		double hrim = midrim - outer;
		double ascent = (n-outer)/hrim;
		out += height * ascent * ascent;
	} else if (n > ejecta_outer) {
		// blow down walls of other craters too near this one,
		// so we don't have sharp transition
		out *= (outer-n)/-(ejecta_outer-outer);
	}
}

static double volcano_function(const fracdef_t &def, const vector3d &p)
{
	double crater = 0.0;
	double sz = def.frequency;
	double max_h = def.amplitude;
	for (int i=0; i<def.octaves; i++) {
		volcano_function_1pass(sz*p, crater, max_h);
		sz *= 1.0;  //frequency?
		max_h *= 0.4; // height??
	}
	return 3.0 * crater;
}

static void megavolcano_function_1pass(const vector3d &p, double &out, const double height)
{
	double n = fabs(noise(p));
	const double ejecta_outer = 0.6;
	const double outer = 0.76;  //Radius
	const double inner = 0.98;
	const double midrim = 0.964;
	if (n > inner) {
		//out = 0;
	} else if (n > midrim) {
		double hrim = inner - midrim;
		double descent = (hrim-(n-midrim))/hrim;
		out += height * descent;
	} else if (n > outer) {
		double hrim = midrim - outer;
		double ascent = (n-outer)/hrim;
		out += height * ascent * ascent;
	} else if (n > ejecta_outer) {
		// blow down walls of other craters too near this one,
		// so we don't have sharp transition
		out *= (outer-n)/-(ejecta_outer-outer);
	}
}

static double megavolcano_function(const fracdef_t &def, const vector3d &p)
{
	double crater = 0.0;
	double sz = def.frequency;
	double max_h = def.amplitude;
	for (int i=0; i<def.octaves; i++) {
		megavolcano_function_1pass(sz*p, crater, max_h);
		sz *= 1.0;  //frequency?
		max_h *= 0.15; // height??
	}
	return 4.0 * crater;
}

double river_function(const fracdef_t &def, const vector3d &p)
{
	double h;
	double n = octavenoise(def.octaves, 0.585, 2.0, def.frequency*p*0.5);
	const double outer = 0.67;
	const double inner = 0.715;
	const double inner2 = 0.715;
	const double outer2 = 0.76;
	if (n > outer2) {
		h = 1;
	} else if (n > inner2) {
		h = 0.0+1.0*(n-inner2)*(1.0/(outer2-inner2));
	} else if (n > inner) {
		h = 0;
	} else if (n > outer) {
		h = 1.0-1.0*(n-outer)*(1.0/(inner-outer));
	} else {
		h = 1.0;
	}
	return h * def.amplitude;
}

// Wider river.
double river2_function(const fracdef_t &def, const vector3d &p)
{
	double h;
	double n = octavenoise(def.octaves, 0.585, 2.0, def.frequency*p*0.5);
	const double outer = 0.01;
	const double inner = 0.49;
	const double inner2 = 0.51;
	const double outer2 = 0.99;
	if (n > outer2) {
		h = 1;
	} else if (n > inner2) {
		h = 0.0+1.0*(n-inner2)*(1.0/(outer2-inner2));
	} else if (n > inner) {
		h = 0;
	} else if (n > outer) {
		h = 1.0-1.0*(n-outer)*(1.0/(inner-outer));
	} else {
		h = 1.0;
	}
	return h * def.amplitude;
}

// Original canyon function, But really it generates cliffs.
double cliff_function(const fracdef_t &def, const vector3d &p)
{
	double h;
	double n = octavenoise(def.octaves, 0.54, 2.0, def.frequency*p);
	const double outer = 0.7;
	const double inner = 0.71;
	if (n > inner) {
		h = 0;
	} else if (n > outer) {
		h = 1.0-1.0*(n-outer)*(1.0/(inner-outer));
	} else {
		h = 1.0;
	}
	return h;
}

<|MERGE_RESOLUTION|>--- conflicted
+++ resolved
@@ -1622,22 +1622,6 @@
 	switch (m_colorType) {
 	case COLOR_NONE:
 		return vector3d(1.0);
-<<<<<<< HEAD
-	/*case COLOR_GG_JUPITER: {
-		//SetFracDef(&m_fracdef[0], m_maxHeightInMeters*0.05, 1e6, rand, 50.0);
-		double n = octavenoise(24, 0.5f*m_entropy[0] + 0.25f, 2.0, noise(vector3d(p.x, p.y*m_planetEarthRadii, p.z))*p);
-		n = (1.0 + n)*0.5;// *crater_function(m_fracdef[0], p)*octavenoise(m_fracdef[1], 0.5, p);
-		n += -volcano_function(m_fracdef[0], p)*
-			(billow_octavenoise(24, 0.5f*m_entropy[1] + 0.25f, 2.0,
-			noise(vector3d(p.x, p.y*m_planetEarthRadii, p.z))*p));
-		n += -megavolcano_function(m_fracdef[0], p)*
-			(river2_octavenoise(24, 0.5f*m_entropy[1] + 0.25f, 2.0,
-			noise(vector3d(p.x, p.y*m_planetEarthRadii, p.z))*p));
-		//return interpolate_color(n, m_darkatmoColor[0], m_atmoColor[0]);
-		return interpolate_color(n, vector3d(.38,.12,.08), vector3d(.99,.76,.62));
-		}*/
-=======
->>>>>>> 65f2937b
 	case COLOR_GG_JUPITER: {
 		double n;
 		double h = river_octavenoise(m_fracdef[0], 0.5*m_entropy[0] + 
