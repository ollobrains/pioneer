// Copyright © 2008-2013 Pioneer Developers. See AUTHORS.txt for details
// Licensed under the terms of the GPL v3. See licenses/GPL-3.txt

#ifndef _SCENEGRAPH_BILLBOARD_H
#define _SCENEGRAPH_BILLBOARD_H
/*
 * One or more billboard sprites, meant for lights mostly
 */
#include "Node.h"
#include "graphics/Material.h"

namespace SceneGraph {

class Billboard : public Node {
public:
	Billboard(Graphics::Renderer *r, RefCountedPtr<Graphics::Material>, const vector3f &offset, float size);
	Billboard(const Billboard&, NodeCopyCache *cache = 0);
	virtual Node *Clone(NodeCopyCache *cache = 0);
	virtual void Accept(NodeVisitor &v);
<<<<<<< HEAD
	virtual const char *GetTypeName() { return "Billboard"; }
	virtual void Render(const matrix4x4f &trans, const RenderData *rd);
=======
	virtual const char *GetTypeName() const { return "Billboard"; }
	virtual void Render(const matrix4x4f &trans, RenderData *rd);
>>>>>>> d7bac661
	void SetMaterial(RefCountedPtr<Graphics::Material> mat) { m_material = mat; }

private:
	float m_size;
	RefCountedPtr<Graphics::Material> m_material;
	vector3f m_offset;
};

}

#endif<|MERGE_RESOLUTION|>--- conflicted
+++ resolved
@@ -17,13 +17,8 @@
 	Billboard(const Billboard&, NodeCopyCache *cache = 0);
 	virtual Node *Clone(NodeCopyCache *cache = 0);
 	virtual void Accept(NodeVisitor &v);
-<<<<<<< HEAD
-	virtual const char *GetTypeName() { return "Billboard"; }
+	virtual const char *GetTypeName() const { return "Billboard"; }
 	virtual void Render(const matrix4x4f &trans, const RenderData *rd);
-=======
-	virtual const char *GetTypeName() const { return "Billboard"; }
-	virtual void Render(const matrix4x4f &trans, RenderData *rd);
->>>>>>> d7bac661
 	void SetMaterial(RefCountedPtr<Graphics::Material> mat) { m_material = mat; }
 
 private:
