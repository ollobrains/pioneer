﻿<?xml version="1.0" encoding="utf-8"?>
<Project ToolsVersion="4.0" xmlns="http://schemas.microsoft.com/developer/msbuild/2003">
  <ItemGroup>
    <Filter Include="src">
      <UniqueIdentifier>{2ef8ea5b-7c53-4337-93b0-a929d9103bd6}</UniqueIdentifier>
    </Filter>
    <Filter Include="src\win32">
      <UniqueIdentifier>{172c1b95-e18a-4158-8227-10b5cc882b62}</UniqueIdentifier>
    </Filter>
    <Filter Include="src\posix">
      <UniqueIdentifier>{6d264ce7-1454-4144-a050-a665481a0a20}</UniqueIdentifier>
    </Filter>
  </ItemGroup>
  <ItemGroup>
    <ClCompile Include="..\..\src\AmbientSounds.cpp">
      <Filter>src</Filter>
    </ClCompile>
    <ClCompile Include="..\..\src\Body.cpp">
      <Filter>src</Filter>
    </ClCompile>
    <ClCompile Include="..\..\src\CargoBody.cpp">
      <Filter>src</Filter>
    </ClCompile>
    <ClCompile Include="..\..\src\CityOnPlanet.cpp">
      <Filter>src</Filter>
    </ClCompile>
    <ClCompile Include="..\..\src\CommodityTradeWidget.cpp">
      <Filter>src</Filter>
    </ClCompile>
    <ClCompile Include="..\..\src\DeadVideoLink.cpp">
      <Filter>src</Filter>
    </ClCompile>
    <ClCompile Include="..\..\src\DynamicBody.cpp">
      <Filter>src</Filter>
    </ClCompile>
    <ClCompile Include="..\..\src\EquipType.cpp">
      <Filter>src</Filter>
    </ClCompile>
    <ClCompile Include="..\..\src\FaceVideoLink.cpp">
      <Filter>src</Filter>
    </ClCompile>
    <ClCompile Include="..\..\src\FontConfig.cpp">
      <Filter>src</Filter>
    </ClCompile>
    <ClCompile Include="..\..\src\Frame.cpp">
      <Filter>src</Filter>
    </ClCompile>
    <ClCompile Include="..\..\src\GalacticView.cpp">
      <Filter>src</Filter>
    </ClCompile>
    <ClCompile Include="..\..\src\GameConfig.cpp">
      <Filter>src</Filter>
    </ClCompile>
    <ClCompile Include="..\..\src\GameMenuView.cpp">
      <Filter>src</Filter>
    </ClCompile>
    <ClCompile Include="..\..\src\GeoSphere.cpp">
      <Filter>src</Filter>
    </ClCompile>
    <ClCompile Include="..\..\src\HyperspaceCloud.cpp">
      <Filter>src</Filter>
    </ClCompile>
    <ClCompile Include="..\..\src\InfoView.cpp">
      <Filter>src</Filter>
    </ClCompile>
    <ClCompile Include="..\..\src\IniConfig.cpp">
      <Filter>src</Filter>
    </ClCompile>
    <ClCompile Include="..\..\src\KeyBindings.cpp">
      <Filter>src</Filter>
    </ClCompile>
    <ClCompile Include="..\..\src\LmrModel.cpp">
      <Filter>src</Filter>
    </ClCompile>
    <ClCompile Include="..\..\src\LuaBody.cpp">
      <Filter>src</Filter>
    </ClCompile>
    <ClCompile Include="..\..\src\LuaCargoBody.cpp">
      <Filter>src</Filter>
    </ClCompile>
    <ClCompile Include="..\..\src\LuaChatForm.cpp">
      <Filter>src</Filter>
    </ClCompile>
    <ClCompile Include="..\..\src\LuaConstants.cpp">
      <Filter>src</Filter>
    </ClCompile>
    <ClCompile Include="..\..\src\LuaEngine.cpp">
      <Filter>src</Filter>
    </ClCompile>
    <ClCompile Include="..\..\src\LuaEquipType.cpp">
      <Filter>src</Filter>
    </ClCompile>
    <ClCompile Include="..\..\src\LuaFormat.cpp">
      <Filter>src</Filter>
    </ClCompile>
    <ClCompile Include="..\..\src\LuaGame.cpp">
      <Filter>src</Filter>
    </ClCompile>
    <ClCompile Include="..\..\src\LuaManager.cpp">
      <Filter>src</Filter>
    </ClCompile>
    <ClCompile Include="..\..\src\LuaNameGen.cpp">
      <Filter>src</Filter>
    </ClCompile>
    <ClCompile Include="..\..\src\LuaObject.cpp">
      <Filter>src</Filter>
    </ClCompile>
    <ClCompile Include="..\..\src\LuaPlanet.cpp">
      <Filter>src</Filter>
    </ClCompile>
    <ClCompile Include="..\..\src\LuaPlayer.cpp">
      <Filter>src</Filter>
    </ClCompile>
    <ClCompile Include="..\..\src\LuaRand.cpp">
      <Filter>src</Filter>
    </ClCompile>
    <ClCompile Include="..\..\src\LuaSerializer.cpp">
      <Filter>src</Filter>
    </ClCompile>
    <ClCompile Include="..\..\src\LuaShip.cpp">
      <Filter>src</Filter>
    </ClCompile>
    <ClCompile Include="..\..\src\LuaShipType.cpp">
      <Filter>src</Filter>
    </ClCompile>
    <ClCompile Include="..\..\src\LuaSpace.cpp">
      <Filter>src</Filter>
    </ClCompile>
    <ClCompile Include="..\..\src\LuaSpaceStation.cpp">
      <Filter>src</Filter>
    </ClCompile>
    <ClCompile Include="..\..\src\LuaStar.cpp">
      <Filter>src</Filter>
    </ClCompile>
    <ClCompile Include="..\..\src\LuaStarSystem.cpp">
      <Filter>src</Filter>
    </ClCompile>
    <ClCompile Include="..\..\src\LuaTimer.cpp">
      <Filter>src</Filter>
    </ClCompile>
    <ClCompile Include="..\..\src\LuaUtils.cpp">
      <Filter>src</Filter>
    </ClCompile>
    <ClCompile Include="..\..\src\main.cpp">
      <Filter>src</Filter>
    </ClCompile>
    <ClCompile Include="..\..\src\MarketAgent.cpp">
      <Filter>src</Filter>
    </ClCompile>
    <ClCompile Include="..\..\src\Missile.cpp">
      <Filter>src</Filter>
    </ClCompile>
    <ClCompile Include="..\..\src\ModelBody.cpp">
      <Filter>src</Filter>
    </ClCompile>
    <ClCompile Include="..\..\src\mtrand.cpp">
      <Filter>src</Filter>
    </ClCompile>
    <ClCompile Include="..\..\src\ObjectViewerView.cpp">
      <Filter>src</Filter>
    </ClCompile>
    <ClCompile Include="..\..\src\perlin.cpp">
      <Filter>src</Filter>
    </ClCompile>
    <ClCompile Include="..\..\src\Pi.cpp">
      <Filter>src</Filter>
    </ClCompile>
    <ClCompile Include="..\..\src\Planet.cpp">
      <Filter>src</Filter>
    </ClCompile>
    <ClCompile Include="..\..\src\Player.cpp">
      <Filter>src</Filter>
    </ClCompile>
    <ClCompile Include="..\..\src\Polit.cpp">
      <Filter>src</Filter>
    </ClCompile>
    <ClCompile Include="..\..\src\Projectile.cpp">
      <Filter>src</Filter>
    </ClCompile>
    <ClCompile Include="..\..\src\SectorView.cpp">
      <Filter>src</Filter>
    </ClCompile>
    <ClCompile Include="..\..\src\Serializer.cpp">
      <Filter>src</Filter>
    </ClCompile>
    <ClCompile Include="..\..\src\Sfx.cpp">
      <Filter>src</Filter>
    </ClCompile>
    <ClCompile Include="..\..\src\Ship-AI.cpp">
      <Filter>src</Filter>
    </ClCompile>
    <ClCompile Include="..\..\src\Ship.cpp">
      <Filter>src</Filter>
    </ClCompile>
    <ClCompile Include="..\..\src\ShipAICmd.cpp">
      <Filter>src</Filter>
    </ClCompile>
    <ClCompile Include="..\..\src\ShipCpanel.cpp">
      <Filter>src</Filter>
    </ClCompile>
    <ClCompile Include="..\..\src\ShipCpanelMultiFuncDisplays.cpp">
      <Filter>src</Filter>
    </ClCompile>
    <ClCompile Include="..\..\src\ShipFlavour.cpp">
      <Filter>src</Filter>
    </ClCompile>
    <ClCompile Include="..\..\src\ShipType.cpp">
      <Filter>src</Filter>
    </ClCompile>
    <ClCompile Include="..\..\src\Sound.cpp">
      <Filter>src</Filter>
    </ClCompile>
    <ClCompile Include="..\..\src\Space.cpp">
      <Filter>src</Filter>
    </ClCompile>
    <ClCompile Include="..\..\src\SpaceStation.cpp">
      <Filter>src</Filter>
    </ClCompile>
    <ClCompile Include="..\..\src\SpaceStationView.cpp">
      <Filter>src</Filter>
    </ClCompile>
    <ClCompile Include="..\..\src\Star.cpp">
      <Filter>src</Filter>
    </ClCompile>
    <ClCompile Include="..\..\src\SystemInfoView.cpp">
      <Filter>src</Filter>
    </ClCompile>
    <ClCompile Include="..\..\src\SystemView.cpp">
      <Filter>src</Filter>
    </ClCompile>
    <ClCompile Include="..\..\src\utils.cpp">
      <Filter>src</Filter>
    </ClCompile>
    <ClCompile Include="..\..\src\WorldView.cpp">
      <Filter>src</Filter>
    </ClCompile>
    <ClCompile Include="..\..\src\Background.cpp">
      <Filter>src</Filter>
    </ClCompile>
    <ClCompile Include="..\..\src\SoundMusic.cpp">
      <Filter>src</Filter>
    </ClCompile>
    <ClCompile Include="..\..\src\LuaMusic.cpp">
      <Filter>src</Filter>
    </ClCompile>
    <ClCompile Include="..\..\src\LuaSystemPath.cpp">
      <Filter>src</Filter>
    </ClCompile>
    <ClCompile Include="..\..\src\ShipSpinnerWidget.cpp">
      <Filter>src</Filter>
    </ClCompile>
    <ClCompile Include="..\..\src\ChatForm.cpp">
      <Filter>src</Filter>
    </ClCompile>
    <ClCompile Include="..\..\src\StationAdvertForm.cpp">
      <Filter>src</Filter>
    </ClCompile>
    <ClCompile Include="..\..\src\FormController.cpp">
      <Filter>src</Filter>
    </ClCompile>
    <ClCompile Include="..\..\src\StationPoliceForm.cpp">
      <Filter>src</Filter>
    </ClCompile>
    <ClCompile Include="..\..\src\StationServicesForm.cpp">
      <Filter>src</Filter>
    </ClCompile>
    <ClCompile Include="..\..\src\StationBulletinBoardForm.cpp">
      <Filter>src</Filter>
    </ClCompile>
    <ClCompile Include="..\..\src\StationCommodityMarketForm.cpp">
      <Filter>src</Filter>
    </ClCompile>
    <ClCompile Include="..\..\src\StationShipEquipmentForm.cpp">
      <Filter>src</Filter>
    </ClCompile>
    <ClCompile Include="..\..\src\StationShipMarketForm.cpp">
      <Filter>src</Filter>
    </ClCompile>
    <ClCompile Include="..\..\src\StationShipRepairForm.cpp">
      <Filter>src</Filter>
    </ClCompile>
    <ClCompile Include="..\..\src\StationShipViewForm.cpp">
      <Filter>src</Filter>
    </ClCompile>
    <ClCompile Include="..\..\src\StationShipyardForm.cpp">
      <Filter>src</Filter>
    </ClCompile>
    <ClCompile Include="..\..\src\Lang.cpp">
      <Filter>src</Filter>
    </ClCompile>
    <ClCompile Include="..\..\src\StringF.cpp">
      <Filter>src</Filter>
    </ClCompile>
    <ClCompile Include="..\..\src\LuaConsole.cpp">
      <Filter>src</Filter>
    </ClCompile>
    <ClCompile Include="..\..\src\LuaLang.cpp">
      <Filter>src</Filter>
    </ClCompile>
    <ClCompile Include="..\..\src\TerrainBody.cpp">
      <Filter>src</Filter>
    </ClCompile>
    <ClCompile Include="..\..\src\enum_table.cpp">
      <Filter>src</Filter>
    </ClCompile>
    <ClCompile Include="..\..\src\Camera.cpp">
      <Filter>src</Filter>
    </ClCompile>
    <ClCompile Include="..\..\src\FontCache.cpp">
      <Filter>src</Filter>
    </ClCompile>
    <ClCompile Include="..\..\src\FileSystem.cpp">
      <Filter>src</Filter>
    </ClCompile>
    <ClCompile Include="..\..\src\Color.cpp">
      <Filter>src</Filter>
    </ClCompile>
    <ClCompile Include="..\..\src\FileSelectorWidget.cpp">
      <Filter>src</Filter>
    </ClCompile>
    <ClCompile Include="..\..\src\Game.cpp">
      <Filter>src</Filter>
    </ClCompile>
    <ClCompile Include="..\..\src\GameLoaderSaver.cpp">
      <Filter>src</Filter>
    </ClCompile>
    <ClCompile Include="..\..\src\MathUtil.cpp">
      <Filter>src</Filter>
    </ClCompile>
    <ClCompile Include="..\..\src\ShipController.cpp">
      <Filter>src</Filter>
    </ClCompile>
    <ClCompile Include="..\..\src\WorldViewCamera.cpp">
      <Filter>src</Filter>
    </ClCompile>
    <ClCompile Include="..\..\src\CRC32.cpp">
      <Filter>src</Filter>
    </ClCompile>
    <ClCompile Include="..\..\src\SDLWrappers.cpp">
      <Filter>src</Filter>
    </ClCompile>
    <ClCompile Include="..\..\src\View.cpp">
      <Filter>src</Filter>
    </ClCompile>
    <ClCompile Include="..\..\src\FileSourceZip.cpp">
      <Filter>src</Filter>
    </ClCompile>
    <ClCompile Include="..\..\src\ModManager.cpp">
      <Filter>src</Filter>
    </ClCompile>
    <ClCompile Include="..\..\src\LuaFixed.cpp">
      <Filter>src</Filter>
    </ClCompile>
    <ClCompile Include="..\..\src\LuaMatrix.cpp">
      <Filter>src</Filter>
    </ClCompile>
    <ClCompile Include="..\..\src\LuaVector.cpp">
      <Filter>src</Filter>
    </ClCompile>
    <ClCompile Include="..\..\src\LuaSystemBody.cpp">
      <Filter>src</Filter>
    </ClCompile>
    <ClCompile Include="..\..\src\LuaComms.cpp">
      <Filter>src</Filter>
    </ClCompile>
    <ClCompile Include="..\..\src\win32\FileSystemWin32.cpp">
      <Filter>src\win32</Filter>
    </ClCompile>
    <ClCompile Include="..\..\src\win32\pch.cpp">
      <Filter>src\win32</Filter>
    </ClCompile>
    <ClCompile Include="..\..\src\win32\OSWin32.cpp">
      <Filter>src\win32</Filter>
    </ClCompile>
    <ClCompile Include="..\..\src\posix\FileSystemPosix.cpp">
      <Filter>src\posix</Filter>
    </ClCompile>
    <ClCompile Include="..\..\src\posix\OSPosix.cpp">
      <Filter>src\posix</Filter>
    </ClCompile>
    <ClCompile Include="..\..\src\win32\WinMath.cpp">
      <Filter>src\win32</Filter>
    </ClCompile>
    <ClCompile Include="..\..\src\Intro.cpp">
      <Filter>src</Filter>
    </ClCompile>
    <ClCompile Include="..\..\src\LuaEvent.cpp">
      <Filter>src</Filter>
    </ClCompile>
    <ClCompile Include="..\..\src\LuaFileSystem.cpp">
      <Filter>src</Filter>
    </ClCompile>
<<<<<<< HEAD
    <ClCompile Include="..\..\src\ModelCache.cpp">
      <Filter>src</Filter>
    </ClCompile>
    <ClCompile Include="..\..\src\LuaTable.cpp">
      <Filter>src</Filter>
    </ClCompile>
    <ClCompile Include="..\..\src\NewModelViewer.cpp">
=======
    <ClCompile Include="..\..\src\Lua.cpp">
>>>>>>> 628703d8
      <Filter>src</Filter>
    </ClCompile>
  </ItemGroup>
  <ItemGroup>
    <ClInclude Include="..\..\src\Aabb.h">
      <Filter>src</Filter>
    </ClInclude>
    <ClInclude Include="..\..\src\WorldView.h">
      <Filter>src</Filter>
    </ClInclude>
    <ClInclude Include="..\..\src\AmbientSounds.h">
      <Filter>src</Filter>
    </ClInclude>
    <ClInclude Include="..\..\src\BezierCurve.h">
      <Filter>src</Filter>
    </ClInclude>
    <ClInclude Include="..\..\src\Body.h">
      <Filter>src</Filter>
    </ClInclude>
    <ClInclude Include="..\..\src\BufferObject.h">
      <Filter>src</Filter>
    </ClInclude>
    <ClInclude Include="..\..\src\buildopts.h">
      <Filter>src</Filter>
    </ClInclude>
    <ClInclude Include="..\..\src\CargoBody.h">
      <Filter>src</Filter>
    </ClInclude>
    <ClInclude Include="..\..\src\CityOnPlanet.h">
      <Filter>src</Filter>
    </ClInclude>
    <ClInclude Include="..\..\src\Color.h">
      <Filter>src</Filter>
    </ClInclude>
    <ClInclude Include="..\..\src\CommodityTradeWidget.h">
      <Filter>src</Filter>
    </ClInclude>
    <ClInclude Include="..\..\src\DeadVideoLink.h">
      <Filter>src</Filter>
    </ClInclude>
    <ClInclude Include="..\..\src\DeleteEmitter.h">
      <Filter>src</Filter>
    </ClInclude>
    <ClInclude Include="..\..\src\DynamicBody.h">
      <Filter>src</Filter>
    </ClInclude>
    <ClInclude Include="..\..\src\EquipType.h">
      <Filter>src</Filter>
    </ClInclude>
    <ClInclude Include="..\..\src\FaceVideoLink.h">
      <Filter>src</Filter>
    </ClInclude>
    <ClInclude Include="..\..\src\fixed.h">
      <Filter>src</Filter>
    </ClInclude>
    <ClInclude Include="..\..\src\FontConfig.h">
      <Filter>src</Filter>
    </ClInclude>
    <ClInclude Include="..\..\src\Frame.h">
      <Filter>src</Filter>
    </ClInclude>
    <ClInclude Include="..\..\src\GalacticView.h">
      <Filter>src</Filter>
    </ClInclude>
    <ClInclude Include="..\..\src\GameConfig.h">
      <Filter>src</Filter>
    </ClInclude>
    <ClInclude Include="..\..\src\gameconsts.h">
      <Filter>src</Filter>
    </ClInclude>
    <ClInclude Include="..\..\src\GameMenuView.h">
      <Filter>src</Filter>
    </ClInclude>
    <ClInclude Include="..\..\src\GeoSphere.h">
      <Filter>src</Filter>
    </ClInclude>
    <ClInclude Include="..\..\src\HyperspaceCloud.h">
      <Filter>src</Filter>
    </ClInclude>
    <ClInclude Include="..\..\src\InfoView.h">
      <Filter>src</Filter>
    </ClInclude>
    <ClInclude Include="..\..\src\IniConfig.h">
      <Filter>src</Filter>
    </ClInclude>
    <ClInclude Include="..\..\src\KeyBindings.h">
      <Filter>src</Filter>
    </ClInclude>
    <ClInclude Include="..\..\src\libs.h">
      <Filter>src</Filter>
    </ClInclude>
    <ClInclude Include="..\..\src\LmrModel.h">
      <Filter>src</Filter>
    </ClInclude>
    <ClInclude Include="..\..\src\LuaBody.h">
      <Filter>src</Filter>
    </ClInclude>
    <ClInclude Include="..\..\src\LuaCargoBody.h">
      <Filter>src</Filter>
    </ClInclude>
    <ClInclude Include="..\..\src\LuaChatForm.h">
      <Filter>src</Filter>
    </ClInclude>
    <ClInclude Include="..\..\src\LuaConstants.h">
      <Filter>src</Filter>
    </ClInclude>
    <ClInclude Include="..\..\src\LuaEngine.h">
      <Filter>src</Filter>
    </ClInclude>
    <ClInclude Include="..\..\src\LuaEquipType.h">
      <Filter>src</Filter>
    </ClInclude>
    <ClInclude Include="..\..\src\LuaFormat.h">
      <Filter>src</Filter>
    </ClInclude>
    <ClInclude Include="..\..\src\LuaGame.h">
      <Filter>src</Filter>
    </ClInclude>
    <ClInclude Include="..\..\src\LuaManager.h">
      <Filter>src</Filter>
    </ClInclude>
    <ClInclude Include="..\..\src\LuaNameGen.h">
      <Filter>src</Filter>
    </ClInclude>
    <ClInclude Include="..\..\src\LuaObject.h">
      <Filter>src</Filter>
    </ClInclude>
    <ClInclude Include="..\..\src\LuaPlanet.h">
      <Filter>src</Filter>
    </ClInclude>
    <ClInclude Include="..\..\src\LuaPlayer.h">
      <Filter>src</Filter>
    </ClInclude>
    <ClInclude Include="..\..\src\LuaRand.h">
      <Filter>src</Filter>
    </ClInclude>
    <ClInclude Include="..\..\src\LuaSerializer.h">
      <Filter>src</Filter>
    </ClInclude>
    <ClInclude Include="..\..\src\LuaShip.h">
      <Filter>src</Filter>
    </ClInclude>
    <ClInclude Include="..\..\src\LuaShipType.h">
      <Filter>src</Filter>
    </ClInclude>
    <ClInclude Include="..\..\src\LuaSpace.h">
      <Filter>src</Filter>
    </ClInclude>
    <ClInclude Include="..\..\src\LuaSpaceStation.h">
      <Filter>src</Filter>
    </ClInclude>
    <ClInclude Include="..\..\src\LuaStar.h">
      <Filter>src</Filter>
    </ClInclude>
    <ClInclude Include="..\..\src\LuaStarSystem.h">
      <Filter>src</Filter>
    </ClInclude>
    <ClInclude Include="..\..\src\LuaTimer.h">
      <Filter>src</Filter>
    </ClInclude>
    <ClInclude Include="..\..\src\LuaUtils.h">
      <Filter>src</Filter>
    </ClInclude>
    <ClInclude Include="..\..\src\MarketAgent.h">
      <Filter>src</Filter>
    </ClInclude>
    <ClInclude Include="..\..\src\matrix4x4.h">
      <Filter>src</Filter>
    </ClInclude>
    <ClInclude Include="..\..\src\Missile.h">
      <Filter>src</Filter>
    </ClInclude>
    <ClInclude Include="..\..\src\ModelBody.h">
      <Filter>src</Filter>
    </ClInclude>
    <ClInclude Include="..\..\src\mtrand.h">
      <Filter>src</Filter>
    </ClInclude>
    <ClInclude Include="..\..\src\Object.h">
      <Filter>src</Filter>
    </ClInclude>
    <ClInclude Include="..\..\src\ObjectViewerView.h">
      <Filter>src</Filter>
    </ClInclude>
    <ClInclude Include="..\..\src\perlin.h">
      <Filter>src</Filter>
    </ClInclude>
    <ClInclude Include="..\..\src\PersistSystemData.h">
      <Filter>src</Filter>
    </ClInclude>
    <ClInclude Include="..\..\src\Pi.h">
      <Filter>src</Filter>
    </ClInclude>
    <ClInclude Include="..\..\src\Planet.h">
      <Filter>src</Filter>
    </ClInclude>
    <ClInclude Include="..\..\src\Player.h">
      <Filter>src</Filter>
    </ClInclude>
    <ClInclude Include="..\..\src\Polit.h">
      <Filter>src</Filter>
    </ClInclude>
    <ClInclude Include="..\..\src\Projectile.h">
      <Filter>src</Filter>
    </ClInclude>
    <ClInclude Include="..\..\src\Quaternion.h">
      <Filter>src</Filter>
    </ClInclude>
    <ClInclude Include="..\..\src\RefCounted.h">
      <Filter>src</Filter>
    </ClInclude>
    <ClInclude Include="..\..\src\RefList.h">
      <Filter>src</Filter>
    </ClInclude>
    <ClInclude Include="..\..\src\SectorView.h">
      <Filter>src</Filter>
    </ClInclude>
    <ClInclude Include="..\..\src\Serializer.h">
      <Filter>src</Filter>
    </ClInclude>
    <ClInclude Include="..\..\src\Sfx.h">
      <Filter>src</Filter>
    </ClInclude>
    <ClInclude Include="..\..\src\Ship.h">
      <Filter>src</Filter>
    </ClInclude>
    <ClInclude Include="..\..\src\ShipAICmd.h">
      <Filter>src</Filter>
    </ClInclude>
    <ClInclude Include="..\..\src\ShipCpanel.h">
      <Filter>src</Filter>
    </ClInclude>
    <ClInclude Include="..\..\src\ShipCpanelMultiFuncDisplays.h">
      <Filter>src</Filter>
    </ClInclude>
    <ClInclude Include="..\..\src\ShipFlavour.h">
      <Filter>src</Filter>
    </ClInclude>
    <ClInclude Include="..\..\src\ShipType.h">
      <Filter>src</Filter>
    </ClInclude>
    <ClInclude Include="..\..\src\Sound.h">
      <Filter>src</Filter>
    </ClInclude>
    <ClInclude Include="..\..\src\Space.h">
      <Filter>src</Filter>
    </ClInclude>
    <ClInclude Include="..\..\src\SpaceStation.h">
      <Filter>src</Filter>
    </ClInclude>
    <ClInclude Include="..\..\src\SpaceStationView.h">
      <Filter>src</Filter>
    </ClInclude>
    <ClInclude Include="..\..\src\Star.h">
      <Filter>src</Filter>
    </ClInclude>
    <ClInclude Include="..\..\src\SystemInfoView.h">
      <Filter>src</Filter>
    </ClInclude>
    <ClInclude Include="..\..\src\SystemView.h">
      <Filter>src</Filter>
    </ClInclude>
    <ClInclude Include="..\..\src\utils.h">
      <Filter>src</Filter>
    </ClInclude>
    <ClInclude Include="..\..\src\vector3.h">
      <Filter>src</Filter>
    </ClInclude>
    <ClInclude Include="..\..\src\VideoLink.h">
      <Filter>src</Filter>
    </ClInclude>
    <ClInclude Include="..\..\src\View.h">
      <Filter>src</Filter>
    </ClInclude>
    <ClInclude Include="..\..\src\Background.h">
      <Filter>src</Filter>
    </ClInclude>
    <ClInclude Include="..\..\src\SoundMusic.h">
      <Filter>src</Filter>
    </ClInclude>
    <ClInclude Include="..\..\src\LuaMusic.h">
      <Filter>src</Filter>
    </ClInclude>
    <ClInclude Include="..\..\src\LuaSystemPath.h">
      <Filter>src</Filter>
    </ClInclude>
    <ClInclude Include="..\..\src\ShipSpinnerWidget.h">
      <Filter>src</Filter>
    </ClInclude>
    <ClInclude Include="..\..\src\ChatForm.h">
      <Filter>src</Filter>
    </ClInclude>
    <ClInclude Include="..\..\src\StationAdvertForm.h">
      <Filter>src</Filter>
    </ClInclude>
    <ClInclude Include="..\..\src\FormController.h">
      <Filter>src</Filter>
    </ClInclude>
    <ClInclude Include="..\..\src\StationPoliceForm.h">
      <Filter>src</Filter>
    </ClInclude>
    <ClInclude Include="..\..\src\StationServicesForm.h">
      <Filter>src</Filter>
    </ClInclude>
    <ClInclude Include="..\..\src\StationBulletinBoardForm.h">
      <Filter>src</Filter>
    </ClInclude>
    <ClInclude Include="..\..\src\StationCommodityMarketForm.h">
      <Filter>src</Filter>
    </ClInclude>
    <ClInclude Include="..\..\src\StationShipEquipmentForm.h">
      <Filter>src</Filter>
    </ClInclude>
    <ClInclude Include="..\..\src\StationShipMarketForm.h">
      <Filter>src</Filter>
    </ClInclude>
    <ClInclude Include="..\..\src\StationShipRepairForm.h">
      <Filter>src</Filter>
    </ClInclude>
    <ClInclude Include="..\..\src\StationShipViewForm.h">
      <Filter>src</Filter>
    </ClInclude>
    <ClInclude Include="..\..\src\StationShipyardForm.h">
      <Filter>src</Filter>
    </ClInclude>
    <ClInclude Include="..\..\src\LuaConsole.h">
      <Filter>src</Filter>
    </ClInclude>
    <ClInclude Include="..\..\src\StringF.h">
      <Filter>src</Filter>
    </ClInclude>
    <ClInclude Include="..\..\src\LuaLang.h">
      <Filter>src</Filter>
    </ClInclude>
    <ClInclude Include="..\..\src\TerrainBody.h">
      <Filter>src</Filter>
    </ClInclude>
    <ClInclude Include="..\..\src\enum_table.h">
      <Filter>src</Filter>
    </ClInclude>
    <ClInclude Include="..\..\src\Camera.h">
      <Filter>src</Filter>
    </ClInclude>
    <ClInclude Include="..\..\src\SmartPtr.h">
      <Filter>src</Filter>
    </ClInclude>
    <ClInclude Include="..\..\src\vector2.h">
      <Filter>src</Filter>
    </ClInclude>
    <ClInclude Include="..\..\src\FontCache.h">
      <Filter>src</Filter>
    </ClInclude>
    <ClInclude Include="..\..\src\ByteRange.h">
      <Filter>src</Filter>
    </ClInclude>
    <ClInclude Include="..\..\src\StringRange.h">
      <Filter>src</Filter>
    </ClInclude>
    <ClInclude Include="..\..\src\FileSystem.h">
      <Filter>src</Filter>
    </ClInclude>
    <ClInclude Include="..\..\src\MathUtil.h">
      <Filter>src</Filter>
    </ClInclude>
    <ClInclude Include="..\..\src\FileSelectorWidget.h">
      <Filter>src</Filter>
    </ClInclude>
    <ClInclude Include="..\..\src\Game.h">
      <Filter>src</Filter>
    </ClInclude>
    <ClInclude Include="..\..\src\GameLoaderSaver.h">
      <Filter>src</Filter>
    </ClInclude>
    <ClInclude Include="..\..\src\ShipController.h">
      <Filter>src</Filter>
    </ClInclude>
    <ClInclude Include="..\..\src\WorldViewCamera.h">
      <Filter>src</Filter>
    </ClInclude>
    <ClInclude Include="..\..\src\CRC32.h">
      <Filter>src</Filter>
    </ClInclude>
    <ClInclude Include="..\..\src\SDLWrappers.h">
      <Filter>src</Filter>
    </ClInclude>
    <ClInclude Include="..\..\src\FileSourceZip.h">
      <Filter>src</Filter>
    </ClInclude>
    <ClInclude Include="..\..\src\ModManager.h">
      <Filter>src</Filter>
    </ClInclude>
    <ClInclude Include="..\..\src\LuaVector.h">
      <Filter>src</Filter>
    </ClInclude>
    <ClInclude Include="..\..\src\LuaFixed.h">
      <Filter>src</Filter>
    </ClInclude>
    <ClInclude Include="..\..\src\LuaMatrix.h">
      <Filter>src</Filter>
    </ClInclude>
    <ClInclude Include="..\..\src\LuaSystemBody.h">
      <Filter>src</Filter>
    </ClInclude>
    <ClInclude Include="..\..\src\LuaComms.h">
      <Filter>src</Filter>
    </ClInclude>
    <ClInclude Include="..\..\src\win32\pch.h">
      <Filter>src\win32</Filter>
    </ClInclude>
    <ClInclude Include="..\..\src\win32\TextUtils.h">
      <Filter>src\win32</Filter>
    </ClInclude>
    <ClInclude Include="..\..\src\win32\WinMath.h">
      <Filter>src\win32</Filter>
    </ClInclude>
    <ClInclude Include="..\..\src\Intro.h">
      <Filter>src</Filter>
    </ClInclude>
    <ClInclude Include="..\..\src\ModelCache.h">
      <Filter>src</Filter>
    </ClInclude>
    <ClInclude Include="..\..\src\LuaEvent.h">
      <Filter>src</Filter>
    </ClInclude>
    <ClInclude Include="..\..\src\LuaFileSystem.h">
      <Filter>src</Filter>
    </ClInclude>
<<<<<<< HEAD
    <ClInclude Include="..\..\src\Model.h">
      <Filter>src</Filter>
    </ClInclude>
    <ClInclude Include="..\..\src\LuaTable.h">
      <Filter>src</Filter>
    </ClInclude>
    <ClInclude Include="..\..\src\NewModelViewer.h">
      <Filter>src</Filter>
    </ClInclude>
    <ClInclude Include="..\..\src\LmrTypes.h">
=======
    <ClInclude Include="..\..\src\Lua.h">
>>>>>>> 628703d8
      <Filter>src</Filter>
    </ClInclude>
  </ItemGroup>
  <ItemGroup>
    <None Include="..\..\src\Makefile.am">
      <Filter>src</Filter>
    </None>
  </ItemGroup>
</Project><|MERGE_RESOLUTION|>--- conflicted
+++ resolved
@@ -1,853 +1,851 @@
-﻿<?xml version="1.0" encoding="utf-8"?>
-<Project ToolsVersion="4.0" xmlns="http://schemas.microsoft.com/developer/msbuild/2003">
-  <ItemGroup>
-    <Filter Include="src">
-      <UniqueIdentifier>{2ef8ea5b-7c53-4337-93b0-a929d9103bd6}</UniqueIdentifier>
-    </Filter>
-    <Filter Include="src\win32">
-      <UniqueIdentifier>{172c1b95-e18a-4158-8227-10b5cc882b62}</UniqueIdentifier>
-    </Filter>
-    <Filter Include="src\posix">
-      <UniqueIdentifier>{6d264ce7-1454-4144-a050-a665481a0a20}</UniqueIdentifier>
-    </Filter>
-  </ItemGroup>
-  <ItemGroup>
-    <ClCompile Include="..\..\src\AmbientSounds.cpp">
-      <Filter>src</Filter>
+﻿<?xml version="1.0" encoding="utf-8"?>
+<Project ToolsVersion="4.0" xmlns="http://schemas.microsoft.com/developer/msbuild/2003">
+  <ItemGroup>
+    <Filter Include="src">
+      <UniqueIdentifier>{2ef8ea5b-7c53-4337-93b0-a929d9103bd6}</UniqueIdentifier>
+    </Filter>
+    <Filter Include="src\win32">
+      <UniqueIdentifier>{172c1b95-e18a-4158-8227-10b5cc882b62}</UniqueIdentifier>
+    </Filter>
+    <Filter Include="src\posix">
+      <UniqueIdentifier>{6d264ce7-1454-4144-a050-a665481a0a20}</UniqueIdentifier>
+    </Filter>
+  </ItemGroup>
+  <ItemGroup>
+    <ClCompile Include="..\..\src\AmbientSounds.cpp">
+      <Filter>src</Filter>
+    </ClCompile>
+    <ClCompile Include="..\..\src\Body.cpp">
+      <Filter>src</Filter>
+    </ClCompile>
+    <ClCompile Include="..\..\src\CargoBody.cpp">
+      <Filter>src</Filter>
+    </ClCompile>
+    <ClCompile Include="..\..\src\CityOnPlanet.cpp">
+      <Filter>src</Filter>
+    </ClCompile>
+    <ClCompile Include="..\..\src\CommodityTradeWidget.cpp">
+      <Filter>src</Filter>
+    </ClCompile>
+    <ClCompile Include="..\..\src\DeadVideoLink.cpp">
+      <Filter>src</Filter>
+    </ClCompile>
+    <ClCompile Include="..\..\src\DynamicBody.cpp">
+      <Filter>src</Filter>
+    </ClCompile>
+    <ClCompile Include="..\..\src\EquipType.cpp">
+      <Filter>src</Filter>
+    </ClCompile>
+    <ClCompile Include="..\..\src\FaceVideoLink.cpp">
+      <Filter>src</Filter>
+    </ClCompile>
+    <ClCompile Include="..\..\src\FontConfig.cpp">
+      <Filter>src</Filter>
+    </ClCompile>
+    <ClCompile Include="..\..\src\Frame.cpp">
+      <Filter>src</Filter>
+    </ClCompile>
+    <ClCompile Include="..\..\src\GalacticView.cpp">
+      <Filter>src</Filter>
+    </ClCompile>
+    <ClCompile Include="..\..\src\GameConfig.cpp">
+      <Filter>src</Filter>
+    </ClCompile>
+    <ClCompile Include="..\..\src\GameMenuView.cpp">
+      <Filter>src</Filter>
+    </ClCompile>
+    <ClCompile Include="..\..\src\GeoSphere.cpp">
+      <Filter>src</Filter>
+    </ClCompile>
+    <ClCompile Include="..\..\src\HyperspaceCloud.cpp">
+      <Filter>src</Filter>
+    </ClCompile>
+    <ClCompile Include="..\..\src\InfoView.cpp">
+      <Filter>src</Filter>
+    </ClCompile>
+    <ClCompile Include="..\..\src\IniConfig.cpp">
+      <Filter>src</Filter>
+    </ClCompile>
+    <ClCompile Include="..\..\src\KeyBindings.cpp">
+      <Filter>src</Filter>
+    </ClCompile>
+    <ClCompile Include="..\..\src\LmrModel.cpp">
+      <Filter>src</Filter>
+    </ClCompile>
+    <ClCompile Include="..\..\src\LuaBody.cpp">
+      <Filter>src</Filter>
+    </ClCompile>
+    <ClCompile Include="..\..\src\LuaCargoBody.cpp">
+      <Filter>src</Filter>
+    </ClCompile>
+    <ClCompile Include="..\..\src\LuaChatForm.cpp">
+      <Filter>src</Filter>
+    </ClCompile>
+    <ClCompile Include="..\..\src\LuaConstants.cpp">
+      <Filter>src</Filter>
+    </ClCompile>
+    <ClCompile Include="..\..\src\LuaEngine.cpp">
+      <Filter>src</Filter>
+    </ClCompile>
+    <ClCompile Include="..\..\src\LuaEquipType.cpp">
+      <Filter>src</Filter>
+    </ClCompile>
+    <ClCompile Include="..\..\src\LuaFormat.cpp">
+      <Filter>src</Filter>
+    </ClCompile>
+    <ClCompile Include="..\..\src\LuaGame.cpp">
+      <Filter>src</Filter>
+    </ClCompile>
+    <ClCompile Include="..\..\src\LuaManager.cpp">
+      <Filter>src</Filter>
+    </ClCompile>
+    <ClCompile Include="..\..\src\LuaNameGen.cpp">
+      <Filter>src</Filter>
+    </ClCompile>
+    <ClCompile Include="..\..\src\LuaObject.cpp">
+      <Filter>src</Filter>
+    </ClCompile>
+    <ClCompile Include="..\..\src\LuaPlanet.cpp">
+      <Filter>src</Filter>
+    </ClCompile>
+    <ClCompile Include="..\..\src\LuaPlayer.cpp">
+      <Filter>src</Filter>
+    </ClCompile>
+    <ClCompile Include="..\..\src\LuaRand.cpp">
+      <Filter>src</Filter>
+    </ClCompile>
+    <ClCompile Include="..\..\src\LuaSerializer.cpp">
+      <Filter>src</Filter>
+    </ClCompile>
+    <ClCompile Include="..\..\src\LuaShip.cpp">
+      <Filter>src</Filter>
+    </ClCompile>
+    <ClCompile Include="..\..\src\LuaShipType.cpp">
+      <Filter>src</Filter>
+    </ClCompile>
+    <ClCompile Include="..\..\src\LuaSpace.cpp">
+      <Filter>src</Filter>
+    </ClCompile>
+    <ClCompile Include="..\..\src\LuaSpaceStation.cpp">
+      <Filter>src</Filter>
+    </ClCompile>
+    <ClCompile Include="..\..\src\LuaStar.cpp">
+      <Filter>src</Filter>
+    </ClCompile>
+    <ClCompile Include="..\..\src\LuaStarSystem.cpp">
+      <Filter>src</Filter>
+    </ClCompile>
+    <ClCompile Include="..\..\src\LuaTimer.cpp">
+      <Filter>src</Filter>
+    </ClCompile>
+    <ClCompile Include="..\..\src\LuaUtils.cpp">
+      <Filter>src</Filter>
+    </ClCompile>
+    <ClCompile Include="..\..\src\main.cpp">
+      <Filter>src</Filter>
+    </ClCompile>
+    <ClCompile Include="..\..\src\MarketAgent.cpp">
+      <Filter>src</Filter>
+    </ClCompile>
+    <ClCompile Include="..\..\src\Missile.cpp">
+      <Filter>src</Filter>
+    </ClCompile>
+    <ClCompile Include="..\..\src\ModelBody.cpp">
+      <Filter>src</Filter>
+    </ClCompile>
+    <ClCompile Include="..\..\src\mtrand.cpp">
+      <Filter>src</Filter>
+    </ClCompile>
+    <ClCompile Include="..\..\src\ObjectViewerView.cpp">
+      <Filter>src</Filter>
+    </ClCompile>
+    <ClCompile Include="..\..\src\perlin.cpp">
+      <Filter>src</Filter>
+    </ClCompile>
+    <ClCompile Include="..\..\src\Pi.cpp">
+      <Filter>src</Filter>
+    </ClCompile>
+    <ClCompile Include="..\..\src\Planet.cpp">
+      <Filter>src</Filter>
+    </ClCompile>
+    <ClCompile Include="..\..\src\Player.cpp">
+      <Filter>src</Filter>
+    </ClCompile>
+    <ClCompile Include="..\..\src\Polit.cpp">
+      <Filter>src</Filter>
+    </ClCompile>
+    <ClCompile Include="..\..\src\Projectile.cpp">
+      <Filter>src</Filter>
+    </ClCompile>
+    <ClCompile Include="..\..\src\SectorView.cpp">
+      <Filter>src</Filter>
+    </ClCompile>
+    <ClCompile Include="..\..\src\Serializer.cpp">
+      <Filter>src</Filter>
+    </ClCompile>
+    <ClCompile Include="..\..\src\Sfx.cpp">
+      <Filter>src</Filter>
+    </ClCompile>
+    <ClCompile Include="..\..\src\Ship-AI.cpp">
+      <Filter>src</Filter>
+    </ClCompile>
+    <ClCompile Include="..\..\src\Ship.cpp">
+      <Filter>src</Filter>
+    </ClCompile>
+    <ClCompile Include="..\..\src\ShipAICmd.cpp">
+      <Filter>src</Filter>
+    </ClCompile>
+    <ClCompile Include="..\..\src\ShipCpanel.cpp">
+      <Filter>src</Filter>
+    </ClCompile>
+    <ClCompile Include="..\..\src\ShipCpanelMultiFuncDisplays.cpp">
+      <Filter>src</Filter>
+    </ClCompile>
+    <ClCompile Include="..\..\src\ShipFlavour.cpp">
+      <Filter>src</Filter>
+    </ClCompile>
+    <ClCompile Include="..\..\src\ShipType.cpp">
+      <Filter>src</Filter>
+    </ClCompile>
+    <ClCompile Include="..\..\src\Sound.cpp">
+      <Filter>src</Filter>
+    </ClCompile>
+    <ClCompile Include="..\..\src\Space.cpp">
+      <Filter>src</Filter>
+    </ClCompile>
+    <ClCompile Include="..\..\src\SpaceStation.cpp">
+      <Filter>src</Filter>
+    </ClCompile>
+    <ClCompile Include="..\..\src\SpaceStationView.cpp">
+      <Filter>src</Filter>
+    </ClCompile>
+    <ClCompile Include="..\..\src\Star.cpp">
+      <Filter>src</Filter>
+    </ClCompile>
+    <ClCompile Include="..\..\src\SystemInfoView.cpp">
+      <Filter>src</Filter>
+    </ClCompile>
+    <ClCompile Include="..\..\src\SystemView.cpp">
+      <Filter>src</Filter>
+    </ClCompile>
+    <ClCompile Include="..\..\src\utils.cpp">
+      <Filter>src</Filter>
+    </ClCompile>
+    <ClCompile Include="..\..\src\WorldView.cpp">
+      <Filter>src</Filter>
+    </ClCompile>
+    <ClCompile Include="..\..\src\Background.cpp">
+      <Filter>src</Filter>
+    </ClCompile>
+    <ClCompile Include="..\..\src\SoundMusic.cpp">
+      <Filter>src</Filter>
+    </ClCompile>
+    <ClCompile Include="..\..\src\LuaMusic.cpp">
+      <Filter>src</Filter>
+    </ClCompile>
+    <ClCompile Include="..\..\src\LuaSystemPath.cpp">
+      <Filter>src</Filter>
+    </ClCompile>
+    <ClCompile Include="..\..\src\ShipSpinnerWidget.cpp">
+      <Filter>src</Filter>
+    </ClCompile>
+    <ClCompile Include="..\..\src\ChatForm.cpp">
+      <Filter>src</Filter>
+    </ClCompile>
+    <ClCompile Include="..\..\src\StationAdvertForm.cpp">
+      <Filter>src</Filter>
+    </ClCompile>
+    <ClCompile Include="..\..\src\FormController.cpp">
+      <Filter>src</Filter>
+    </ClCompile>
+    <ClCompile Include="..\..\src\StationPoliceForm.cpp">
+      <Filter>src</Filter>
+    </ClCompile>
+    <ClCompile Include="..\..\src\StationServicesForm.cpp">
+      <Filter>src</Filter>
+    </ClCompile>
+    <ClCompile Include="..\..\src\StationBulletinBoardForm.cpp">
+      <Filter>src</Filter>
+    </ClCompile>
+    <ClCompile Include="..\..\src\StationCommodityMarketForm.cpp">
+      <Filter>src</Filter>
+    </ClCompile>
+    <ClCompile Include="..\..\src\StationShipEquipmentForm.cpp">
+      <Filter>src</Filter>
+    </ClCompile>
+    <ClCompile Include="..\..\src\StationShipMarketForm.cpp">
+      <Filter>src</Filter>
+    </ClCompile>
+    <ClCompile Include="..\..\src\StationShipRepairForm.cpp">
+      <Filter>src</Filter>
+    </ClCompile>
+    <ClCompile Include="..\..\src\StationShipViewForm.cpp">
+      <Filter>src</Filter>
+    </ClCompile>
+    <ClCompile Include="..\..\src\StationShipyardForm.cpp">
+      <Filter>src</Filter>
+    </ClCompile>
+    <ClCompile Include="..\..\src\Lang.cpp">
+      <Filter>src</Filter>
+    </ClCompile>
+    <ClCompile Include="..\..\src\StringF.cpp">
+      <Filter>src</Filter>
+    </ClCompile>
+    <ClCompile Include="..\..\src\LuaConsole.cpp">
+      <Filter>src</Filter>
+    </ClCompile>
+    <ClCompile Include="..\..\src\LuaLang.cpp">
+      <Filter>src</Filter>
+    </ClCompile>
+    <ClCompile Include="..\..\src\TerrainBody.cpp">
+      <Filter>src</Filter>
+    </ClCompile>
+    <ClCompile Include="..\..\src\enum_table.cpp">
+      <Filter>src</Filter>
+    </ClCompile>
+    <ClCompile Include="..\..\src\Camera.cpp">
+      <Filter>src</Filter>
+    </ClCompile>
+    <ClCompile Include="..\..\src\FontCache.cpp">
+      <Filter>src</Filter>
+    </ClCompile>
+    <ClCompile Include="..\..\src\FileSystem.cpp">
+      <Filter>src</Filter>
+    </ClCompile>
+    <ClCompile Include="..\..\src\Color.cpp">
+      <Filter>src</Filter>
+    </ClCompile>
+    <ClCompile Include="..\..\src\FileSelectorWidget.cpp">
+      <Filter>src</Filter>
+    </ClCompile>
+    <ClCompile Include="..\..\src\Game.cpp">
+      <Filter>src</Filter>
+    </ClCompile>
+    <ClCompile Include="..\..\src\GameLoaderSaver.cpp">
+      <Filter>src</Filter>
+    </ClCompile>
+    <ClCompile Include="..\..\src\MathUtil.cpp">
+      <Filter>src</Filter>
+    </ClCompile>
+    <ClCompile Include="..\..\src\ShipController.cpp">
+      <Filter>src</Filter>
+    </ClCompile>
+    <ClCompile Include="..\..\src\WorldViewCamera.cpp">
+      <Filter>src</Filter>
+    </ClCompile>
+    <ClCompile Include="..\..\src\CRC32.cpp">
+      <Filter>src</Filter>
+    </ClCompile>
+    <ClCompile Include="..\..\src\SDLWrappers.cpp">
+      <Filter>src</Filter>
+    </ClCompile>
+    <ClCompile Include="..\..\src\View.cpp">
+      <Filter>src</Filter>
+    </ClCompile>
+    <ClCompile Include="..\..\src\FileSourceZip.cpp">
+      <Filter>src</Filter>
+    </ClCompile>
+    <ClCompile Include="..\..\src\ModManager.cpp">
+      <Filter>src</Filter>
+    </ClCompile>
+    <ClCompile Include="..\..\src\LuaFixed.cpp">
+      <Filter>src</Filter>
+    </ClCompile>
+    <ClCompile Include="..\..\src\LuaMatrix.cpp">
+      <Filter>src</Filter>
+    </ClCompile>
+    <ClCompile Include="..\..\src\LuaVector.cpp">
+      <Filter>src</Filter>
+    </ClCompile>
+    <ClCompile Include="..\..\src\LuaSystemBody.cpp">
+      <Filter>src</Filter>
+    </ClCompile>
+    <ClCompile Include="..\..\src\LuaComms.cpp">
+      <Filter>src</Filter>
+    </ClCompile>
+    <ClCompile Include="..\..\src\win32\FileSystemWin32.cpp">
+      <Filter>src\win32</Filter>
+    </ClCompile>
+    <ClCompile Include="..\..\src\win32\pch.cpp">
+      <Filter>src\win32</Filter>
+    </ClCompile>
+    <ClCompile Include="..\..\src\win32\OSWin32.cpp">
+      <Filter>src\win32</Filter>
+    </ClCompile>
+    <ClCompile Include="..\..\src\posix\FileSystemPosix.cpp">
+      <Filter>src\posix</Filter>
+    </ClCompile>
+    <ClCompile Include="..\..\src\posix\OSPosix.cpp">
+      <Filter>src\posix</Filter>
+    </ClCompile>
+    <ClCompile Include="..\..\src\win32\WinMath.cpp">
+      <Filter>src\win32</Filter>
+    </ClCompile>
+    <ClCompile Include="..\..\src\Intro.cpp">
+      <Filter>src</Filter>
+    </ClCompile>
+    <ClCompile Include="..\..\src\LuaEvent.cpp">
+      <Filter>src</Filter>
+    </ClCompile>
+    <ClCompile Include="..\..\src\LuaFileSystem.cpp">
+      <Filter>src</Filter>
     </ClCompile>
-    <ClCompile Include="..\..\src\Body.cpp">
-      <Filter>src</Filter>
+    <ClCompile Include="..\..\src\ModelCache.cpp">
+      <Filter>src</Filter>
+    </ClCompile>
+    <ClCompile Include="..\..\src\LuaTable.cpp">
+      <Filter>src</Filter>
+    </ClCompile>
+    <ClCompile Include="..\..\src\NewModelViewer.cpp">
+      <Filter>src</Filter>
     </ClCompile>
-    <ClCompile Include="..\..\src\CargoBody.cpp">
-      <Filter>src</Filter>
-    </ClCompile>
-    <ClCompile Include="..\..\src\CityOnPlanet.cpp">
-      <Filter>src</Filter>
-    </ClCompile>
-    <ClCompile Include="..\..\src\CommodityTradeWidget.cpp">
-      <Filter>src</Filter>
-    </ClCompile>
-    <ClCompile Include="..\..\src\DeadVideoLink.cpp">
-      <Filter>src</Filter>
-    </ClCompile>
-    <ClCompile Include="..\..\src\DynamicBody.cpp">
-      <Filter>src</Filter>
-    </ClCompile>
-    <ClCompile Include="..\..\src\EquipType.cpp">
-      <Filter>src</Filter>
-    </ClCompile>
-    <ClCompile Include="..\..\src\FaceVideoLink.cpp">
-      <Filter>src</Filter>
-    </ClCompile>
-    <ClCompile Include="..\..\src\FontConfig.cpp">
-      <Filter>src</Filter>
-    </ClCompile>
-    <ClCompile Include="..\..\src\Frame.cpp">
-      <Filter>src</Filter>
-    </ClCompile>
-    <ClCompile Include="..\..\src\GalacticView.cpp">
-      <Filter>src</Filter>
-    </ClCompile>
-    <ClCompile Include="..\..\src\GameConfig.cpp">
-      <Filter>src</Filter>
-    </ClCompile>
-    <ClCompile Include="..\..\src\GameMenuView.cpp">
-      <Filter>src</Filter>
-    </ClCompile>
-    <ClCompile Include="..\..\src\GeoSphere.cpp">
-      <Filter>src</Filter>
-    </ClCompile>
-    <ClCompile Include="..\..\src\HyperspaceCloud.cpp">
-      <Filter>src</Filter>
-    </ClCompile>
-    <ClCompile Include="..\..\src\InfoView.cpp">
-      <Filter>src</Filter>
-    </ClCompile>
-    <ClCompile Include="..\..\src\IniConfig.cpp">
-      <Filter>src</Filter>
-    </ClCompile>
-    <ClCompile Include="..\..\src\KeyBindings.cpp">
-      <Filter>src</Filter>
-    </ClCompile>
-    <ClCompile Include="..\..\src\LmrModel.cpp">
-      <Filter>src</Filter>
-    </ClCompile>
-    <ClCompile Include="..\..\src\LuaBody.cpp">
-      <Filter>src</Filter>
-    </ClCompile>
-    <ClCompile Include="..\..\src\LuaCargoBody.cpp">
-      <Filter>src</Filter>
-    </ClCompile>
-    <ClCompile Include="..\..\src\LuaChatForm.cpp">
-      <Filter>src</Filter>
-    </ClCompile>
-    <ClCompile Include="..\..\src\LuaConstants.cpp">
-      <Filter>src</Filter>
-    </ClCompile>
-    <ClCompile Include="..\..\src\LuaEngine.cpp">
-      <Filter>src</Filter>
-    </ClCompile>
-    <ClCompile Include="..\..\src\LuaEquipType.cpp">
-      <Filter>src</Filter>
-    </ClCompile>
-    <ClCompile Include="..\..\src\LuaFormat.cpp">
-      <Filter>src</Filter>
-    </ClCompile>
-    <ClCompile Include="..\..\src\LuaGame.cpp">
-      <Filter>src</Filter>
-    </ClCompile>
-    <ClCompile Include="..\..\src\LuaManager.cpp">
-      <Filter>src</Filter>
-    </ClCompile>
-    <ClCompile Include="..\..\src\LuaNameGen.cpp">
-      <Filter>src</Filter>
-    </ClCompile>
-    <ClCompile Include="..\..\src\LuaObject.cpp">
-      <Filter>src</Filter>
-    </ClCompile>
-    <ClCompile Include="..\..\src\LuaPlanet.cpp">
-      <Filter>src</Filter>
-    </ClCompile>
-    <ClCompile Include="..\..\src\LuaPlayer.cpp">
-      <Filter>src</Filter>
-    </ClCompile>
-    <ClCompile Include="..\..\src\LuaRand.cpp">
-      <Filter>src</Filter>
-    </ClCompile>
-    <ClCompile Include="..\..\src\LuaSerializer.cpp">
-      <Filter>src</Filter>
-    </ClCompile>
-    <ClCompile Include="..\..\src\LuaShip.cpp">
-      <Filter>src</Filter>
-    </ClCompile>
-    <ClCompile Include="..\..\src\LuaShipType.cpp">
-      <Filter>src</Filter>
-    </ClCompile>
-    <ClCompile Include="..\..\src\LuaSpace.cpp">
-      <Filter>src</Filter>
-    </ClCompile>
-    <ClCompile Include="..\..\src\LuaSpaceStation.cpp">
-      <Filter>src</Filter>
-    </ClCompile>
-    <ClCompile Include="..\..\src\LuaStar.cpp">
-      <Filter>src</Filter>
-    </ClCompile>
-    <ClCompile Include="..\..\src\LuaStarSystem.cpp">
-      <Filter>src</Filter>
-    </ClCompile>
-    <ClCompile Include="..\..\src\LuaTimer.cpp">
-      <Filter>src</Filter>
-    </ClCompile>
-    <ClCompile Include="..\..\src\LuaUtils.cpp">
-      <Filter>src</Filter>
-    </ClCompile>
-    <ClCompile Include="..\..\src\main.cpp">
-      <Filter>src</Filter>
-    </ClCompile>
-    <ClCompile Include="..\..\src\MarketAgent.cpp">
-      <Filter>src</Filter>
-    </ClCompile>
-    <ClCompile Include="..\..\src\Missile.cpp">
-      <Filter>src</Filter>
-    </ClCompile>
-    <ClCompile Include="..\..\src\ModelBody.cpp">
-      <Filter>src</Filter>
-    </ClCompile>
-    <ClCompile Include="..\..\src\mtrand.cpp">
-      <Filter>src</Filter>
-    </ClCompile>
-    <ClCompile Include="..\..\src\ObjectViewerView.cpp">
-      <Filter>src</Filter>
-    </ClCompile>
-    <ClCompile Include="..\..\src\perlin.cpp">
-      <Filter>src</Filter>
-    </ClCompile>
-    <ClCompile Include="..\..\src\Pi.cpp">
-      <Filter>src</Filter>
-    </ClCompile>
-    <ClCompile Include="..\..\src\Planet.cpp">
-      <Filter>src</Filter>
-    </ClCompile>
-    <ClCompile Include="..\..\src\Player.cpp">
-      <Filter>src</Filter>
-    </ClCompile>
-    <ClCompile Include="..\..\src\Polit.cpp">
-      <Filter>src</Filter>
-    </ClCompile>
-    <ClCompile Include="..\..\src\Projectile.cpp">
-      <Filter>src</Filter>
-    </ClCompile>
-    <ClCompile Include="..\..\src\SectorView.cpp">
-      <Filter>src</Filter>
-    </ClCompile>
-    <ClCompile Include="..\..\src\Serializer.cpp">
-      <Filter>src</Filter>
-    </ClCompile>
-    <ClCompile Include="..\..\src\Sfx.cpp">
-      <Filter>src</Filter>
-    </ClCompile>
-    <ClCompile Include="..\..\src\Ship-AI.cpp">
-      <Filter>src</Filter>
-    </ClCompile>
-    <ClCompile Include="..\..\src\Ship.cpp">
-      <Filter>src</Filter>
-    </ClCompile>
-    <ClCompile Include="..\..\src\ShipAICmd.cpp">
-      <Filter>src</Filter>
-    </ClCompile>
-    <ClCompile Include="..\..\src\ShipCpanel.cpp">
-      <Filter>src</Filter>
-    </ClCompile>
-    <ClCompile Include="..\..\src\ShipCpanelMultiFuncDisplays.cpp">
-      <Filter>src</Filter>
-    </ClCompile>
-    <ClCompile Include="..\..\src\ShipFlavour.cpp">
-      <Filter>src</Filter>
-    </ClCompile>
-    <ClCompile Include="..\..\src\ShipType.cpp">
-      <Filter>src</Filter>
-    </ClCompile>
-    <ClCompile Include="..\..\src\Sound.cpp">
-      <Filter>src</Filter>
-    </ClCompile>
-    <ClCompile Include="..\..\src\Space.cpp">
-      <Filter>src</Filter>
-    </ClCompile>
-    <ClCompile Include="..\..\src\SpaceStation.cpp">
-      <Filter>src</Filter>
-    </ClCompile>
-    <ClCompile Include="..\..\src\SpaceStationView.cpp">
-      <Filter>src</Filter>
-    </ClCompile>
-    <ClCompile Include="..\..\src\Star.cpp">
-      <Filter>src</Filter>
-    </ClCompile>
-    <ClCompile Include="..\..\src\SystemInfoView.cpp">
-      <Filter>src</Filter>
-    </ClCompile>
-    <ClCompile Include="..\..\src\SystemView.cpp">
-      <Filter>src</Filter>
-    </ClCompile>
-    <ClCompile Include="..\..\src\utils.cpp">
-      <Filter>src</Filter>
-    </ClCompile>
-    <ClCompile Include="..\..\src\WorldView.cpp">
-      <Filter>src</Filter>
-    </ClCompile>
-    <ClCompile Include="..\..\src\Background.cpp">
-      <Filter>src</Filter>
-    </ClCompile>
-    <ClCompile Include="..\..\src\SoundMusic.cpp">
-      <Filter>src</Filter>
-    </ClCompile>
-    <ClCompile Include="..\..\src\LuaMusic.cpp">
-      <Filter>src</Filter>
-    </ClCompile>
-    <ClCompile Include="..\..\src\LuaSystemPath.cpp">
-      <Filter>src</Filter>
-    </ClCompile>
-    <ClCompile Include="..\..\src\ShipSpinnerWidget.cpp">
-      <Filter>src</Filter>
-    </ClCompile>
-    <ClCompile Include="..\..\src\ChatForm.cpp">
-      <Filter>src</Filter>
-    </ClCompile>
-    <ClCompile Include="..\..\src\StationAdvertForm.cpp">
-      <Filter>src</Filter>
-    </ClCompile>
-    <ClCompile Include="..\..\src\FormController.cpp">
-      <Filter>src</Filter>
-    </ClCompile>
-    <ClCompile Include="..\..\src\StationPoliceForm.cpp">
-      <Filter>src</Filter>
-    </ClCompile>
-    <ClCompile Include="..\..\src\StationServicesForm.cpp">
-      <Filter>src</Filter>
-    </ClCompile>
-    <ClCompile Include="..\..\src\StationBulletinBoardForm.cpp">
-      <Filter>src</Filter>
-    </ClCompile>
-    <ClCompile Include="..\..\src\StationCommodityMarketForm.cpp">
-      <Filter>src</Filter>
-    </ClCompile>
-    <ClCompile Include="..\..\src\StationShipEquipmentForm.cpp">
-      <Filter>src</Filter>
-    </ClCompile>
-    <ClCompile Include="..\..\src\StationShipMarketForm.cpp">
-      <Filter>src</Filter>
-    </ClCompile>
-    <ClCompile Include="..\..\src\StationShipRepairForm.cpp">
-      <Filter>src</Filter>
-    </ClCompile>
-    <ClCompile Include="..\..\src\StationShipViewForm.cpp">
-      <Filter>src</Filter>
-    </ClCompile>
-    <ClCompile Include="..\..\src\StationShipyardForm.cpp">
-      <Filter>src</Filter>
-    </ClCompile>
-    <ClCompile Include="..\..\src\Lang.cpp">
-      <Filter>src</Filter>
-    </ClCompile>
-    <ClCompile Include="..\..\src\StringF.cpp">
-      <Filter>src</Filter>
-    </ClCompile>
-    <ClCompile Include="..\..\src\LuaConsole.cpp">
-      <Filter>src</Filter>
-    </ClCompile>
-    <ClCompile Include="..\..\src\LuaLang.cpp">
-      <Filter>src</Filter>
-    </ClCompile>
-    <ClCompile Include="..\..\src\TerrainBody.cpp">
-      <Filter>src</Filter>
-    </ClCompile>
-    <ClCompile Include="..\..\src\enum_table.cpp">
-      <Filter>src</Filter>
-    </ClCompile>
-    <ClCompile Include="..\..\src\Camera.cpp">
-      <Filter>src</Filter>
-    </ClCompile>
-    <ClCompile Include="..\..\src\FontCache.cpp">
-      <Filter>src</Filter>
-    </ClCompile>
-    <ClCompile Include="..\..\src\FileSystem.cpp">
-      <Filter>src</Filter>
-    </ClCompile>
-    <ClCompile Include="..\..\src\Color.cpp">
-      <Filter>src</Filter>
-    </ClCompile>
-    <ClCompile Include="..\..\src\FileSelectorWidget.cpp">
-      <Filter>src</Filter>
-    </ClCompile>
-    <ClCompile Include="..\..\src\Game.cpp">
-      <Filter>src</Filter>
-    </ClCompile>
-    <ClCompile Include="..\..\src\GameLoaderSaver.cpp">
-      <Filter>src</Filter>
-    </ClCompile>
-    <ClCompile Include="..\..\src\MathUtil.cpp">
-      <Filter>src</Filter>
-    </ClCompile>
-    <ClCompile Include="..\..\src\ShipController.cpp">
-      <Filter>src</Filter>
-    </ClCompile>
-    <ClCompile Include="..\..\src\WorldViewCamera.cpp">
-      <Filter>src</Filter>
-    </ClCompile>
-    <ClCompile Include="..\..\src\CRC32.cpp">
-      <Filter>src</Filter>
-    </ClCompile>
-    <ClCompile Include="..\..\src\SDLWrappers.cpp">
-      <Filter>src</Filter>
-    </ClCompile>
-    <ClCompile Include="..\..\src\View.cpp">
-      <Filter>src</Filter>
-    </ClCompile>
-    <ClCompile Include="..\..\src\FileSourceZip.cpp">
-      <Filter>src</Filter>
-    </ClCompile>
-    <ClCompile Include="..\..\src\ModManager.cpp">
-      <Filter>src</Filter>
-    </ClCompile>
-    <ClCompile Include="..\..\src\LuaFixed.cpp">
-      <Filter>src</Filter>
-    </ClCompile>
-    <ClCompile Include="..\..\src\LuaMatrix.cpp">
-      <Filter>src</Filter>
-    </ClCompile>
-    <ClCompile Include="..\..\src\LuaVector.cpp">
-      <Filter>src</Filter>
-    </ClCompile>
-    <ClCompile Include="..\..\src\LuaSystemBody.cpp">
-      <Filter>src</Filter>
-    </ClCompile>
-    <ClCompile Include="..\..\src\LuaComms.cpp">
-      <Filter>src</Filter>
-    </ClCompile>
-    <ClCompile Include="..\..\src\win32\FileSystemWin32.cpp">
-      <Filter>src\win32</Filter>
-    </ClCompile>
-    <ClCompile Include="..\..\src\win32\pch.cpp">
-      <Filter>src\win32</Filter>
-    </ClCompile>
-    <ClCompile Include="..\..\src\win32\OSWin32.cpp">
-      <Filter>src\win32</Filter>
-    </ClCompile>
-    <ClCompile Include="..\..\src\posix\FileSystemPosix.cpp">
-      <Filter>src\posix</Filter>
-    </ClCompile>
-    <ClCompile Include="..\..\src\posix\OSPosix.cpp">
-      <Filter>src\posix</Filter>
-    </ClCompile>
-    <ClCompile Include="..\..\src\win32\WinMath.cpp">
-      <Filter>src\win32</Filter>
-    </ClCompile>
-    <ClCompile Include="..\..\src\Intro.cpp">
-      <Filter>src</Filter>
-    </ClCompile>
-    <ClCompile Include="..\..\src\LuaEvent.cpp">
-      <Filter>src</Filter>
-    </ClCompile>
-    <ClCompile Include="..\..\src\LuaFileSystem.cpp">
-      <Filter>src</Filter>
-    </ClCompile>
-<<<<<<< HEAD
-    <ClCompile Include="..\..\src\ModelCache.cpp">
-      <Filter>src</Filter>
-    </ClCompile>
-    <ClCompile Include="..\..\src\LuaTable.cpp">
-      <Filter>src</Filter>
-    </ClCompile>
-    <ClCompile Include="..\..\src\NewModelViewer.cpp">
-=======
     <ClCompile Include="..\..\src\Lua.cpp">
->>>>>>> 628703d8
-      <Filter>src</Filter>
-    </ClCompile>
-  </ItemGroup>
-  <ItemGroup>
-    <ClInclude Include="..\..\src\Aabb.h">
-      <Filter>src</Filter>
+      <Filter>src</Filter>
+    </ClCompile>
+  </ItemGroup>
+  <ItemGroup>
+    <ClInclude Include="..\..\src\Aabb.h">
+      <Filter>src</Filter>
+    </ClInclude>
+    <ClInclude Include="..\..\src\WorldView.h">
+      <Filter>src</Filter>
+    </ClInclude>
+    <ClInclude Include="..\..\src\AmbientSounds.h">
+      <Filter>src</Filter>
+    </ClInclude>
+    <ClInclude Include="..\..\src\BezierCurve.h">
+      <Filter>src</Filter>
+    </ClInclude>
+    <ClInclude Include="..\..\src\Body.h">
+      <Filter>src</Filter>
+    </ClInclude>
+    <ClInclude Include="..\..\src\BufferObject.h">
+      <Filter>src</Filter>
+    </ClInclude>
+    <ClInclude Include="..\..\src\buildopts.h">
+      <Filter>src</Filter>
+    </ClInclude>
+    <ClInclude Include="..\..\src\CargoBody.h">
+      <Filter>src</Filter>
+    </ClInclude>
+    <ClInclude Include="..\..\src\CityOnPlanet.h">
+      <Filter>src</Filter>
+    </ClInclude>
+    <ClInclude Include="..\..\src\Color.h">
+      <Filter>src</Filter>
+    </ClInclude>
+    <ClInclude Include="..\..\src\CommodityTradeWidget.h">
+      <Filter>src</Filter>
+    </ClInclude>
+    <ClInclude Include="..\..\src\DeadVideoLink.h">
+      <Filter>src</Filter>
+    </ClInclude>
+    <ClInclude Include="..\..\src\DeleteEmitter.h">
+      <Filter>src</Filter>
+    </ClInclude>
+    <ClInclude Include="..\..\src\DynamicBody.h">
+      <Filter>src</Filter>
+    </ClInclude>
+    <ClInclude Include="..\..\src\EquipType.h">
+      <Filter>src</Filter>
+    </ClInclude>
+    <ClInclude Include="..\..\src\FaceVideoLink.h">
+      <Filter>src</Filter>
+    </ClInclude>
+    <ClInclude Include="..\..\src\fixed.h">
+      <Filter>src</Filter>
+    </ClInclude>
+    <ClInclude Include="..\..\src\FontConfig.h">
+      <Filter>src</Filter>
+    </ClInclude>
+    <ClInclude Include="..\..\src\Frame.h">
+      <Filter>src</Filter>
+    </ClInclude>
+    <ClInclude Include="..\..\src\GalacticView.h">
+      <Filter>src</Filter>
+    </ClInclude>
+    <ClInclude Include="..\..\src\GameConfig.h">
+      <Filter>src</Filter>
+    </ClInclude>
+    <ClInclude Include="..\..\src\gameconsts.h">
+      <Filter>src</Filter>
+    </ClInclude>
+    <ClInclude Include="..\..\src\GameMenuView.h">
+      <Filter>src</Filter>
+    </ClInclude>
+    <ClInclude Include="..\..\src\GeoSphere.h">
+      <Filter>src</Filter>
+    </ClInclude>
+    <ClInclude Include="..\..\src\HyperspaceCloud.h">
+      <Filter>src</Filter>
+    </ClInclude>
+    <ClInclude Include="..\..\src\InfoView.h">
+      <Filter>src</Filter>
+    </ClInclude>
+    <ClInclude Include="..\..\src\IniConfig.h">
+      <Filter>src</Filter>
+    </ClInclude>
+    <ClInclude Include="..\..\src\KeyBindings.h">
+      <Filter>src</Filter>
+    </ClInclude>
+    <ClInclude Include="..\..\src\libs.h">
+      <Filter>src</Filter>
+    </ClInclude>
+    <ClInclude Include="..\..\src\LmrModel.h">
+      <Filter>src</Filter>
+    </ClInclude>
+    <ClInclude Include="..\..\src\LuaBody.h">
+      <Filter>src</Filter>
+    </ClInclude>
+    <ClInclude Include="..\..\src\LuaCargoBody.h">
+      <Filter>src</Filter>
+    </ClInclude>
+    <ClInclude Include="..\..\src\LuaChatForm.h">
+      <Filter>src</Filter>
+    </ClInclude>
+    <ClInclude Include="..\..\src\LuaConstants.h">
+      <Filter>src</Filter>
+    </ClInclude>
+    <ClInclude Include="..\..\src\LuaEngine.h">
+      <Filter>src</Filter>
+    </ClInclude>
+    <ClInclude Include="..\..\src\LuaEquipType.h">
+      <Filter>src</Filter>
+    </ClInclude>
+    <ClInclude Include="..\..\src\LuaFormat.h">
+      <Filter>src</Filter>
+    </ClInclude>
+    <ClInclude Include="..\..\src\LuaGame.h">
+      <Filter>src</Filter>
+    </ClInclude>
+    <ClInclude Include="..\..\src\LuaManager.h">
+      <Filter>src</Filter>
+    </ClInclude>
+    <ClInclude Include="..\..\src\LuaNameGen.h">
+      <Filter>src</Filter>
+    </ClInclude>
+    <ClInclude Include="..\..\src\LuaObject.h">
+      <Filter>src</Filter>
+    </ClInclude>
+    <ClInclude Include="..\..\src\LuaPlanet.h">
+      <Filter>src</Filter>
+    </ClInclude>
+    <ClInclude Include="..\..\src\LuaPlayer.h">
+      <Filter>src</Filter>
+    </ClInclude>
+    <ClInclude Include="..\..\src\LuaRand.h">
+      <Filter>src</Filter>
+    </ClInclude>
+    <ClInclude Include="..\..\src\LuaSerializer.h">
+      <Filter>src</Filter>
+    </ClInclude>
+    <ClInclude Include="..\..\src\LuaShip.h">
+      <Filter>src</Filter>
+    </ClInclude>
+    <ClInclude Include="..\..\src\LuaShipType.h">
+      <Filter>src</Filter>
+    </ClInclude>
+    <ClInclude Include="..\..\src\LuaSpace.h">
+      <Filter>src</Filter>
+    </ClInclude>
+    <ClInclude Include="..\..\src\LuaSpaceStation.h">
+      <Filter>src</Filter>
+    </ClInclude>
+    <ClInclude Include="..\..\src\LuaStar.h">
+      <Filter>src</Filter>
+    </ClInclude>
+    <ClInclude Include="..\..\src\LuaStarSystem.h">
+      <Filter>src</Filter>
+    </ClInclude>
+    <ClInclude Include="..\..\src\LuaTimer.h">
+      <Filter>src</Filter>
+    </ClInclude>
+    <ClInclude Include="..\..\src\LuaUtils.h">
+      <Filter>src</Filter>
+    </ClInclude>
+    <ClInclude Include="..\..\src\MarketAgent.h">
+      <Filter>src</Filter>
+    </ClInclude>
+    <ClInclude Include="..\..\src\matrix4x4.h">
+      <Filter>src</Filter>
+    </ClInclude>
+    <ClInclude Include="..\..\src\Missile.h">
+      <Filter>src</Filter>
+    </ClInclude>
+    <ClInclude Include="..\..\src\ModelBody.h">
+      <Filter>src</Filter>
+    </ClInclude>
+    <ClInclude Include="..\..\src\mtrand.h">
+      <Filter>src</Filter>
+    </ClInclude>
+    <ClInclude Include="..\..\src\Object.h">
+      <Filter>src</Filter>
+    </ClInclude>
+    <ClInclude Include="..\..\src\ObjectViewerView.h">
+      <Filter>src</Filter>
+    </ClInclude>
+    <ClInclude Include="..\..\src\perlin.h">
+      <Filter>src</Filter>
+    </ClInclude>
+    <ClInclude Include="..\..\src\PersistSystemData.h">
+      <Filter>src</Filter>
+    </ClInclude>
+    <ClInclude Include="..\..\src\Pi.h">
+      <Filter>src</Filter>
+    </ClInclude>
+    <ClInclude Include="..\..\src\Planet.h">
+      <Filter>src</Filter>
+    </ClInclude>
+    <ClInclude Include="..\..\src\Player.h">
+      <Filter>src</Filter>
+    </ClInclude>
+    <ClInclude Include="..\..\src\Polit.h">
+      <Filter>src</Filter>
+    </ClInclude>
+    <ClInclude Include="..\..\src\Projectile.h">
+      <Filter>src</Filter>
+    </ClInclude>
+    <ClInclude Include="..\..\src\Quaternion.h">
+      <Filter>src</Filter>
+    </ClInclude>
+    <ClInclude Include="..\..\src\RefCounted.h">
+      <Filter>src</Filter>
+    </ClInclude>
+    <ClInclude Include="..\..\src\RefList.h">
+      <Filter>src</Filter>
+    </ClInclude>
+    <ClInclude Include="..\..\src\SectorView.h">
+      <Filter>src</Filter>
+    </ClInclude>
+    <ClInclude Include="..\..\src\Serializer.h">
+      <Filter>src</Filter>
+    </ClInclude>
+    <ClInclude Include="..\..\src\Sfx.h">
+      <Filter>src</Filter>
+    </ClInclude>
+    <ClInclude Include="..\..\src\Ship.h">
+      <Filter>src</Filter>
+    </ClInclude>
+    <ClInclude Include="..\..\src\ShipAICmd.h">
+      <Filter>src</Filter>
+    </ClInclude>
+    <ClInclude Include="..\..\src\ShipCpanel.h">
+      <Filter>src</Filter>
+    </ClInclude>
+    <ClInclude Include="..\..\src\ShipCpanelMultiFuncDisplays.h">
+      <Filter>src</Filter>
+    </ClInclude>
+    <ClInclude Include="..\..\src\ShipFlavour.h">
+      <Filter>src</Filter>
+    </ClInclude>
+    <ClInclude Include="..\..\src\ShipType.h">
+      <Filter>src</Filter>
+    </ClInclude>
+    <ClInclude Include="..\..\src\Sound.h">
+      <Filter>src</Filter>
+    </ClInclude>
+    <ClInclude Include="..\..\src\Space.h">
+      <Filter>src</Filter>
+    </ClInclude>
+    <ClInclude Include="..\..\src\SpaceStation.h">
+      <Filter>src</Filter>
+    </ClInclude>
+    <ClInclude Include="..\..\src\SpaceStationView.h">
+      <Filter>src</Filter>
+    </ClInclude>
+    <ClInclude Include="..\..\src\Star.h">
+      <Filter>src</Filter>
+    </ClInclude>
+    <ClInclude Include="..\..\src\SystemInfoView.h">
+      <Filter>src</Filter>
+    </ClInclude>
+    <ClInclude Include="..\..\src\SystemView.h">
+      <Filter>src</Filter>
+    </ClInclude>
+    <ClInclude Include="..\..\src\utils.h">
+      <Filter>src</Filter>
+    </ClInclude>
+    <ClInclude Include="..\..\src\vector3.h">
+      <Filter>src</Filter>
+    </ClInclude>
+    <ClInclude Include="..\..\src\VideoLink.h">
+      <Filter>src</Filter>
+    </ClInclude>
+    <ClInclude Include="..\..\src\View.h">
+      <Filter>src</Filter>
+    </ClInclude>
+    <ClInclude Include="..\..\src\Background.h">
+      <Filter>src</Filter>
+    </ClInclude>
+    <ClInclude Include="..\..\src\SoundMusic.h">
+      <Filter>src</Filter>
+    </ClInclude>
+    <ClInclude Include="..\..\src\LuaMusic.h">
+      <Filter>src</Filter>
+    </ClInclude>
+    <ClInclude Include="..\..\src\LuaSystemPath.h">
+      <Filter>src</Filter>
+    </ClInclude>
+    <ClInclude Include="..\..\src\ShipSpinnerWidget.h">
+      <Filter>src</Filter>
+    </ClInclude>
+    <ClInclude Include="..\..\src\ChatForm.h">
+      <Filter>src</Filter>
+    </ClInclude>
+    <ClInclude Include="..\..\src\StationAdvertForm.h">
+      <Filter>src</Filter>
+    </ClInclude>
+    <ClInclude Include="..\..\src\FormController.h">
+      <Filter>src</Filter>
+    </ClInclude>
+    <ClInclude Include="..\..\src\StationPoliceForm.h">
+      <Filter>src</Filter>
+    </ClInclude>
+    <ClInclude Include="..\..\src\StationServicesForm.h">
+      <Filter>src</Filter>
+    </ClInclude>
+    <ClInclude Include="..\..\src\StationBulletinBoardForm.h">
+      <Filter>src</Filter>
+    </ClInclude>
+    <ClInclude Include="..\..\src\StationCommodityMarketForm.h">
+      <Filter>src</Filter>
+    </ClInclude>
+    <ClInclude Include="..\..\src\StationShipEquipmentForm.h">
+      <Filter>src</Filter>
+    </ClInclude>
+    <ClInclude Include="..\..\src\StationShipMarketForm.h">
+      <Filter>src</Filter>
+    </ClInclude>
+    <ClInclude Include="..\..\src\StationShipRepairForm.h">
+      <Filter>src</Filter>
+    </ClInclude>
+    <ClInclude Include="..\..\src\StationShipViewForm.h">
+      <Filter>src</Filter>
+    </ClInclude>
+    <ClInclude Include="..\..\src\StationShipyardForm.h">
+      <Filter>src</Filter>
+    </ClInclude>
+    <ClInclude Include="..\..\src\LuaConsole.h">
+      <Filter>src</Filter>
+    </ClInclude>
+    <ClInclude Include="..\..\src\StringF.h">
+      <Filter>src</Filter>
+    </ClInclude>
+    <ClInclude Include="..\..\src\LuaLang.h">
+      <Filter>src</Filter>
+    </ClInclude>
+    <ClInclude Include="..\..\src\TerrainBody.h">
+      <Filter>src</Filter>
+    </ClInclude>
+    <ClInclude Include="..\..\src\enum_table.h">
+      <Filter>src</Filter>
+    </ClInclude>
+    <ClInclude Include="..\..\src\Camera.h">
+      <Filter>src</Filter>
+    </ClInclude>
+    <ClInclude Include="..\..\src\SmartPtr.h">
+      <Filter>src</Filter>
+    </ClInclude>
+    <ClInclude Include="..\..\src\vector2.h">
+      <Filter>src</Filter>
+    </ClInclude>
+    <ClInclude Include="..\..\src\FontCache.h">
+      <Filter>src</Filter>
+    </ClInclude>
+    <ClInclude Include="..\..\src\ByteRange.h">
+      <Filter>src</Filter>
+    </ClInclude>
+    <ClInclude Include="..\..\src\StringRange.h">
+      <Filter>src</Filter>
+    </ClInclude>
+    <ClInclude Include="..\..\src\FileSystem.h">
+      <Filter>src</Filter>
+    </ClInclude>
+    <ClInclude Include="..\..\src\MathUtil.h">
+      <Filter>src</Filter>
+    </ClInclude>
+    <ClInclude Include="..\..\src\FileSelectorWidget.h">
+      <Filter>src</Filter>
+    </ClInclude>
+    <ClInclude Include="..\..\src\Game.h">
+      <Filter>src</Filter>
+    </ClInclude>
+    <ClInclude Include="..\..\src\GameLoaderSaver.h">
+      <Filter>src</Filter>
+    </ClInclude>
+    <ClInclude Include="..\..\src\ShipController.h">
+      <Filter>src</Filter>
+    </ClInclude>
+    <ClInclude Include="..\..\src\WorldViewCamera.h">
+      <Filter>src</Filter>
+    </ClInclude>
+    <ClInclude Include="..\..\src\CRC32.h">
+      <Filter>src</Filter>
+    </ClInclude>
+    <ClInclude Include="..\..\src\SDLWrappers.h">
+      <Filter>src</Filter>
+    </ClInclude>
+    <ClInclude Include="..\..\src\FileSourceZip.h">
+      <Filter>src</Filter>
+    </ClInclude>
+    <ClInclude Include="..\..\src\ModManager.h">
+      <Filter>src</Filter>
+    </ClInclude>
+    <ClInclude Include="..\..\src\LuaVector.h">
+      <Filter>src</Filter>
+    </ClInclude>
+    <ClInclude Include="..\..\src\LuaFixed.h">
+      <Filter>src</Filter>
+    </ClInclude>
+    <ClInclude Include="..\..\src\LuaMatrix.h">
+      <Filter>src</Filter>
+    </ClInclude>
+    <ClInclude Include="..\..\src\LuaSystemBody.h">
+      <Filter>src</Filter>
+    </ClInclude>
+    <ClInclude Include="..\..\src\LuaComms.h">
+      <Filter>src</Filter>
+    </ClInclude>
+    <ClInclude Include="..\..\src\win32\pch.h">
+      <Filter>src\win32</Filter>
+    </ClInclude>
+    <ClInclude Include="..\..\src\win32\TextUtils.h">
+      <Filter>src\win32</Filter>
+    </ClInclude>
+    <ClInclude Include="..\..\src\win32\WinMath.h">
+      <Filter>src\win32</Filter>
+    </ClInclude>
+    <ClInclude Include="..\..\src\Intro.h">
+      <Filter>src</Filter>
+    </ClInclude>
+    <ClInclude Include="..\..\src\ModelCache.h">
+      <Filter>src</Filter>
+    </ClInclude>
+    <ClInclude Include="..\..\src\LuaEvent.h">
+      <Filter>src</Filter>
+    </ClInclude>
+    <ClInclude Include="..\..\src\LuaFileSystem.h">
+      <Filter>src</Filter>
     </ClInclude>
-    <ClInclude Include="..\..\src\WorldView.h">
-      <Filter>src</Filter>
+    <ClInclude Include="..\..\src\Model.h">
+      <Filter>src</Filter>
+    </ClInclude>
+    <ClInclude Include="..\..\src\LuaTable.h">
+      <Filter>src</Filter>
+    </ClInclude>
+    <ClInclude Include="..\..\src\NewModelViewer.h">
+      <Filter>src</Filter>
+    </ClInclude>
+    <ClInclude Include="..\..\src\LmrTypes.h">
+      <Filter>src</Filter>
     </ClInclude>
-    <ClInclude Include="..\..\src\AmbientSounds.h">
-      <Filter>src</Filter>
-    </ClInclude>
-    <ClInclude Include="..\..\src\BezierCurve.h">
-      <Filter>src</Filter>
-    </ClInclude>
-    <ClInclude Include="..\..\src\Body.h">
-      <Filter>src</Filter>
-    </ClInclude>
-    <ClInclude Include="..\..\src\BufferObject.h">
-      <Filter>src</Filter>
-    </ClInclude>
-    <ClInclude Include="..\..\src\buildopts.h">
-      <Filter>src</Filter>
-    </ClInclude>
-    <ClInclude Include="..\..\src\CargoBody.h">
-      <Filter>src</Filter>
-    </ClInclude>
-    <ClInclude Include="..\..\src\CityOnPlanet.h">
-      <Filter>src</Filter>
-    </ClInclude>
-    <ClInclude Include="..\..\src\Color.h">
-      <Filter>src</Filter>
-    </ClInclude>
-    <ClInclude Include="..\..\src\CommodityTradeWidget.h">
-      <Filter>src</Filter>
-    </ClInclude>
-    <ClInclude Include="..\..\src\DeadVideoLink.h">
-      <Filter>src</Filter>
-    </ClInclude>
-    <ClInclude Include="..\..\src\DeleteEmitter.h">
-      <Filter>src</Filter>
-    </ClInclude>
-    <ClInclude Include="..\..\src\DynamicBody.h">
-      <Filter>src</Filter>
-    </ClInclude>
-    <ClInclude Include="..\..\src\EquipType.h">
-      <Filter>src</Filter>
-    </ClInclude>
-    <ClInclude Include="..\..\src\FaceVideoLink.h">
-      <Filter>src</Filter>
-    </ClInclude>
-    <ClInclude Include="..\..\src\fixed.h">
-      <Filter>src</Filter>
-    </ClInclude>
-    <ClInclude Include="..\..\src\FontConfig.h">
-      <Filter>src</Filter>
-    </ClInclude>
-    <ClInclude Include="..\..\src\Frame.h">
-      <Filter>src</Filter>
-    </ClInclude>
-    <ClInclude Include="..\..\src\GalacticView.h">
-      <Filter>src</Filter>
-    </ClInclude>
-    <ClInclude Include="..\..\src\GameConfig.h">
-      <Filter>src</Filter>
-    </ClInclude>
-    <ClInclude Include="..\..\src\gameconsts.h">
-      <Filter>src</Filter>
-    </ClInclude>
-    <ClInclude Include="..\..\src\GameMenuView.h">
-      <Filter>src</Filter>
-    </ClInclude>
-    <ClInclude Include="..\..\src\GeoSphere.h">
-      <Filter>src</Filter>
-    </ClInclude>
-    <ClInclude Include="..\..\src\HyperspaceCloud.h">
-      <Filter>src</Filter>
-    </ClInclude>
-    <ClInclude Include="..\..\src\InfoView.h">
-      <Filter>src</Filter>
-    </ClInclude>
-    <ClInclude Include="..\..\src\IniConfig.h">
-      <Filter>src</Filter>
-    </ClInclude>
-    <ClInclude Include="..\..\src\KeyBindings.h">
-      <Filter>src</Filter>
-    </ClInclude>
-    <ClInclude Include="..\..\src\libs.h">
-      <Filter>src</Filter>
-    </ClInclude>
-    <ClInclude Include="..\..\src\LmrModel.h">
-      <Filter>src</Filter>
-    </ClInclude>
-    <ClInclude Include="..\..\src\LuaBody.h">
-      <Filter>src</Filter>
-    </ClInclude>
-    <ClInclude Include="..\..\src\LuaCargoBody.h">
-      <Filter>src</Filter>
-    </ClInclude>
-    <ClInclude Include="..\..\src\LuaChatForm.h">
-      <Filter>src</Filter>
-    </ClInclude>
-    <ClInclude Include="..\..\src\LuaConstants.h">
-      <Filter>src</Filter>
-    </ClInclude>
-    <ClInclude Include="..\..\src\LuaEngine.h">
-      <Filter>src</Filter>
-    </ClInclude>
-    <ClInclude Include="..\..\src\LuaEquipType.h">
-      <Filter>src</Filter>
-    </ClInclude>
-    <ClInclude Include="..\..\src\LuaFormat.h">
-      <Filter>src</Filter>
-    </ClInclude>
-    <ClInclude Include="..\..\src\LuaGame.h">
-      <Filter>src</Filter>
-    </ClInclude>
-    <ClInclude Include="..\..\src\LuaManager.h">
-      <Filter>src</Filter>
-    </ClInclude>
-    <ClInclude Include="..\..\src\LuaNameGen.h">
-      <Filter>src</Filter>
-    </ClInclude>
-    <ClInclude Include="..\..\src\LuaObject.h">
-      <Filter>src</Filter>
-    </ClInclude>
-    <ClInclude Include="..\..\src\LuaPlanet.h">
-      <Filter>src</Filter>
-    </ClInclude>
-    <ClInclude Include="..\..\src\LuaPlayer.h">
-      <Filter>src</Filter>
-    </ClInclude>
-    <ClInclude Include="..\..\src\LuaRand.h">
-      <Filter>src</Filter>
-    </ClInclude>
-    <ClInclude Include="..\..\src\LuaSerializer.h">
-      <Filter>src</Filter>
-    </ClInclude>
-    <ClInclude Include="..\..\src\LuaShip.h">
-      <Filter>src</Filter>
-    </ClInclude>
-    <ClInclude Include="..\..\src\LuaShipType.h">
-      <Filter>src</Filter>
-    </ClInclude>
-    <ClInclude Include="..\..\src\LuaSpace.h">
-      <Filter>src</Filter>
-    </ClInclude>
-    <ClInclude Include="..\..\src\LuaSpaceStation.h">
-      <Filter>src</Filter>
-    </ClInclude>
-    <ClInclude Include="..\..\src\LuaStar.h">
-      <Filter>src</Filter>
-    </ClInclude>
-    <ClInclude Include="..\..\src\LuaStarSystem.h">
-      <Filter>src</Filter>
-    </ClInclude>
-    <ClInclude Include="..\..\src\LuaTimer.h">
-      <Filter>src</Filter>
-    </ClInclude>
-    <ClInclude Include="..\..\src\LuaUtils.h">
-      <Filter>src</Filter>
-    </ClInclude>
-    <ClInclude Include="..\..\src\MarketAgent.h">
-      <Filter>src</Filter>
-    </ClInclude>
-    <ClInclude Include="..\..\src\matrix4x4.h">
-      <Filter>src</Filter>
-    </ClInclude>
-    <ClInclude Include="..\..\src\Missile.h">
-      <Filter>src</Filter>
-    </ClInclude>
-    <ClInclude Include="..\..\src\ModelBody.h">
-      <Filter>src</Filter>
-    </ClInclude>
-    <ClInclude Include="..\..\src\mtrand.h">
-      <Filter>src</Filter>
-    </ClInclude>
-    <ClInclude Include="..\..\src\Object.h">
-      <Filter>src</Filter>
-    </ClInclude>
-    <ClInclude Include="..\..\src\ObjectViewerView.h">
-      <Filter>src</Filter>
-    </ClInclude>
-    <ClInclude Include="..\..\src\perlin.h">
-      <Filter>src</Filter>
-    </ClInclude>
-    <ClInclude Include="..\..\src\PersistSystemData.h">
-      <Filter>src</Filter>
-    </ClInclude>
-    <ClInclude Include="..\..\src\Pi.h">
-      <Filter>src</Filter>
-    </ClInclude>
-    <ClInclude Include="..\..\src\Planet.h">
-      <Filter>src</Filter>
-    </ClInclude>
-    <ClInclude Include="..\..\src\Player.h">
-      <Filter>src</Filter>
-    </ClInclude>
-    <ClInclude Include="..\..\src\Polit.h">
-      <Filter>src</Filter>
-    </ClInclude>
-    <ClInclude Include="..\..\src\Projectile.h">
-      <Filter>src</Filter>
-    </ClInclude>
-    <ClInclude Include="..\..\src\Quaternion.h">
-      <Filter>src</Filter>
-    </ClInclude>
-    <ClInclude Include="..\..\src\RefCounted.h">
-      <Filter>src</Filter>
-    </ClInclude>
-    <ClInclude Include="..\..\src\RefList.h">
-      <Filter>src</Filter>
-    </ClInclude>
-    <ClInclude Include="..\..\src\SectorView.h">
-      <Filter>src</Filter>
-    </ClInclude>
-    <ClInclude Include="..\..\src\Serializer.h">
-      <Filter>src</Filter>
-    </ClInclude>
-    <ClInclude Include="..\..\src\Sfx.h">
-      <Filter>src</Filter>
-    </ClInclude>
-    <ClInclude Include="..\..\src\Ship.h">
-      <Filter>src</Filter>
-    </ClInclude>
-    <ClInclude Include="..\..\src\ShipAICmd.h">
-      <Filter>src</Filter>
-    </ClInclude>
-    <ClInclude Include="..\..\src\ShipCpanel.h">
-      <Filter>src</Filter>
-    </ClInclude>
-    <ClInclude Include="..\..\src\ShipCpanelMultiFuncDisplays.h">
-      <Filter>src</Filter>
-    </ClInclude>
-    <ClInclude Include="..\..\src\ShipFlavour.h">
-      <Filter>src</Filter>
-    </ClInclude>
-    <ClInclude Include="..\..\src\ShipType.h">
-      <Filter>src</Filter>
-    </ClInclude>
-    <ClInclude Include="..\..\src\Sound.h">
-      <Filter>src</Filter>
-    </ClInclude>
-    <ClInclude Include="..\..\src\Space.h">
-      <Filter>src</Filter>
-    </ClInclude>
-    <ClInclude Include="..\..\src\SpaceStation.h">
-      <Filter>src</Filter>
-    </ClInclude>
-    <ClInclude Include="..\..\src\SpaceStationView.h">
-      <Filter>src</Filter>
-    </ClInclude>
-    <ClInclude Include="..\..\src\Star.h">
-      <Filter>src</Filter>
-    </ClInclude>
-    <ClInclude Include="..\..\src\SystemInfoView.h">
-      <Filter>src</Filter>
-    </ClInclude>
-    <ClInclude Include="..\..\src\SystemView.h">
-      <Filter>src</Filter>
-    </ClInclude>
-    <ClInclude Include="..\..\src\utils.h">
-      <Filter>src</Filter>
-    </ClInclude>
-    <ClInclude Include="..\..\src\vector3.h">
-      <Filter>src</Filter>
-    </ClInclude>
-    <ClInclude Include="..\..\src\VideoLink.h">
-      <Filter>src</Filter>
-    </ClInclude>
-    <ClInclude Include="..\..\src\View.h">
-      <Filter>src</Filter>
-    </ClInclude>
-    <ClInclude Include="..\..\src\Background.h">
-      <Filter>src</Filter>
-    </ClInclude>
-    <ClInclude Include="..\..\src\SoundMusic.h">
-      <Filter>src</Filter>
-    </ClInclude>
-    <ClInclude Include="..\..\src\LuaMusic.h">
-      <Filter>src</Filter>
-    </ClInclude>
-    <ClInclude Include="..\..\src\LuaSystemPath.h">
-      <Filter>src</Filter>
-    </ClInclude>
-    <ClInclude Include="..\..\src\ShipSpinnerWidget.h">
-      <Filter>src</Filter>
-    </ClInclude>
-    <ClInclude Include="..\..\src\ChatForm.h">
-      <Filter>src</Filter>
-    </ClInclude>
-    <ClInclude Include="..\..\src\StationAdvertForm.h">
-      <Filter>src</Filter>
-    </ClInclude>
-    <ClInclude Include="..\..\src\FormController.h">
-      <Filter>src</Filter>
-    </ClInclude>
-    <ClInclude Include="..\..\src\StationPoliceForm.h">
-      <Filter>src</Filter>
-    </ClInclude>
-    <ClInclude Include="..\..\src\StationServicesForm.h">
-      <Filter>src</Filter>
-    </ClInclude>
-    <ClInclude Include="..\..\src\StationBulletinBoardForm.h">
-      <Filter>src</Filter>
-    </ClInclude>
-    <ClInclude Include="..\..\src\StationCommodityMarketForm.h">
-      <Filter>src</Filter>
-    </ClInclude>
-    <ClInclude Include="..\..\src\StationShipEquipmentForm.h">
-      <Filter>src</Filter>
-    </ClInclude>
-    <ClInclude Include="..\..\src\StationShipMarketForm.h">
-      <Filter>src</Filter>
-    </ClInclude>
-    <ClInclude Include="..\..\src\StationShipRepairForm.h">
-      <Filter>src</Filter>
-    </ClInclude>
-    <ClInclude Include="..\..\src\StationShipViewForm.h">
-      <Filter>src</Filter>
-    </ClInclude>
-    <ClInclude Include="..\..\src\StationShipyardForm.h">
-      <Filter>src</Filter>
-    </ClInclude>
-    <ClInclude Include="..\..\src\LuaConsole.h">
-      <Filter>src</Filter>
-    </ClInclude>
-    <ClInclude Include="..\..\src\StringF.h">
-      <Filter>src</Filter>
-    </ClInclude>
-    <ClInclude Include="..\..\src\LuaLang.h">
-      <Filter>src</Filter>
-    </ClInclude>
-    <ClInclude Include="..\..\src\TerrainBody.h">
-      <Filter>src</Filter>
-    </ClInclude>
-    <ClInclude Include="..\..\src\enum_table.h">
-      <Filter>src</Filter>
-    </ClInclude>
-    <ClInclude Include="..\..\src\Camera.h">
-      <Filter>src</Filter>
-    </ClInclude>
-    <ClInclude Include="..\..\src\SmartPtr.h">
-      <Filter>src</Filter>
-    </ClInclude>
-    <ClInclude Include="..\..\src\vector2.h">
-      <Filter>src</Filter>
-    </ClInclude>
-    <ClInclude Include="..\..\src\FontCache.h">
-      <Filter>src</Filter>
-    </ClInclude>
-    <ClInclude Include="..\..\src\ByteRange.h">
-      <Filter>src</Filter>
-    </ClInclude>
-    <ClInclude Include="..\..\src\StringRange.h">
-      <Filter>src</Filter>
-    </ClInclude>
-    <ClInclude Include="..\..\src\FileSystem.h">
-      <Filter>src</Filter>
-    </ClInclude>
-    <ClInclude Include="..\..\src\MathUtil.h">
-      <Filter>src</Filter>
-    </ClInclude>
-    <ClInclude Include="..\..\src\FileSelectorWidget.h">
-      <Filter>src</Filter>
-    </ClInclude>
-    <ClInclude Include="..\..\src\Game.h">
-      <Filter>src</Filter>
-    </ClInclude>
-    <ClInclude Include="..\..\src\GameLoaderSaver.h">
-      <Filter>src</Filter>
-    </ClInclude>
-    <ClInclude Include="..\..\src\ShipController.h">
-      <Filter>src</Filter>
-    </ClInclude>
-    <ClInclude Include="..\..\src\WorldViewCamera.h">
-      <Filter>src</Filter>
-    </ClInclude>
-    <ClInclude Include="..\..\src\CRC32.h">
-      <Filter>src</Filter>
-    </ClInclude>
-    <ClInclude Include="..\..\src\SDLWrappers.h">
-      <Filter>src</Filter>
-    </ClInclude>
-    <ClInclude Include="..\..\src\FileSourceZip.h">
-      <Filter>src</Filter>
-    </ClInclude>
-    <ClInclude Include="..\..\src\ModManager.h">
-      <Filter>src</Filter>
-    </ClInclude>
-    <ClInclude Include="..\..\src\LuaVector.h">
-      <Filter>src</Filter>
-    </ClInclude>
-    <ClInclude Include="..\..\src\LuaFixed.h">
-      <Filter>src</Filter>
-    </ClInclude>
-    <ClInclude Include="..\..\src\LuaMatrix.h">
-      <Filter>src</Filter>
-    </ClInclude>
-    <ClInclude Include="..\..\src\LuaSystemBody.h">
-      <Filter>src</Filter>
-    </ClInclude>
-    <ClInclude Include="..\..\src\LuaComms.h">
-      <Filter>src</Filter>
-    </ClInclude>
-    <ClInclude Include="..\..\src\win32\pch.h">
-      <Filter>src\win32</Filter>
-    </ClInclude>
-    <ClInclude Include="..\..\src\win32\TextUtils.h">
-      <Filter>src\win32</Filter>
-    </ClInclude>
-    <ClInclude Include="..\..\src\win32\WinMath.h">
-      <Filter>src\win32</Filter>
-    </ClInclude>
-    <ClInclude Include="..\..\src\Intro.h">
-      <Filter>src</Filter>
-    </ClInclude>
-    <ClInclude Include="..\..\src\ModelCache.h">
-      <Filter>src</Filter>
-    </ClInclude>
-    <ClInclude Include="..\..\src\LuaEvent.h">
-      <Filter>src</Filter>
-    </ClInclude>
-    <ClInclude Include="..\..\src\LuaFileSystem.h">
-      <Filter>src</Filter>
-    </ClInclude>
-<<<<<<< HEAD
-    <ClInclude Include="..\..\src\Model.h">
-      <Filter>src</Filter>
-    </ClInclude>
-    <ClInclude Include="..\..\src\LuaTable.h">
-      <Filter>src</Filter>
-    </ClInclude>
-    <ClInclude Include="..\..\src\NewModelViewer.h">
-      <Filter>src</Filter>
-    </ClInclude>
-    <ClInclude Include="..\..\src\LmrTypes.h">
-=======
     <ClInclude Include="..\..\src\Lua.h">
->>>>>>> 628703d8
-      <Filter>src</Filter>
-    </ClInclude>
-  </ItemGroup>
-  <ItemGroup>
-    <None Include="..\..\src\Makefile.am">
-      <Filter>src</Filter>
-    </None>
-  </ItemGroup>
-</Project>+      <Filter>src</Filter>
+    </ClInclude>
+  </ItemGroup>
+  <ItemGroup>
+    <None Include="..\..\src\Makefile.am">
+      <Filter>src</Filter>
+    </None>
+  </ItemGroup>
+</Project>